--- conflicted
+++ resolved
@@ -1,9 +1,6 @@
-<<<<<<< HEAD
 pub mod server_chain;
-=======
 extern crate tls_init;
 
->>>>>>> 88c3dd51
 pub mod server_iot;
 pub mod server_mobile;
 pub mod settings;
