--- conflicted
+++ resolved
@@ -10,25 +10,14 @@
 use futures_util::TryFutureExt;
 use helium_crypto::{Network, PublicKey, PublicKeyBinary};
 use helium_proto::services::poc_mobile::{
-<<<<<<< HEAD
     self, CellHeartbeatReqV1, CellHeartbeatRespV1, CoverageObjectIngestReportV1,
-    CoverageObjectReqV1, CoverageObjectRespV1, DataTransferSessionIngestReportV1,
-    DataTransferSessionReqV1, DataTransferSessionRespV1, HexUsageStatsIngestReportV1,
-    HexUsageStatsReqV1, HexUsageStatsResV1, InvalidatedRadioThresholdIngestReportV1,
-    InvalidatedRadioThresholdReportReqV1, InvalidatedRadioThresholdReportRespV1,
-    RadioThresholdIngestReportV1, RadioThresholdReportReqV1, RadioThresholdReportRespV1,
-    RadioUsageStatsIngestReportV1, RadioUsageStatsReqV1, RadioUsageStatsResV1,
-    ServiceProviderBoostedRewardsBannedRadioIngestReportV1,
-=======
-    self, CellHeartbeatIngestReportV1, CellHeartbeatReqV1, CellHeartbeatRespV1,
-    CoverageObjectIngestReportV1, CoverageObjectReqV1, CoverageObjectRespV1,
-    DataTransferRadioAccessTechnology, DataTransferSessionIngestReportV1, DataTransferSessionReqV1,
-    DataTransferSessionRespV1, HexUsageStatsIngestReportV1, HexUsageStatsReqV1, HexUsageStatsResV1,
+    CoverageObjectReqV1, CoverageObjectRespV1, DataTransferRadioAccessTechnology,
+    DataTransferSessionIngestReportV1, DataTransferSessionReqV1, DataTransferSessionRespV1,
+    HexUsageStatsIngestReportV1, HexUsageStatsReqV1, HexUsageStatsResV1,
     InvalidatedRadioThresholdIngestReportV1, InvalidatedRadioThresholdReportReqV1,
     InvalidatedRadioThresholdReportRespV1, RadioThresholdIngestReportV1, RadioThresholdReportReqV1,
     RadioThresholdReportRespV1, RadioUsageStatsIngestReportV1, RadioUsageStatsReqV1,
     RadioUsageStatsResV1, ServiceProviderBoostedRewardsBannedRadioIngestReportV1,
->>>>>>> 06ee9cab
     ServiceProviderBoostedRewardsBannedRadioReqV1, ServiceProviderBoostedRewardsBannedRadioRespV1,
     SpeedtestIngestReportV1, SpeedtestReqV1, SpeedtestRespV1, SubscriberLocationIngestReportV1,
     SubscriberLocationReqV1, SubscriberLocationRespV1,
@@ -45,7 +34,7 @@
 use task_manager::{ManagedTask, TaskManager};
 use tonic::{
     metadata::{Ascii, MetadataValue},
-    transport, Code, Request, Response, Status,
+    transport, Request, Response, Status,
 };
 
 pub type GrpcResult<T> = std::result::Result<Response<T>, Status>;
@@ -229,42 +218,11 @@
         &self,
         _request: Request<CellHeartbeatReqV1>,
     ) -> GrpcResult<CellHeartbeatRespV1> {
-<<<<<<< HEAD
-        Err(Status::new(
-            Code::Unavailable,
-            "CBRS radios are no longer supported",
-        ))
-=======
+        // CBRS radios are no longer supported
         let timestamp = Utc::now();
-        let event = request.into_inner();
-
-        if timestamp >= self.cbrs_disable_time {
-            let pubkey = PublicKeyBinary::from(event.pub_key);
-            tracing::info!(
-                ?pubkey,
-                "dropping CellHeartbeatReqV1 because cbrs disable time has passed"
-            );
-            return Ok(Response::new(CellHeartbeatRespV1 {
-                id: timestamp.timestamp_millis().to_string(),
-            }));
-        }
-
-        custom_tracing::record_b58("pub_key", &event.pub_key);
-
-        let report = self
-            .verify_public_key(event.pub_key.as_ref())
-            .and_then(|public_key| self.verify_network(public_key))
-            .and_then(|public_key| self.verify_signature(public_key, event))
-            .map(|(_, event)| CellHeartbeatIngestReportV1 {
-                received_timestamp: timestamp.timestamp_millis() as u64,
-                report: Some(event),
-            })?;
-
-        _ = self.heartbeat_report_sink.write(report, []).await;
-
-        let id = timestamp.timestamp_millis().to_string();
-        Ok(Response::new(CellHeartbeatRespV1 { id }))
->>>>>>> 06ee9cab
+        return Ok(Response::new(CellHeartbeatRespV1 {
+            id: timestamp.timestamp_millis().to_string(),
+        }));
     }
 
     async fn submit_wifi_heartbeat(
