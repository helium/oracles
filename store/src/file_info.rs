--- conflicted
+++ resolved
@@ -94,14 +94,11 @@
 pub const CELL_SPEEDTEST: &str = "cell_speedtest";
 pub const CELL_HEARTBEAT_INGEST_REPORT: &str = "heartbeat_report";
 pub const CELL_SPEEDTEST_INGEST_REPORT: &str = "speedtest_report";
-<<<<<<< HEAD
 pub const ENTROPY: &str = "entropy";
 pub const SUBNETWORK_REWARDS: &str = "subnetwork_rewards";
 pub const SHARES: &str = "shares";
 pub const INVALID_SHARES: &str = "invalid_shares";
-=======
 pub const ENTROPY_REPORT: &str = "entropy_report";
->>>>>>> 51f7a25f
 pub const LORA_BEACON_INGEST_REPORT: &str = "lora_beacon_ingest_report";
 pub const LORA_WITNESS_INGEST_REPORT: &str = "lora_witness_ingest_report";
 pub const LORA_VALID_POC: &str = "lora_valid_poc";
@@ -119,10 +116,7 @@
     InvalidShares = 5,
     CellHeartbeatIngestReport,
     CellSpeedtestIngestReport,
-<<<<<<< HEAD
-=======
     EntropyReport,
->>>>>>> 51f7a25f
     LoraBeaconIngestReport,
     LoraWitnessIngestReport,
     LoraValidPoc,
@@ -137,14 +131,11 @@
             Self::CellSpeedtest => CELL_SPEEDTEST,
             Self::CellHeartbeatIngestReport => CELL_HEARTBEAT_INGEST_REPORT,
             Self::CellSpeedtestIngestReport => CELL_SPEEDTEST_INGEST_REPORT,
-<<<<<<< HEAD
             Self::Entropy => ENTROPY,
             Self::SubnetworkRewards => SUBNETWORK_REWARDS,
             Self::Shares => SHARES,
             Self::InvalidShares => INVALID_SHARES,
-=======
             Self::EntropyReport => ENTROPY_REPORT,
->>>>>>> 51f7a25f
             Self::LoraBeaconIngestReport => LORA_BEACON_INGEST_REPORT,
             Self::LoraWitnessIngestReport => LORA_WITNESS_INGEST_REPORT,
             Self::LoraValidPoc => LORA_VALID_POC,
@@ -162,14 +153,11 @@
             Self::CellSpeedtest => CELL_SPEEDTEST,
             Self::CellHeartbeatIngestReport => CELL_HEARTBEAT_INGEST_REPORT,
             Self::CellSpeedtestIngestReport => CELL_SPEEDTEST_INGEST_REPORT,
-<<<<<<< HEAD
             Self::Entropy => ENTROPY,
             Self::SubnetworkRewards => SUBNETWORK_REWARDS,
             Self::Shares => SHARES,
             Self::InvalidShares => INVALID_SHARES,
-=======
             Self::EntropyReport => ENTROPY_REPORT,
->>>>>>> 51f7a25f
             Self::LoraBeaconIngestReport => LORA_BEACON_INGEST_REPORT,
             Self::LoraWitnessIngestReport => LORA_WITNESS_INGEST_REPORT,
             Self::LoraValidPoc => LORA_VALID_POC,
@@ -187,14 +175,11 @@
             CELL_SPEEDTEST => Self::CellSpeedtest,
             CELL_HEARTBEAT_INGEST_REPORT => Self::CellHeartbeatIngestReport,
             CELL_SPEEDTEST_INGEST_REPORT => Self::CellSpeedtestIngestReport,
-<<<<<<< HEAD
             ENTROPY => Self::Entropy,
             SUBNETWORK_REWARDS => Self::SubnetworkRewards,
             SHARES => Self::Shares,
             INVALID_SHARES => Self::InvalidShares,
-=======
             ENTROPY_REPORT => Self::EntropyReport,
->>>>>>> 51f7a25f
             LORA_BEACON_INGEST_REPORT => Self::LoraBeaconIngestReport,
             LORA_WITNESS_INGEST_REPORT => Self::LoraWitnessIngestReport,
             LORA_VALID_POC => Self::LoraValidPoc,
