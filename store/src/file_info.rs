--- conflicted
+++ resolved
@@ -97,14 +97,9 @@
 #[derive(Debug, PartialEq, Eq, Clone, Serialize, Copy, strum::EnumCount)]
 #[serde(rename_all = "snake_case")]
 pub enum FileType {
-<<<<<<< HEAD
     CellHeartbeat = 0,
     CellSpeedtest = 1,
-=======
-    CellHeartbeat,
-    CellSpeedtest,
-    Entropy,
->>>>>>> e496626e
+    Entropy = 2,
 }
 
 impl fmt::Display for FileType {
