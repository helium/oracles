use crate::{
    file_source, heartbeat::CellHeartbeat, speedtest::CellSpeedtest, FileInfo, FileType, Result,
};
use csv::Writer;
use futures::stream::StreamExt;
use helium_proto::{
    services::poc_mobile::{CellHeartbeatReqV1, SpeedtestReqV1},
    Message,
};
use std::io;
use std::path::PathBuf;
use std::str::FromStr;

/// Print information about a given store file.
#[derive(Debug, clap::Args)]
pub struct Cmd {
    /// Path for heartbeat/speedtest
    in_path: PathBuf,
}

impl Cmd {
    pub async fn run(&self) -> Result {
<<<<<<< HEAD
        let mut file_stream = file_source::source(&[&self.in_path]);
=======
        let mut file_stream = file_source::source([&self.in_path]);

>>>>>>> e496626e
        let mut wtr = Writer::from_writer(io::stdout());

        let file_info = FileInfo::from_str(
            self.in_path
                .file_name()
                .expect("unable to get filename")
                .to_str()
                .expect("unable to get filename str"),
        )?;

        match file_info.file_type {
            FileType::CellHeartbeat => {
                while let Some(result) = file_stream.next().await {
                    let msg = result?;
                    let dec_msg = CellHeartbeatReqV1::decode(msg)?;
                    wtr.serialize(CellHeartbeat::try_from(dec_msg)?)?;
                }
            }
            FileType::CellSpeedtest => {
                while let Some(result) = file_stream.next().await {
                    let msg = result?;
                    let dec_msg = SpeedtestReqV1::decode(msg)?;
                    wtr.serialize(CellSpeedtest::try_from(dec_msg)?)?;
                }
            }
        }

        wtr.flush()?;

        Ok(())
    }
}<|MERGE_RESOLUTION|>--- conflicted
+++ resolved
@@ -20,12 +20,8 @@
 
 impl Cmd {
     pub async fn run(&self) -> Result {
-<<<<<<< HEAD
-        let mut file_stream = file_source::source(&[&self.in_path]);
-=======
         let mut file_stream = file_source::source([&self.in_path]);
 
->>>>>>> e496626e
         let mut wtr = Writer::from_writer(io::stdout());
 
         let file_info = FileInfo::from_str(
