--- conflicted
+++ resolved
@@ -1,8 +1,4 @@
-<<<<<<< HEAD
-use crate::{datetime_from_epoch, Error, PublicKey, Result};
-=======
 use crate::{datetime_from_epoch, traits::MsgDecode, Error, PublicKey, Result};
->>>>>>> e496626e
 use chrono::{DateTime, Utc};
 use helium_proto::services::poc_mobile::SpeedtestReqV1;
 use serde::{Deserialize, Serialize};
@@ -20,26 +16,6 @@
     pub latency: u32,
 }
 
-<<<<<<< HEAD
-impl TryFrom<SpeedtestReqV1> for CellSpeedtest {
-    type Error = Error;
-    fn try_from(v: SpeedtestReqV1) -> Result<Self> {
-        Ok(Self {
-            pubkey: PublicKey::try_from(v.pub_key)?,
-            serial: v.serial,
-            timestamp: datetime_from_epoch(v.timestamp),
-            upload_speed: v.upload_speed,
-            download_speed: v.download_speed,
-            latency: v.latency,
-        })
-    }
-}
-
-impl TryFrom<CellSpeedtest> for SpeedtestReqV1 {
-    type Error = Error;
-    fn try_from(v: CellSpeedtest) -> Result<Self> {
-        Ok(SpeedtestReqV1 {
-=======
 impl MsgDecode for CellSpeedtest {
     type Msg = SpeedtestReqV1;
 }
@@ -47,7 +23,6 @@
 impl From<CellSpeedtest> for SpeedtestReqV1 {
     fn from(v: CellSpeedtest) -> Self {
         SpeedtestReqV1 {
->>>>>>> e496626e
             pub_key: v.pubkey.to_vec(),
             serial: v.serial,
             timestamp: v.timestamp.timestamp() as u64,
