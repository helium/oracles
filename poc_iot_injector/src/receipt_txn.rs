use base64::Engine;
use file_store::{
    iot_valid_poc::{IotPoc, IotValidBeaconReport, IotVerifiedWitnessReport},
    traits::MsgDecode,
};
use helium_crypto::{Keypair, Sign};
use helium_proto::{
    blockchain_txn::Txn, BlockchainPocPathElementV1, BlockchainPocReceiptV1,
    BlockchainPocWitnessV1, BlockchainTxn, BlockchainTxnPocReceiptsV2, Message,
};
use once_cell::sync::Lazy;
use rand::{rngs::StdRng, seq::SliceRandom, SeedableRng};
use rust_decimal::{prelude::ToPrimitive, Decimal};
use rust_decimal_macros::dec;
use sha2::{Digest, Sha256};
use std::sync::Arc;

/// REWARD_SHARE_MULTIPLIER is set to 10000 to ensure that hotspots with very low hex_scale values
/// are still getting some rewards.
static REWARD_SHARE_MULTIPLIER: Lazy<Decimal> = Lazy::new(|| dec!(10000));

const SIGNAL_MULTIPLIER: i32 = 10;
const SNR_MULTIPLIER: f32 = 10.0;
type PocPath = Vec<BlockchainPocPathElementV1>;

#[derive(Clone, Debug)]
pub struct TxnDetails {
    pub txn: BlockchainTxn,
    pub hash: Vec<u8>,
    pub hash_b64_url: String,
}

#[derive(thiserror::Error, Debug)]
pub enum TxnConstructionError {
    #[error("decode error: {0}")]
    FileStoreError(#[from] file_store::Error),
    #[error("signing error: {0}")]
    CryptoError(#[from] Box<helium_crypto::Error>),
}

pub fn handle_report_msg(
    msg: prost::bytes::BytesMut,
    keypair: Arc<Keypair>,
    max_witnesses_per_receipt: u64,
) -> Result<TxnDetails, TxnConstructionError> {
    // Path is always single element, till we decide to change it at some point.
    let mut path: PocPath = Vec::with_capacity(1);
    let iot_poc = IotPoc::decode(msg)?;

    // verifier now places a cap on the number of selected witnesses
    // so squishing here is now duplicate
    // but leaving it in as backup in case
    // verifier and injector diverge on this point
    // the squishing will only take place anyway if the
    // selected witness count exceeds max_witnesses_per_receipt
    // which it should not
    let mut poc_witnesses = construct_poc_witnesses(iot_poc.selected_witnesses);
    maybe_squish_witnesses(
        &mut poc_witnesses,
        &iot_poc.poc_id,
        max_witnesses_per_receipt as usize,
    );

    let (poc_receipt, beacon_received_ts) = construct_poc_receipt(iot_poc.beacon_report);

    // TODO: Double check whether the gateway in the poc_receipt is challengee?
    let path_element =
        construct_path_element(poc_receipt.clone().gateway, poc_receipt, poc_witnesses);

    path.push(path_element);

    let (bare_txn, hash, hash_b64_url) = construct_signed_txn(path, beacon_received_ts, &keypair)?;
    Ok(TxnDetails {
        txn: wrap_txn(bare_txn),
        hash,
        hash_b64_url,
    })
}

/// Maybe squish poc_witnesses if the length is > max_witnesses_per_receipt
fn maybe_squish_witnesses(
    poc_witnesses: &mut Vec<BlockchainPocWitnessV1>,
    poc_id: &[u8],
    max_witnesses_per_receipt: usize,
) {
    if poc_witnesses.len() <= max_witnesses_per_receipt {
        return;
    }

    // Seed a random number from the poc_id for shuffling the witnesses
    let seed = Sha256::digest(poc_id);
    let mut rng = StdRng::from_seed(seed.into());

    // Shuffle and truncate witnesses
    poc_witnesses.shuffle(&mut rng);
    poc_witnesses.truncate(max_witnesses_per_receipt)
}

fn wrap_txn(txn: BlockchainTxnPocReceiptsV2) -> BlockchainTxn {
    BlockchainTxn {
        txn: Some(Txn::PocReceiptsV2(txn)),
    }
}

fn construct_signed_txn(
    path: PocPath,
    timestamp: i64,
    keypair: &Keypair,
) -> Result<(BlockchainTxnPocReceiptsV2, Vec<u8>, String), TxnConstructionError> {
    let mut txn = BlockchainTxnPocReceiptsV2 {
        challenger: keypair.public_key().to_vec(),
        secret: vec![],
        onion_key_hash: vec![],
        path,
        fee: 0,
        signature: vec![],
        block_hash: vec![],
        timestamp: timestamp as u64,
    };

    txn.signature = sign_txn(&txn, keypair)?;

    let (txn_hash, txn_hash_b64url) = hash_txn(&txn);
    Ok((txn, txn_hash, txn_hash_b64url))
}

fn construct_path_element(
    challengee: Vec<u8>,
    poc_receipt: BlockchainPocReceiptV1,
    poc_witnesses: Vec<BlockchainPocWitnessV1>,
) -> BlockchainPocPathElementV1 {
    BlockchainPocPathElementV1 {
        challengee,
        receipt: Some(poc_receipt),
        witnesses: poc_witnesses,
    }
}

fn construct_poc_witnesses(
    witness_reports: Vec<IotVerifiedWitnessReport>,
) -> Vec<BlockchainPocWitnessV1> {
    let mut poc_witnesses: Vec<BlockchainPocWitnessV1> = Vec::with_capacity(witness_reports.len());
    for witness_report in witness_reports {
        let witness_invalid_reason = witness_report.invalid_reason as i32;
        let hex_scale = witness_report.hex_scale;
        let reward_unit = witness_report.reward_unit;
        let reward_shares = ((hex_scale * reward_unit) * *REWARD_SHARE_MULTIPLIER)
            .to_u32()
            .unwrap_or_default();

        if reward_shares == 0 && witness_invalid_reason == 0 {
            tracing::warn!(
                "valid witness with zero reward shares.
                pubkey: {},
                hex_scale: {}
                reward_unit: {}",
                witness_report.report.pub_key.clone(),
                witness_report.hex_scale,
                witness_report.reward_unit
            );
        }
        // NOTE: channel is irrelevant now
        let poc_witness = BlockchainPocWitnessV1 {
            gateway: witness_report.report.pub_key.into(),
            timestamp: witness_report.report.timestamp.timestamp() as u64,
            signal: witness_report.report.signal / SIGNAL_MULTIPLIER,
            packet_hash: witness_report.report.data,
            signature: witness_report.report.signature,
            snr: witness_report.report.snr as f32 / SNR_MULTIPLIER,
            frequency: hz_to_mhz(witness_report.report.frequency),
            datarate: witness_report.report.datarate.to_string(),
            channel: witness_invalid_reason,
            reward_shares,
        };

        poc_witnesses.push(poc_witness)
    }
    poc_witnesses
}

fn hz_to_mhz(freq_hz: u64) -> f32 {
    // MHZTOHZ = 1000000;
    let freq_mhz = Decimal::from(freq_hz) / Decimal::from(1000000);
    freq_mhz.to_f32().unwrap_or_default()
}

fn construct_poc_receipt(beacon_report: IotValidBeaconReport) -> (BlockchainPocReceiptV1, i64) {
    let hex_scale = beacon_report.hex_scale;
    let reward_unit = beacon_report.reward_unit;
    let reward_shares = ((hex_scale * reward_unit) * *REWARD_SHARE_MULTIPLIER)
        .to_u32()
        .unwrap_or_default();

    // NOTE: This timestamp will also be used as the top-level txn timestamp
    let beacon_received_ts = beacon_report.received_timestamp.timestamp_millis();

    // NOTE: signal, origin, snr and addr_hash are irrelevant now
    let poc_receipt = BlockchainPocReceiptV1 {
        gateway: beacon_report.report.pub_key.into(),
        timestamp: beacon_report.report.timestamp.timestamp() as u64,
        signal: 0,
        data: beacon_report.report.data,
        origin: 0,
        signature: beacon_report.report.signature,
        snr: 0.0,
        frequency: hz_to_mhz(beacon_report.report.frequency),
        channel: beacon_report.report.channel,
        datarate: beacon_report.report.datarate.to_string(),
        tx_power: beacon_report.report.tx_power,
        addr_hash: vec![],
        reward_shares,
    };

    (poc_receipt, beacon_received_ts)
}

fn hash_txn(txn: &BlockchainTxnPocReceiptsV2) -> (Vec<u8>, String) {
    let mut txn = txn.clone();
    txn.signature = vec![];
<<<<<<< HEAD
    let digest = Sha256::digest(txn.encode_to_vec()).to_vec();
=======
    let txn: &Vec<u8> = &txn.encode_to_vec();
    let digest = Sha256::digest(txn).to_vec();
>>>>>>> bbc643a8
    (
        digest.clone(),
        base64::engine::general_purpose::URL_SAFE_NO_PAD.encode(digest),
    )
}

fn sign_txn(
    txn: &BlockchainTxnPocReceiptsV2,
    keypair: &Keypair,
) -> Result<Vec<u8>, Box<helium_crypto::Error>> {
    let mut txn = txn.clone();
    txn.signature = vec![];
    Ok(keypair.sign(&txn.encode_to_vec())?)
}

#[cfg(test)]
mod tests {
    use super::*;
    use helium_crypto::{KeyTag, KeyType, Keypair, Network, Verify};
    use rust_decimal_macros::dec;

    #[test]
    fn txn_construction_test() {
        const ENTROPY: [u8; 32] = [
            248, 55, 78, 168, 99, 123, 22, 203, 36, 250, 136, 86, 110, 119, 198, 170, 248, 55, 78,
            168, 99, 123, 22, 203, 36, 250, 136, 86, 110, 119, 198, 170,
        ];
        let kt = KeyTag {
            network: Network::MainNet,
            key_type: KeyType::Ed25519,
        };
        let keypair = Keypair::generate_from_entropy(kt, &ENTROPY).expect("keypair");
        let pubkey = keypair.public_key();

        let poc_witness = BlockchainPocWitnessV1 {
            gateway: vec![],
            timestamp: 123,
            signal: 0,
            packet_hash: vec![],
            signature: vec![],
            snr: 0.0,
            frequency: 0.0,
            datarate: "dr".to_string(),
            channel: 0,
            reward_shares: 0,
        };
        let poc_receipt = BlockchainPocReceiptV1 {
            gateway: vec![],
            timestamp: 123,
            signal: 0,
            data: vec![],
            origin: 0,
            signature: vec![],
            snr: 0.0,
            frequency: 0.0,
            channel: 0,
            datarate: "dr".to_string(),
            tx_power: -1,
            addr_hash: vec![],
            reward_shares: 0,
        };
        let poc_path_element = BlockchainPocPathElementV1 {
            challengee: vec![],
            receipt: Some(poc_receipt),
            witnesses: vec![poc_witness],
        };
        let path = vec![poc_path_element];

        // txn0 will be signed over the path with the reward_unit and hex_scale
        let mut txn0 = BlockchainTxnPocReceiptsV2 {
            challenger: keypair.public_key().to_vec(),
            secret: vec![],
            onion_key_hash: vec![],
            path: path.clone(),
            fee: 0,
            signature: vec![],
            block_hash: vec![],
            timestamp: 456,
        };
        let signature0 = sign_txn(&txn0, &keypair).expect("unable to sign txn");
        txn0.signature = signature0.clone();
        let (_txn_hash, txn0_hash_b64_url) = hash_txn(&txn0);

        let (_txn1, _, txn1_hash_b64_url) =
            construct_signed_txn(path, 456, &keypair).expect("unable to construct signed txn");

        // The txn hashes should be equal
        assert_eq!(txn0_hash_b64_url, txn1_hash_b64_url);

        let mut txn0 = txn0;
        txn0.signature = vec![];
        // This txn0 should be verifiable as is
        assert!(pubkey.verify(&txn0.encode_to_vec(), &signature0).is_ok());
    }

    #[test]
    fn max_witnesses_per_receipt_test() {
        let poc_witness = BlockchainPocWitnessV1 {
            gateway: vec![],
            timestamp: 123,
            signal: 0,
            packet_hash: vec![],
            signature: vec![],
            snr: 0.0,
            frequency: 0.0,
            datarate: "dr".to_string(),
            channel: 0,
            reward_shares: 0,
        };
        let poc_id: Vec<u8> = vec![0];
        let max_witnesses_per_receipt = 14;

        let mut to_be_squished_witnesses = vec![poc_witness.clone(); 20];
        assert_eq!(20, to_be_squished_witnesses.len());
        maybe_squish_witnesses(
            &mut to_be_squished_witnesses,
            &poc_id,
            max_witnesses_per_receipt,
        );
        assert_eq!(14, to_be_squished_witnesses.len());
        let mut non_squished_witnesses = vec![poc_witness.clone(); 14];
        assert_eq!(14, non_squished_witnesses.len());
        maybe_squish_witnesses(
            &mut non_squished_witnesses,
            &poc_id,
            max_witnesses_per_receipt,
        );
        assert_eq!(14, non_squished_witnesses.len());
        let mut non_squished_witnesses2 = vec![poc_witness; 10];
        assert_eq!(10, non_squished_witnesses2.len());
        maybe_squish_witnesses(
            &mut non_squished_witnesses2,
            &poc_id,
            max_witnesses_per_receipt,
        );
        assert_eq!(10, non_squished_witnesses2.len());
    }

    #[test]
    fn reward_share_test() {
        // hex_scale: 0.9, reward_unit: 0.09, reward_shares: 810
        let hex_scale = dec!(0.9);
        let reward_unit = dec!(0.09);
        let dec_rs = hex_scale * reward_unit;
        assert_eq!(
            (dec_rs * *REWARD_SHARE_MULTIPLIER)
                .to_u32()
                .unwrap_or_default(),
            810
        );

        // hex_scale: 0.09, reward_unit: 0.09, reward_shares: 81
        let hex_scale = dec!(0.09);
        let reward_unit = dec!(0.09);
        let dec_rs = hex_scale * reward_unit;
        assert_eq!(
            (dec_rs * *REWARD_SHARE_MULTIPLIER)
                .to_u32()
                .unwrap_or_default(),
            81
        );

        // hex_scale: 0.009, reward_unit: 0.09, reward_shares: 8
        let hex_scale = dec!(0.009);
        let reward_unit = dec!(0.09);
        let dec_rs = hex_scale * reward_unit;
        assert_eq!(
            (dec_rs * *REWARD_SHARE_MULTIPLIER)
                .to_u32()
                .unwrap_or_default(),
            8
        );

        // hex_scale: 0.0009, reward_unit: 0.09, reward_shares: 0
        let hex_scale = dec!(0.0009);
        let reward_unit = dec!(0.09);
        let dec_rs = hex_scale * reward_unit;
        assert_eq!(
            (dec_rs * *REWARD_SHARE_MULTIPLIER)
                .to_u32()
                .unwrap_or_default(),
            0
        );

        // hex_scale: 0.1945, reward_unit: 0.0000, reward_shares: 0
        let hex_scale = dec!(0.1945);
        let reward_unit = dec!(0.0000);
        let dec_rs = hex_scale * reward_unit;
        assert_eq!(
            (dec_rs * *REWARD_SHARE_MULTIPLIER)
                .to_u32()
                .unwrap_or_default(),
            0
        );
    }
}<|MERGE_RESOLUTION|>--- conflicted
+++ resolved
@@ -217,12 +217,7 @@
 fn hash_txn(txn: &BlockchainTxnPocReceiptsV2) -> (Vec<u8>, String) {
     let mut txn = txn.clone();
     txn.signature = vec![];
-<<<<<<< HEAD
     let digest = Sha256::digest(txn.encode_to_vec()).to_vec();
-=======
-    let txn: &Vec<u8> = &txn.encode_to_vec();
-    let digest = Sha256::digest(txn).to_vec();
->>>>>>> bbc643a8
     (
         digest.clone(),
         base64::engine::general_purpose::URL_SAFE_NO_PAD.encode(digest),
