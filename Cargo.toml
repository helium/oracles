[profile.release]
debug = true

[workspace]
members = [
  "boost_manager",
  "coverage_map",
  "coverage_point_calculator",
  "custom_tracing",
  "db_store",
  "denylist",
  "file_store",
  "ingest",
  "iot_config",
  "iot_packet_verifier",
  "iot_verifier",
  "metrics",
  "mobile_config",
  "mobile_config_cli",
  "mobile_packet_verifier",
  "mobile_verifier",
  "poc_entropy",
  "price",
  "reward_index",
  "reward_scheduler",
  "solana",
  "task_manager",
  "hex_assignments",
]
resolver = "2"

[workspace.package]
authors = ["Nova Labs <info@nova-labs.com>"]
license = "Apache-2.0"
edition = "2021"

[workspace.dependencies]
anchor-client = { version = "0.29.0", features = ["async"] }
anyhow = { version = "1", features = ["backtrace"] }
bs58 = { version = "0.4", features = ["check"] }
thiserror = "1"
clap = { version = "4", features = ["derive"] }
serde = { version = "1", features = ["derive"] }
serde_json = "1"
http-serde = "1"
chrono = { version = "0", features = ["serde"] }
tokio = { version = "1", default-features = false, features = [
  "fs",
  "macros",
  "signal",
  "sync",
  "rt-multi-thread",
  "rt",
  "process",
  "time",
] }
tokio-stream = "0"
sqlx = { version = "0", features = [
  "postgres",
  "uuid",
  "decimal",
  "chrono",
  "migrate",
  "macros",
  "runtime-tokio-rustls",
] }
helium-anchor-gen = { git = "https://github.com/helium/helium-anchor-gen.git" }
helium-crypto = { version = "0.8.4", features = ["multisig", "solana"] }
helium-lib = { git = "https://github.com/helium/helium-wallet-rs.git", branch = "master" }
hextree = { git = "https://github.com/jaykickliter/HexTree", branch = "main", features = [
  "disktree",
] }
helium-proto = { git = "https://github.com/helium/proto", branch = "master", features = ["services"] }
beacon = { git = "https://github.com/helium/proto", branch = "master" }
solana-client = "1.18"
solana-sdk = "1.18"
solana-program = "1.18"
spl-token = "3.5.0"
spl-associated-token-account = "1.1.1"
reqwest = { version = "0", default-features = false, features = [
  "gzip",
  "json",
  "rustls-tls",
] }
humantime = "2"
humantime-serde = "1"
metrics = ">=0.22"
metrics-exporter-prometheus = "0"
tracing = "0"
tracing-subscriber = { version = "0", default-features = false, features = [
  "env-filter",
  "registry",
  "fmt",
] }
rust_decimal = "1"
rust_decimal_macros = "1"
base64 = ">=0.21"
sha2 = "0.10"
tonic = { version = "0.10", features = ["tls", "tls-roots"] }
http = "<=0.2"
triggered = "0"
futures = "*"
futures-util = "*"
prost = "0.12"
once_cell = "1"
lazy_static = "1"
config = { version = "0", default-features = false, features = ["toml"] }
h3o = { version = "0", features = ["serde"] }
xorf = { version = "0", features = ["serde"] }
bytes = "*"
bincode = "1"
twox-hash = "1"
async-trait = "*"
blake3 = "*"
retainer = "*"
rand = "0.8"
itertools = "*"
tokio-util = "0"
uuid = { version = "1", features = ["v4", "serde"] }
tower-http = { version = "0", features = ["trace"] }
derive_builder = "0"

[patch.crates-io]
# v0.7.0-alpha.3
# https://github.com/launchbadge/sqlx/commit/42dd78fe931df651eac411316ed3eab87c2f79b2
sqlx = { git = "https://github.com/launchbadge/sqlx.git", rev = "42dd78fe931df651eac411316ed3eab87c2f79b2" }

# When attempting to test proto changes without needing to push a branch you can
# patch the github url to point to your local proto repo.
#
# Patching for beacon must point directly to the crate, it will not look in the
# repo for sibling crates.
#
<<<<<<< HEAD
#[patch.'https://github.com/helium/proto']
=======
# [patch.'https://github.com/helium/proto']
>>>>>>> 7c25dd3b
# helium-proto = { path = "../proto" }
# beacon = { path = "../proto/beacon" }

# [patch.'https://github.com/helium/helium-wallet-rs.git']
# helium-lib = { path = "../helium-wallet-rs/helium-lib" }<|MERGE_RESOLUTION|>--- conflicted
+++ resolved
@@ -131,13 +131,12 @@
 # Patching for beacon must point directly to the crate, it will not look in the
 # repo for sibling crates.
 #
-<<<<<<< HEAD
-#[patch.'https://github.com/helium/proto']
-=======
-# [patch.'https://github.com/helium/proto']
->>>>>>> 7c25dd3b
-# helium-proto = { path = "../proto" }
+[patch.'https://github.com/helium/proto']
+helium-proto = { path = "../proto" }
 # beacon = { path = "../proto/beacon" }
 
-# [patch.'https://github.com/helium/helium-wallet-rs.git']
-# helium-lib = { path = "../helium-wallet-rs/helium-lib" }+[patch.'https://github.com/helium/helium-wallet-rs']
+helium-lib = { path = "../helium-wallet-rs/helium-lib" }
+
+[patch.'https://github.com/helium/helium-anchor-gen']
+helium-anchor-gen = { path = "../helium-anchor-gen" }