[profile.release]
debug = true

[workspace]
members = [
  "boost_manager",
  "coverage_map",
  "coverage_point_calculator",
  "custom_tracing",
  "db_store",
  "denylist",
  "file_store",
  "ingest",
  "iot_config",
  "iot_packet_verifier",
  "iot_verifier",
  "metrics",
  "mobile_config",
  "mobile_config_cli",
  "mobile_packet_verifier",
  "mobile_verifier",
  "poc_entropy",
  "price",
  "reward_index",
  "reward_scheduler",
  "solana",
  "task_manager",
  "hex_assignments",
<<<<<<< HEAD
  "aws_local"
, "dataset_downloader"]
=======
  "aws_local",
]
>>>>>>> 94a3499e
resolver = "2"

[workspace.package]
authors = ["Nova Labs <info@nova-labs.com>"]
license = "Apache-2.0"
edition = "2021"

[workspace.dependencies]
anyhow = { version = "1", features = ["backtrace"] }
bs58 = { version = "0.5.1", features = ["check"] }
thiserror = "1"
clap = { version = "4", features = ["derive"] }
serde = { version = "1", features = ["derive"] }
serde_json = "1"
http-serde = "1"
chrono = { version = "0", features = ["serde"] }
tokio = { version = "1", default-features = false, features = [
  "fs",
  "macros",
  "signal",
  "sync",
  "rt-multi-thread",
  "rt",
  "process",
  "time",
] }
tokio-stream = "0"
sqlx = { version = "0.8", default-features = false, features = [
  "postgres",
  "uuid",
  "rust_decimal",
  "chrono",
  "migrate",
  "macros",
  "runtime-tokio-rustls",
] }
helium-crypto = { version = "0.9.2", default-features = false }
hextree = { git = "https://github.com/jaykickliter/HexTree", branch = "main", features = [
  "disktree",
] }
helium-proto = { git = "https://github.com/helium/proto", branch = "master", features = [
  "services",
] }
beacon = { git = "https://github.com/helium/proto", branch = "master" }
reqwest = { version = "0", default-features = false, features = [
  "gzip",
  "json",
  "rustls-tls",
] }
humantime = "2"
humantime-serde = "1"
metrics = ">=0.22"
metrics-exporter-prometheus = "0"
tracing = "0"
tracing-subscriber = { version = "0", default-features = false, features = [
  "env-filter",
  "registry",
  "fmt",
] }
rust_decimal = "1"
rust_decimal_macros = "1"
base64 = ">=0.21"
sha2 = "0.10"
tonic = { version = "0.10", features = ["tls", "tls-roots"] }
http = "<=0.2"
triggered = "0"
futures = "*"
futures-util = "*"
prost = "0.12"
once_cell = "1"
lazy_static = "1"
config = { version = "0", default-features = false, features = ["toml"] }
h3o = { version = "0", features = ["serde"] }
xorf = { version = "0", features = ["serde"] }
bytes = "*"
bincode = "1"
twox-hash = "1"
async-trait = "*"
blake3 = "*"
retainer = "*"
rand = "0.8"
itertools = "*"
tokio-util = "0"
uuid = { version = "1", features = ["v4", "serde"] }
tower-http = { version = "0", features = ["trace"] }
derive_builder = "0"
aws-config = "0.51"
aws-sdk-s3 = "0.21"
aws-types = { version = "0.51", features = ["hardcoded-credentials"]}
tempfile = "3"
regex = "1"
async-compression = { version = "0", features = ["tokio", "gzip"] }


[patch.crates-io]
anchor-lang = { git = "https://github.com/madninja/anchor.git", branch = "madninja/const_pubkey" }

# When attempting to test proto changes without needing to push a branch you can
# patch the github url to point to your local proto repo.
# 
# Patching for beacon must point directly to the crate, it will not look in the
# repo for sibling crates.
# 
# [patch.'https://github.com/helium/proto']
# helium-proto = { path = "../proto" }
# beacon = { path = "../proto/beacon" }

# [patch.'https://github.com/helium/proto']
# helium-proto = { git = "https://www.github.com/helium/proto.git", branch = "bbalser/deprecate-radio-reward-v1" }<|MERGE_RESOLUTION|>--- conflicted
+++ resolved
@@ -26,13 +26,9 @@
   "solana",
   "task_manager",
   "hex_assignments",
-<<<<<<< HEAD
-  "aws_local"
-, "dataset_downloader"]
-=======
   "aws_local",
-]
->>>>>>> 94a3499e
+  "dataset_downloader"]
+
 resolver = "2"
 
 [workspace.package]
