--- conflicted
+++ resolved
@@ -132,16 +132,10 @@
 # repo for sibling crates.
 #
 # [patch.'https://github.com/helium/proto']
-# helium-proto = { path = "../proto" }
-# beacon = { path = "../proto/beacon" }
+# helium-proto = { git = "https://www.github.com/helium/proto.git", branch = "jg/disco-shares-v2" }
 
-<<<<<<< HEAD
 # [patch.'https://github.com/helium/helium-wallet-rs']
 # helium-lib = { path = "../helium-wallet-rs/helium-lib" }
 
 # [patch.'https://github.com/helium/helium-anchor-gen']
 # helium-anchor-gen = { path = "../helium-anchor-gen" }
-=======
-# [patch.'https://github.com/helium/proto']
-# helium-proto = { git = "https://www.github.com/helium/proto.git", branch = "jg/disco-shares-v2" }
->>>>>>> b35b24df
