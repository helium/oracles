--- conflicted
+++ resolved
@@ -1,6 +1,2 @@
 [workspace]
-<<<<<<< HEAD
-members = [ "ingest", "store", "mobile_rewards", "status", "mobile_verifier" ]
-=======
-members = [ "ingest", "store", "mobile_rewards", "status", "entropy"]
->>>>>>> e496626e
+members = [ "ingest", "store", "mobile_rewards", "status", "mobile_verifier", "entropy"]