--- conflicted
+++ resolved
@@ -127,10 +127,9 @@
 
 # When attempting to test proto changes without needing to push a branch you can
 # patch the github url to point to your local proto repo.
-# 
+#
 # Patching for beacon must point directly to the crate, it will not look in the
 # repo for sibling crates.
-<<<<<<< HEAD
 #
 [patch.'https://github.com/helium/proto']
 helium-proto = { path = "../proto" }
@@ -140,10 +139,4 @@
 helium-lib = { path = "../helium-wallet-rs/helium-lib" }
 
 [patch.'https://github.com/helium/helium-anchor-gen']
-helium-anchor-gen = { path = "../helium-anchor-gen" }
-=======
-# 
-# [patch.'https://github.com/helium/proto']
-# helium-proto = { path = "../../proto" }
-# beacon = { path = "../../proto" }
->>>>>>> 5b16e1f1
+helium-anchor-gen = { path = "../helium-anchor-gen" }