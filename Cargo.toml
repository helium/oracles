[profile.release]
debug = true

[workspace]
members = [
    "db_store",
    "denylist",
    "file_store",
    "ingest",
    "iot_config",
    "iot_packet_verifier",
    "iot_verifier",
    "metrics",
    "mobile_config",
    "mobile_config_cli",
    "mobile_packet_verifier",
    "mobile_verifier",
    "poc_entropy",
    "price",
    "reward_index",
    "reward_scheduler",
    "solana",
    "task_manager",
]
resolver = "2"

[workspace.package]
authors = ["Nova Labs <info@nova-labs.com>"]
license = "Apache-2.0"
edition = "2021"

[workspace.dependencies]
anchor-lang = "0.26.0"
anchor-client = "0.26"
anyhow = {version = "1", features = ["backtrace"]}
bs58 = {version = "0.4", features=["check"]}
thiserror = "1"
clap = {version = "4", features = ["derive"]}
serde =  {version = "1", features=["derive"]}
serde_json = "1"
http-serde = "1"
chrono = {version = "0", features = ["serde"]}
tokio = { version = "1", default-features = false, features = [
  "fs",
  "macros",
  "signal",
  "rt-multi-thread",
  "rt",
  "process",
  "time"
] }
tokio-stream = "0"
sqlx = {version = "0", features = [
  "postgres",
  "uuid",
  "decimal",
  "chrono",
  "migrate",
  "macros",
  "runtime-tokio-rustls"
]}
<<<<<<< HEAD
helium-crypto = {version = "0.6.8", features=["sqlx-postgres", "multisig"]}
helium-proto = {git = "https://github.com/helium/proto", branch = "map/added-details-to-radio-rewards", features = ["services"]}
=======
helium-crypto = {version = "0.8.0", features=["sqlx-postgres", "multisig"]}
helium-proto = {git = "https://github.com/helium/proto", branch = "master", features = ["services"]}
>>>>>>> 45379ac8
hextree = "*"
solana-client = "1.14"
solana-sdk = "1.14"
solana-program = "1.11"
spl-token = "3.5.0"
reqwest = {version = "0", default-features=false, features = ["gzip", "json", "rustls-tls"]}
beacon = { git = "https://github.com/helium/proto", branch = "map/added-details-to-radio-rewards" }
humantime = "2"
metrics = "0"
metrics-exporter-prometheus = "0"
tracing = "0"
tracing-subscriber = { version = "0", default-features=false, features = ["env-filter", "registry", "fmt"] }
rust_decimal = "1"
rust_decimal_macros = "1"
base64 = ">=0.21"
sha2 = "*"
tonic = {version = "0", features = ["tls", "tls-roots"]}
http = "*"
triggered = "0"
futures = "*"
futures-util = "*"
prost = "*"
once_cell = "1"
lazy_static = "1"
config = {version="0", default-features=false, features=["toml"]}
h3o = {version = "0", features = ["serde"]}
xorf = {version = "0", features = ["serde"] }
bytes = "*"
structopt = "0"
bincode = "1"
twox-hash = "1"
async-trait = "*"
blake3 = "*"
retainer = "*"
rand = "0.8"
itertools = "*"
data-credits = {git = "https://github.com/helium/helium-program-library.git", tag = "v0.1.0"}
helium-sub-daos = {git = "https://github.com/helium/helium-program-library.git", tag = "v0.1.0"}
price-oracle = {git = "https://github.com/helium/helium-program-library.git", tag = "v0.1.0"}
tokio-util = "0"
uuid = {version = "1", features = ["v4", "serde"]}
tower-http = {version = "0", features = ["trace"]}

[patch.crates-io]
sqlx = { git = "https://github.com/helium/sqlx.git", rev = "92a2268f02e0cac6fccb34d3e926347071dbb88d" }<|MERGE_RESOLUTION|>--- conflicted
+++ resolved
@@ -59,13 +59,8 @@
   "macros",
   "runtime-tokio-rustls"
 ]}
-<<<<<<< HEAD
-helium-crypto = {version = "0.6.8", features=["sqlx-postgres", "multisig"]}
+helium-crypto = {version = "0.8.0", features=["sqlx-postgres", "multisig"]}
 helium-proto = {git = "https://github.com/helium/proto", branch = "map/added-details-to-radio-rewards", features = ["services"]}
-=======
-helium-crypto = {version = "0.8.0", features=["sqlx-postgres", "multisig"]}
-helium-proto = {git = "https://github.com/helium/proto", branch = "master", features = ["services"]}
->>>>>>> 45379ac8
 hextree = "*"
 solana-client = "1.14"
 solana-sdk = "1.14"
