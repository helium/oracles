[profile.release]
debug = true

[workspace]
members = [
    "db_store",
    "denylist",
    "file_store",
    "ingest",
    "iot_config",
    "iot_packet_verifier",
    "iot_verifier",
    "metrics",
    "mobile_config",
    "mobile_config_cli",
    "mobile_packet_verifier",
    "mobile_verifier",
    "poc_entropy",
    "price",
    "reward_index",
    "reward_scheduler",
    "solana",
    "task_manager",
]
resolver = "2"

[workspace.package]
authors = ["Nova Labs <info@nova-labs.com>"]
license = "Apache-2.0"
edition = "2021"

[workspace.dependencies]
anchor-lang = "0.26.0"
anchor-client = "0.26"
anyhow = {version = "1", features = ["backtrace"]}
bs58 = {version = "0.4", features=["check"]}
thiserror = "1"
clap = {version = "4", features = ["derive"]}
serde =  {version = "1", features=["derive"]}
serde_json = "1"
http-serde = "1"
chrono = {version = "0", features = ["serde"]}
tokio = { version = "1", default-features = false, features = [
  "fs",
  "macros",
  "signal",
  "rt-multi-thread",
  "rt",
  "process",
  "time"
] }
tokio-stream = "0"
sqlx = {version = "0", features = [
  "postgres",
  "uuid",
  "decimal",
  "chrono",
  "migrate",
  "macros",
  "runtime-tokio-rustls"
]}
helium-crypto = {version = "0.8.0", features=["sqlx-postgres", "multisig"]}
helium-proto = {git = "https://github.com/helium/proto", branch = "master", features = ["services"]}
hextree = "*"
solana-client = "1.14"
solana-sdk = "1.14"
solana-program = "1.11"
spl-token = "3.5.0"
reqwest = {version = "0", default-features=false, features = ["gzip", "json", "rustls-tls"]}
beacon = { git = "https://github.com/helium/proto", branch = "master" }
humantime = "2"
metrics = "0"
metrics-exporter-prometheus = "0"
tracing = "0"
tracing-subscriber = { version = "0", default-features=false, features = ["env-filter", "registry", "fmt"] }
rust_decimal = "1"
rust_decimal_macros = "1"
base64 = ">=0.21"
sha2 = "*"
tonic = {version = "0", features = ["tls", "tls-roots"]}
http = "*"
triggered = "0"
futures = "*"
futures-util = "*"
prost = "*"
once_cell = "1"
lazy_static = "1"
config = {version="0", default-features=false, features=["toml"]}
h3o = {version = "0", features = ["serde"]}
xorf = {version = "0", features = ["serde"] }
bytes = "*"
structopt = "0"
bincode = "1"
twox-hash = "1"
async-trait = "*"
blake3 = "*"
retainer = "*"
rand = "0.8"
itertools = "*"
data-credits = {git = "https://github.com/helium/helium-program-library.git", tag = "v0.1.0"}
helium-sub-daos = {git = "https://github.com/helium/helium-program-library.git", tag = "v0.1.0"}
price-oracle = {git = "https://github.com/helium/helium-program-library.git", tag = "v0.1.0"}
tokio-util = "0"
<<<<<<< HEAD
uuid = {version = "1", features = ["v4", "serde"]}
=======
tower-http = {version = "0", features = ["trace"]}
>>>>>>> ade00c5d

[patch.crates-io]
sqlx = { git = "https://github.com/helium/sqlx.git", rev = "92a2268f02e0cac6fccb34d3e926347071dbb88d" }<|MERGE_RESOLUTION|>--- conflicted
+++ resolved
@@ -101,11 +101,8 @@
 helium-sub-daos = {git = "https://github.com/helium/helium-program-library.git", tag = "v0.1.0"}
 price-oracle = {git = "https://github.com/helium/helium-program-library.git", tag = "v0.1.0"}
 tokio-util = "0"
-<<<<<<< HEAD
 uuid = {version = "1", features = ["v4", "serde"]}
-=======
 tower-http = {version = "0", features = ["trace"]}
->>>>>>> ade00c5d
 
 [patch.crates-io]
 sqlx = { git = "https://github.com/helium/sqlx.git", rev = "92a2268f02e0cac6fccb34d3e926347071dbb88d" }