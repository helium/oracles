--- conflicted
+++ resolved
@@ -69,14 +69,6 @@
 ] }
 helium-proto = { git = "https://github.com/helium/proto", branch = "master", features = ["services"] }
 beacon = { git = "https://github.com/helium/proto", branch = "master" }
-<<<<<<< HEAD
-solana-client = "1.18"
-solana-sdk = "1.18"
-solana-program = "1.18"
-spl-token = "3.5.0"
-spl-associated-token-account = "1.1.1"
-=======
->>>>>>> 2f730ed3
 reqwest = { version = "0", default-features = false, features = [
   "gzip",
   "json",
@@ -130,15 +122,4 @@
 # repo for sibling crates.
 #
 # [patch.'https://github.com/helium/proto']
-# helium-proto = { git = "https://www.github.com/helium/proto.git", branch = "jg/disco-shares-v2" }
-
-<<<<<<< HEAD
-# [patch.'https://github.com/helium/helium-wallet-rs']
-# helium-lib = { path = "../helium-wallet-rs/helium-lib" }
-
-# [patch.'https://github.com/helium/helium-anchor-gen']
-# helium-anchor-gen = { path = "../helium-anchor-gen" }
-=======
-# [patch.'https://github.com/helium/proto']
-# helium-proto = { git = "https://www.github.com/helium/proto.git", branch = "bbalser/deprecate-radio-reward-v1" }
->>>>>>> 2f730ed3
+# helium-proto = { git = "https://www.github.com/helium/proto.git", branch = "bbalser/deprecate-radio-reward-v1" }