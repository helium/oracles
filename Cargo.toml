[profile.release]
debug = true

[workspace]
members = [
    "db_store",
    "denylist",
    "file_store",
    "ingest",
    "iot_config",
    "iot_packet_verifier",
    "iot_verifier",
    "metrics",
    "mobile_config",
    "mobile_config_cli",
    "mobile_packet_verifier",
    "mobile_verifier",
    "poc_entropy",
    "price",
    "reward_index",
    "reward_scheduler",
    "solana",
    "task_manager",
]
resolver = "2"

[workspace.package]
authors = ["Nova Labs <info@nova-labs.com>"]
license = "Apache-2.0"
edition = "2021"

[workspace.dependencies]
anchor-lang = "0.26.0"
anchor-client = "0.26"
anyhow = {version = "1", features = ["backtrace"]}
bs58 = {version = "0.4", features=["check"]}
thiserror = "1"
clap = {version = "4", features = ["derive"]}
serde =  {version = "1", features=["derive"]}
serde_json = "1"
http-serde = "1"
chrono = {version = "0", features = ["serde"]}
tokio = { version = "1", default-features = false, features = [
  "fs",
  "macros",
  "signal",
  "rt-multi-thread",
  "rt",
  "process",
  "time"
] }
tokio-stream = "0"
sqlx = {version = "0", features = [
  "postgres",
  "uuid",
  "decimal",
  "chrono",
  "migrate",
  "macros",
  "runtime-tokio-rustls"
]}
<<<<<<< HEAD
helium-anchor-gen = {git = "https://github.com/lthiery/helium-anchor-gen.git"}
helium-crypto = {version = "0.6.8", features=["sqlx-postgres", "multisig"]}
=======
helium-crypto = {version = "0.8.1", features=["sqlx-postgres", "multisig"]}
>>>>>>> eaea74bc
helium-proto = {git = "https://github.com/helium/proto", branch = "master", features = ["services"]}
hextree = "*"
solana-client = "1.14"
solana-sdk = "1.14"
solana-program = "1.11"
spl-token = "3.5.0"
reqwest = {version = "0", default-features=false, features = ["gzip", "json", "rustls-tls"]}
beacon = { git = "https://github.com/helium/proto", branch = "master" }
humantime = "2"
metrics = "0"
metrics-exporter-prometheus = "0"
tracing = "0"
tracing-subscriber = { version = "0", default-features=false, features = ["env-filter", "registry", "fmt"] }
rust_decimal = "1"
rust_decimal_macros = "1"
base64 = ">=0.21"
sha2 = "0.10"
tonic = {version = "0", features = ["tls", "tls-roots"]}
http = "<=0.2"
triggered = "0"
futures = "*"
futures-util = "*"
prost = "*"
once_cell = "1"
lazy_static = "1"
config = {version="0", default-features=false, features=["toml"]}
h3o = {version = "0", features = ["serde"]}
xorf = {version = "0", features = ["serde"] }
bytes = "*"
structopt = "0"
bincode = "1"
twox-hash = "1"
async-trait = "*"
blake3 = "*"
retainer = "*"
rand = "0.8"
itertools = "*"
<<<<<<< HEAD
=======
data-credits = {git = "https://github.com/helium/helium-program-library.git", tag = "v0.1.0"}
helium-sub-daos = {git = "https://github.com/helium/helium-program-library.git", tag = "v0.1.0"}
price-oracle = {git = "https://github.com/helium/helium-program-library.git", tag = "v0.1.0"}
tokio-util = "0"
uuid = {version = "1", features = ["v4", "serde"]}
tower-http = {version = "0", features = ["trace"]}
>>>>>>> eaea74bc

[patch.crates-io]
sqlx = { git = "https://github.com/helium/sqlx.git", rev = "92a2268f02e0cac6fccb34d3e926347071dbb88d" }<|MERGE_RESOLUTION|>--- conflicted
+++ resolved
@@ -59,12 +59,8 @@
   "macros",
   "runtime-tokio-rustls"
 ]}
-<<<<<<< HEAD
 helium-anchor-gen = {git = "https://github.com/lthiery/helium-anchor-gen.git"}
-helium-crypto = {version = "0.6.8", features=["sqlx-postgres", "multisig"]}
-=======
 helium-crypto = {version = "0.8.1", features=["sqlx-postgres", "multisig"]}
->>>>>>> eaea74bc
 helium-proto = {git = "https://github.com/helium/proto", branch = "master", features = ["services"]}
 hextree = "*"
 solana-client = "1.14"
@@ -102,15 +98,9 @@
 retainer = "*"
 rand = "0.8"
 itertools = "*"
-<<<<<<< HEAD
-=======
-data-credits = {git = "https://github.com/helium/helium-program-library.git", tag = "v0.1.0"}
-helium-sub-daos = {git = "https://github.com/helium/helium-program-library.git", tag = "v0.1.0"}
-price-oracle = {git = "https://github.com/helium/helium-program-library.git", tag = "v0.1.0"}
 tokio-util = "0"
 uuid = {version = "1", features = ["v4", "serde"]}
 tower-http = {version = "0", features = ["trace"]}
->>>>>>> eaea74bc
 
 [patch.crates-io]
 sqlx = { git = "https://github.com/helium/sqlx.git", rev = "92a2268f02e0cac6fccb34d3e926347071dbb88d" }