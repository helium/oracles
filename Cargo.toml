--- conflicted
+++ resolved
@@ -52,17 +52,12 @@
   "macros",
   "runtime-tokio-rustls"
 ]}
-<<<<<<< HEAD
-helium-crypto = {version="0.6.3", features=["sqlx-postgres", "multisig"]}
-helium-proto = {git = "https://github.com/helium/proto", branch = "master", features = ["services"]}
-solana-client = "1.14"
-solana-sdk = "1.14"
-=======
 
 helium-crypto = {version = "0.6.3", features=["sqlx-postgres", "multisig"]}
 helium-proto = {git = "https://github.com/helium/proto", branch = "master", features = ["services"]}
 hextree = "*"
->>>>>>> bbe57739
+solana-client = "1.14"
+solana-sdk = "1.14"
 reqwest = {version = "0", default-features=false, features = ["gzip", "json", "rustls-tls"]}
 beacon = {git = "https://github.com/helium/gateway-rs.git", branch = "alpha-patches"}
 humantime = "2"
