--- conflicted
+++ resolved
@@ -25,11 +25,8 @@
 serde = {workspace = true}
 sqlx = {workspace = true}
 solana = {path = "../solana"}
-<<<<<<< HEAD
 solana-sdk = {workspace = true}
-=======
-task-manager = { path = "../task_manager" }
->>>>>>> 3a3552a0
+task-manager = {path = "../task_manager"}
 thiserror = {workspace = true}
 tokio = {workspace = true}
 tonic = {workspace = true}
