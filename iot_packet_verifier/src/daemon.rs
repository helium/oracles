--- conflicted
+++ resolved
@@ -108,22 +108,10 @@
             None
         };
 
-<<<<<<< HEAD
         // Check if we have any left over pending transactions, and if we
         // do check if they have been confirmed:
         confirm_pending_txns(&pool, &solana).await?;
 
-        let sol_balance_monitor = BalanceMonitor::new(
-            solana.clone(),
-            settings
-                .solana
-                .as_ref()
-                .map(|s| s.additional_sol_balances_to_monitor())
-                .unwrap_or_else(|| Ok(Vec::new()))?,
-        )?;
-
-=======
->>>>>>> 70930dbd
         // Set up the balance cache:
         let balances = BalanceCache::new(&pool, solana.clone()).await?;
 
