use async_trait::async_trait;
use chrono::Utc;
use file_store::{file_sink::FileSinkClient, iot_packet::PacketRouterPacketReport};
use futures::{Stream, StreamExt};
use helium_crypto::{Keypair, PublicKeyBinary, Sign};
use helium_proto::services::{
    iot_config::OrgGetReqV1,
    packet_verifier::{InvalidPacket, InvalidPacketReason, ValidPacket},
};
use helium_proto::{
    services::{
        iot_config::{config_org_client::OrgClient, OrgDisableReqV1, OrgEnableReqV1},
        Channel,
    },
    Message,
};
use sqlx::{Postgres, Transaction};
use std::{
    collections::{hash_map::Entry, HashMap},
    fmt::Debug,
    mem,
};

pub struct Verifier<D, C> {
    pub debiter: D,
    pub config_server: C,
}

#[derive(thiserror::Error, Debug)]
pub enum VerificationError<DE, CE, BE, VPE, IPE> {
    #[error("Debit error: {0}")]
    DebitError(DE),
    #[error("Config server error: {0}")]
    ConfigError(CE),
    #[error("Burn error: {0}")]
    BurnError(BE),
    #[error("Valid packet writer error: {0}")]
    ValidPacketWriterError(VPE),
    #[error("Invalid packet writer error: {0}")]
    InvalidPacketWriterError(IPE),
}

impl<D, C> Verifier<D, C>
where
    D: Debiter,
    C: ConfigServer,
{
    /// Verify a stream of packet reports. Writes out `valid_packets` and `invalid_packets`.
    pub async fn verify<B, R, VP, IP>(
        &mut self,
        mut pending_burns: B,
        reports: R,
        mut valid_packets: VP,
        mut invalid_packets: IP,
    ) -> Result<(), VerificationError<D::Error, C::Error, B::Error, VP::Error, IP::Error>>
    where
        B: PendingBurns,
        R: Stream<Item = PacketRouterPacketReport>,
        VP: PacketWriter<ValidPacket>,
        IP: PacketWriter<InvalidPacket>,
    {
        let mut org_cache = HashMap::<u64, PublicKeyBinary>::new();

        tokio::pin!(reports);

        while let Some(report) = reports.next().await {
            let debit_amount = payload_size_to_dc(report.payload_size as u64);
<<<<<<< HEAD
=======
            let report_ts = report.timestamp();
            let packet_id = PacketId {
                ts: report_ts,
                oui: report.oui,
                hash: report.payload_hash.clone(),
            };
            if packets_seen.contains(&packet_id) {
                continue;
            }
            packets_seen.insert(packet_id);
>>>>>>> f6fca677

            let payer = self
                .config_server
                .fetch_org(report.oui, &mut org_cache)
                .await
                .map_err(VerificationError::ConfigError)?;
            if self
                .debiter
                .debit_if_sufficient(&payer, debit_amount)
                .await
                .map_err(VerificationError::DebitError)?
            {
                pending_burns
                    .add_burn(&payer, debit_amount)
                    .await
                    .map_err(VerificationError::BurnError)?;
                valid_packets
                    .write(ValidPacket {
                        payload_size: report.payload_size,
                        gateway: report.gateway.into(),
                        payload_hash: report.payload_hash,
                        num_dcs: debit_amount as u32,
                        packet_timestamp: report_ts,
                    })
                    .await
                    .map_err(VerificationError::ValidPacketWriterError)?;
                self.config_server
                    .enable_org(report.oui)
                    .await
                    .map_err(VerificationError::ConfigError)?;
            } else {
                invalid_packets
                    .write(InvalidPacket {
                        payload_size: report.payload_size,
                        gateway: report.gateway.into(),
                        payload_hash: report.payload_hash,
                        reason: InvalidPacketReason::InsufficientBalance as i32,
                    })
                    .await
                    .map_err(VerificationError::InvalidPacketWriterError)?;
                self.config_server
                    .disable_org(report.oui)
                    .await
                    .map_err(VerificationError::ConfigError)?;
            }
        }

        Ok(())
    }
}

pub fn payload_size_to_dc(payload_size: u64) -> u64 {
    let payload_size = payload_size.max(24);
    // perform a div_ciel function:
    (payload_size + 24 - 1) / 24
}

#[async_trait]
pub trait Debiter {
    type Error;

    async fn debit_if_sufficient(
        &self,
        payer: &PublicKeyBinary,
        amount: u64,
    ) -> Result<bool, Self::Error>;
}

#[async_trait]
pub trait ConfigServer {
    type Error;

    async fn fetch_org(
        &mut self,
        oui: u64,
        cache: &mut HashMap<u64, PublicKeyBinary>,
    ) -> Result<PublicKeyBinary, Self::Error>;

    async fn enable_org(&mut self, oui: u64) -> Result<(), Self::Error>;

    async fn disable_org(&mut self, oui: u64) -> Result<(), Self::Error>;
}

// TODO: Move this somewhere else

// Probably should change name to something like OrgClientCache to be more
// consistent with BalanceCache
pub struct CachedOrgClient {
    pub keypair: Keypair,
    pub enabled_clients: HashMap<u64, bool>,
    pub client: OrgClient<Channel>,
}

impl CachedOrgClient {
    pub fn new(client: OrgClient<Channel>, keypair: Keypair) -> Self {
        CachedOrgClient {
            keypair,
            enabled_clients: HashMap::new(),
            client,
        }
    }
}

#[derive(thiserror::Error, Debug)]
pub enum OrgClientError {
    #[error("Rpc error: {0}")]
    RpcError(#[from] tonic::Status),
    #[error("Crypto error: {0}")]
    CryptoError(#[from] helium_crypto::Error),
}

#[async_trait]
impl ConfigServer for CachedOrgClient {
    type Error = OrgClientError;

    async fn fetch_org(
        &mut self,
        oui: u64,
        cache: &mut HashMap<u64, PublicKeyBinary>,
    ) -> Result<PublicKeyBinary, Self::Error> {
        if let Entry::Vacant(e) = cache.entry(oui) {
            let req = OrgGetReqV1 { oui };
            let pubkey =
                PublicKeyBinary::from(self.client.get(req).await?.into_inner().org.unwrap().owner);
            e.insert(pubkey);
        }
        Ok(cache.get(&oui).unwrap().clone())
    }

    async fn enable_org(&mut self, oui: u64) -> Result<(), Self::Error> {
        if !mem::replace(self.enabled_clients.entry(oui).or_insert(false), true) {
            let mut req = OrgEnableReqV1 {
                oui,
                timestamp: Utc::now().timestamp_millis() as u64,
                signature: vec![],
            };
            let signature = self.keypair.sign(&req.encode_to_vec())?;
            req.signature = signature;
            let _ = self.client.enable(req).await?;
        }
        Ok(())
    }

    async fn disable_org(&mut self, oui: u64) -> Result<(), Self::Error> {
        if mem::replace(self.enabled_clients.entry(oui).or_insert(true), false) {
            let mut req = OrgDisableReqV1 {
                oui,
                timestamp: Utc::now().timestamp_millis() as u64,
                signature: vec![],
            };
            let signature = self.keypair.sign(&req.encode_to_vec())?;
            req.signature = signature;
            let _ = self.client.disable(req).await?;
        }
        Ok(())
    }
}

#[async_trait]
pub trait PendingBurns {
    type Error;

    async fn add_burn(&mut self, payer: &PublicKeyBinary, amount: u64) -> Result<(), Self::Error>;
}

#[async_trait]
impl PendingBurns for &'_ mut Transaction<'_, Postgres> {
    type Error = sqlx::Error;

    async fn add_burn(&mut self, payer: &PublicKeyBinary, amount: u64) -> Result<(), Self::Error> {
        // Add the amount burned into the pending burns table
        sqlx::query(
            r#"
            INSERT INTO pending_burns (payer, amount, last_burn)
            VALUES ($1, $2, $3)
            ON CONFLICT (payer) DO UPDATE SET
            amount = pending_burns.amount + $2
            RETURNING *
            "#,
        )
        .bind(payer)
        .bind(amount as i64)
        .bind(Utc::now().naive_utc())
        .fetch_one(&mut **self)
        .await?;
        Ok(())
    }
}

#[async_trait]
pub trait PacketWriter<T> {
    type Error;

    // The redundant &mut receivers we see for PacketWriter and Burner are so
    // that we are able to resolve to either a mutable or immutable ref without
    // having to take ownership of the mutable reference.
    async fn write(&mut self, packet: T) -> Result<(), Self::Error>;
}

#[async_trait]
impl<T: prost::Message + 'static> PacketWriter<T> for &'_ FileSinkClient {
    type Error = file_store::Error;

    async fn write(&mut self, packet: T) -> Result<(), Self::Error> {
        (*self).write(packet, []).await?;
        Ok(())
    }
}

#[cfg(test)]
mod test {
    use super::*;
    use chrono::{TimeZone, Utc};
    use futures_util::stream;
    use helium_proto::{DataRate, Region};
    use std::sync::Arc;
    use tokio::sync::Mutex;

    #[async_trait]
    impl Debiter for Arc<Mutex<HashMap<PublicKeyBinary, u64>>> {
        type Error = ();

        async fn debit_if_sufficient(
            &self,
            payer: &PublicKeyBinary,
            amount: u64,
        ) -> Result<bool, ()> {
            let map = self.lock().await;
            let balance = map.get(payer).unwrap();
            // Don't debit the amount if we're mocking. That is a job for the burner.
            Ok(*balance >= amount)
        }
    }

    #[async_trait]
    impl PendingBurns for Arc<Mutex<HashMap<PublicKeyBinary, u64>>> {
        type Error = ();

        async fn add_burn(&mut self, payer: &PublicKeyBinary, amount: u64) -> Result<(), ()> {
            let mut map = self.lock().await;
            let balance = map.get_mut(payer).unwrap();
            *balance -= amount;
            Ok(())
        }
    }

    #[async_trait]
    impl<T: Send> PacketWriter<T> for &'_ mut Vec<T> {
        type Error = ();

        async fn write(&mut self, packet: T) -> Result<(), ()> {
            (*self).push(packet);
            Ok(())
        }
    }

    struct MockConfig {
        payer: PublicKeyBinary,
        enabled: bool,
    }

    #[derive(Default)]
    struct MockConfigServer {
        payers: HashMap<u64, MockConfig>,
    }

    impl MockConfigServer {
        fn insert(&mut self, oui: u64, payer: PublicKeyBinary) {
            self.payers.insert(
                oui,
                MockConfig {
                    payer,
                    enabled: false,
                },
            );
        }
    }

    #[async_trait]
    impl ConfigServer for MockConfigServer {
        type Error = ();

        async fn fetch_org(
            &mut self,
            oui: u64,
            _cache: &mut HashMap<u64, PublicKeyBinary>,
        ) -> Result<PublicKeyBinary, ()> {
            Ok(self.payers.get(&oui).unwrap().payer.clone())
        }

        async fn enable_org(&mut self, oui: u64) -> Result<(), ()> {
            self.payers.get_mut(&oui).unwrap().enabled = true;
            Ok(())
        }

        async fn disable_org(&mut self, oui: u64) -> Result<(), ()> {
            self.payers.get_mut(&oui).unwrap().enabled = false;
            Ok(())
        }
    }

    fn packet_report(
        oui: u64,
        timestamp: u64,
        payload_size: u32,
        payload_hash: Vec<u8>,
    ) -> PacketRouterPacketReport {
        PacketRouterPacketReport {
            gateway_timestamp: Utc.timestamp_opt(timestamp as i64, 0).unwrap(),
            oui,
            net_id: 0,
            rssi: 0,
            frequency: 0,
            snr: 0.0,
            data_rate: DataRate::Fsk50,
            region: Region::As9231,
            gateway: PublicKeyBinary::from(vec![]),
            payload_hash,
            payload_size,
        }
    }

    fn valid_packet(payload_size: u32, payload_hash: Vec<u8>, timestamp: u64) -> ValidPacket {
        ValidPacket {
            payload_size,
            payload_hash,
            gateway: vec![],
            num_dcs: payload_size_to_dc(payload_size as u64) as u32,
            packet_timestamp: timestamp,
        }
    }

    fn invalid_packet(payload_size: u32, payload_hash: Vec<u8>) -> InvalidPacket {
        InvalidPacket {
            payload_size,
            payload_hash,
            gateway: vec![],
            reason: InvalidPacketReason::InsufficientBalance as i32,
        }
    }

    #[tokio::test]
    async fn test_verifier() {
        let packets = vec![
            // Packets for first OUI
            packet_report(0, 0, 24, vec![1]),
            packet_report(0, 1, 48, vec![2]),
            packet_report(0, 2, 1, vec![3]),
            // Packets for second OUI
            packet_report(1, 0, 24, vec![4]),
            packet_report(1, 1, 48, vec![5]),
            packet_report(1, 2, 1, vec![6]),
            // Packets for third OUI
            packet_report(2, 0, 24, vec![7]),
        ];
        // Set up orgs:
        let mut orgs = MockConfigServer::default();
        orgs.insert(0_u64, PublicKeyBinary::from(vec![0]));
        orgs.insert(1_u64, PublicKeyBinary::from(vec![1]));
        orgs.insert(2_u64, PublicKeyBinary::from(vec![2]));
        // Set up balances:
        let mut balances = HashMap::new();
        balances.insert(PublicKeyBinary::from(vec![0]), 3);
        balances.insert(PublicKeyBinary::from(vec![1]), 4);
        balances.insert(PublicKeyBinary::from(vec![2]), 1);
        let balances = Arc::new(Mutex::new(balances));
        // Set up output:
        let mut valid_packets = Vec::new();
        let mut invalid_packets = Vec::new();
        // Set up verifier:
        let mut verifier = Verifier {
            debiter: balances.clone(),
            config_server: orgs,
        };

        // Run the verifier:
        verifier
            .verify(
                balances.clone(),
                stream::iter(packets),
                &mut valid_packets,
                &mut invalid_packets,
            )
            .await
            .unwrap();

        // Verify packet reports:
        assert_eq!(
            valid_packets,
            vec![
                // TODO: some weird shit with the timestamp values in the tests
                //       work it out, hardcoding them to expect values atm
                // First two packets for OUI #0 are valid
                valid_packet(24, vec![1], 0),
                valid_packet(48, vec![2], 1000),
                // All packets for OUI #1 are valid
                valid_packet(24, vec![4], 0),
                valid_packet(48, vec![5], 1000),
                valid_packet(1, vec![6], 2000),
                // All packets for OUI #2 are valid
                valid_packet(24, vec![7], 0),
            ]
        );

        assert_eq!(invalid_packets, vec![invalid_packet(1, vec![3]),]);

        // Verify that only org #0 is disabled:
        assert!(!verifier.config_server.payers.get(&0).unwrap().enabled);
        assert!(verifier.config_server.payers.get(&1).unwrap().enabled);
        assert!(verifier.config_server.payers.get(&2).unwrap().enabled);
    }
}<|MERGE_RESOLUTION|>--- conflicted
+++ resolved
@@ -65,19 +65,6 @@
 
         while let Some(report) = reports.next().await {
             let debit_amount = payload_size_to_dc(report.payload_size as u64);
-<<<<<<< HEAD
-=======
-            let report_ts = report.timestamp();
-            let packet_id = PacketId {
-                ts: report_ts,
-                oui: report.oui,
-                hash: report.payload_hash.clone(),
-            };
-            if packets_seen.contains(&packet_id) {
-                continue;
-            }
-            packets_seen.insert(packet_id);
->>>>>>> f6fca677
 
             let payer = self
                 .config_server
@@ -96,11 +83,11 @@
                     .map_err(VerificationError::BurnError)?;
                 valid_packets
                     .write(ValidPacket {
+                        packet_timestamp: report.timestamp(),
                         payload_size: report.payload_size,
                         gateway: report.gateway.into(),
                         payload_hash: report.payload_hash,
                         num_dcs: debit_amount as u32,
-                        packet_timestamp: report_ts,
                     })
                     .await
                     .map_err(VerificationError::ValidPacketWriterError)?;
