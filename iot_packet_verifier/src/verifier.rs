--- conflicted
+++ resolved
@@ -137,24 +137,6 @@
     ) -> Result<Option<u64>, SolanaRpcError>;
 }
 
-<<<<<<< HEAD
-#[async_trait]
-impl Debiter for Arc<Mutex<HashMap<String, u64>>> {
-    async fn debit_if_sufficient(
-        &self,
-        escrow_key: &String,
-        amount: u64,
-        _trigger_balance_check_threshold: u64,
-    ) -> Result<Option<u64>, SolanaRpcError> {
-        let map = self.lock().await;
-        let balance = map.get(escrow_key).unwrap();
-        // Don't debit the amount if we're mocking. That is a job for the burner.
-        Ok((*balance >= amount).then(|| balance.saturating_sub(amount)))
-    }
-}
-
-=======
->>>>>>> 667725c4
 // TODO: Move these to a separate module
 
 pub struct Org {
