use crate::pending::AddPendingBurn;
use async_trait::async_trait;
use file_store::{
    file_sink::FileSinkClient,
    iot_packet::PacketRouterPacketReport,
    traits::{MsgBytes, MsgTimestamp},
};
use futures::{Stream, StreamExt};
use helium_proto::services::{
    packet_verifier::{InvalidPacket, InvalidPacketReason, ValidPacket},
    router::packet_router_packet_report_v1::PacketType,
};
use iot_config::client::{org_client::Orgs, ClientError};
use solana::{burn::SolanaNetwork, SolanaRpcError};
use std::{
    collections::{hash_map::Entry, HashMap},
    fmt::Debug,
    sync::Arc,
};
use tokio::{
    sync::Mutex,
    task::JoinError,
    time::{sleep_until, Duration, Instant},
};

pub struct Verifier<D, C> {
    pub debiter: D,
    pub config_server: C,
}

#[derive(thiserror::Error, Debug)]
pub enum VerificationError {
    #[error("Debit error: {0}")]
    DebitError(#[from] SolanaRpcError),
    #[error("Config server error: {0}")]
    ConfigError(#[from] ConfigServerError),
    #[error("Burn error: {0}")]
    BurnError(#[from] sqlx::Error),
    #[error("Valid packet writer error: {0}")]
    ValidPacketWriterError(file_store::Error),
    #[error("Invalid packet writer error: {0}")]
    InvalidPacketWriterError(file_store::Error),
}

impl<D, C> Verifier<D, C>
where
    D: Debiter,
    C: ConfigServer,
{
    /// Verify a stream of packet reports. Writes out `valid_packets` and `invalid_packets`.
    pub async fn verify(
        &mut self,
        minimum_allowed_balance: u64,
<<<<<<< HEAD
        mut pending_burns: B,
        reports: R,
        mut valid_packets: VP,
        mut invalid_packets: IP,
    ) -> Result<(), VerificationError<D::Error, C::Error, VP::Error, IP::Error>>
    where
        B: AddPendingBurn,
        R: Stream<Item = PacketRouterPacketReport>,
        VP: PacketWriter<ValidPacket>,
        IP: PacketWriter<InvalidPacket>,
    {
        let mut org_cache = HashMap::<u64, String>::new();
=======
        pending_burns: &mut impl AddPendingBurn,
        reports: impl Stream<Item = PacketRouterPacketReport>,
        valid_packets: &mut impl PacketWriter<ValidPacket>,
        invalid_packets: &mut impl PacketWriter<InvalidPacket>,
    ) -> Result<(), VerificationError> {
        let mut org_cache = HashMap::<u64, PublicKeyBinary>::new();
>>>>>>> 7c25dd3b

        tokio::pin!(reports);

        while let Some(report) = reports.next().await {
            if PacketType::Uplink != report.packet_type {
                continue;
            }

            let debit_amount = if report.free {
                0
            } else {
                payload_size_to_dc(report.payload_size as u64)
            };

            let escrow_key = self
                .config_server
                .fetch_org(report.oui, &mut org_cache)
                .await?;

            if let Some(remaining_balance) = self
                .debiter
<<<<<<< HEAD
                .debit_if_sufficient(&escrow_key, debit_amount, minimum_allowed_balance)
                .await
                .map_err(VerificationError::DebitError)?
            {
                pending_burns
                    .add_burned_amount(&escrow_key, debit_amount)
                    .await
                    .map_err(VerificationError::BurnError)?;
=======
                .debit_if_sufficient(&payer, debit_amount, minimum_allowed_balance)
                .await?
            {
                pending_burns
                    .add_burned_amount(&payer, debit_amount)
                    .await?;
>>>>>>> 7c25dd3b

                valid_packets
                    .write(ValidPacket {
                        packet_timestamp: report.timestamp(),
                        payload_size: report.payload_size,
                        gateway: report.gateway.into(),
                        payload_hash: report.payload_hash,
                        num_dcs: debit_amount as u32,
                    })
                    .await
                    .map_err(VerificationError::ValidPacketWriterError)?;

                if remaining_balance < minimum_allowed_balance {
                    self.config_server.disable_org(report.oui).await?;
                }
            } else {
                invalid_packets
                    .write(InvalidPacket {
                        payload_size: report.payload_size,
                        gateway: report.gateway.into(),
                        payload_hash: report.payload_hash,
                        reason: InvalidPacketReason::InsufficientBalance as i32,
                    })
                    .await
                    .map_err(VerificationError::InvalidPacketWriterError)?;

                self.config_server.disable_org(report.oui).await?;
            }
        }

        Ok(())
    }
}

pub const BYTES_PER_DC: u64 = 24;

pub fn payload_size_to_dc(payload_size: u64) -> u64 {
    let payload_size = payload_size.max(BYTES_PER_DC);
    payload_size.div_ceil(BYTES_PER_DC)
}

#[async_trait]
pub trait Debiter {
    /// Debit the balance from the account. If the debit was successful,
    /// return the remaining amount.
    async fn debit_if_sufficient(
        &self,
        escrow_key: &String,
        amount: u64,
        trigger_balance_check_threshold: u64,
<<<<<<< HEAD
    ) -> Result<Option<u64>, Self::Error>;
}

#[async_trait]
impl Debiter for Arc<Mutex<HashMap<String, u64>>> {
    type Error = Infallible;

    async fn debit_if_sufficient(
        &self,
        escrow_key: &String,
        amount: u64,
        _trigger_balance_check_threshold: u64,
    ) -> Result<Option<u64>, Infallible> {
        let map = self.lock().await;
        let balance = map.get(escrow_key).unwrap();
        // Don't debit the amount if we're mocking. That is a job for the burner.
        Ok((*balance >= amount).then(|| balance.saturating_sub(amount)))
    }
=======
    ) -> Result<Option<u64>, SolanaRpcError>;
>>>>>>> 7c25dd3b
}

// TODO: Move these to a separate module
pub struct Org {
    pub oui: u64,
    pub escrow_key: String,
    pub locked: bool,
}

#[async_trait]
pub trait ConfigServer: Sized + Send + Sync + 'static {
    async fn fetch_org(
        &self,
        oui: u64,
<<<<<<< HEAD
        cache: &mut HashMap<u64, String>,
    ) -> Result<String, Self::Error>;
=======
        cache: &mut HashMap<u64, PublicKeyBinary>,
    ) -> Result<PublicKeyBinary, ConfigServerError>;
>>>>>>> 7c25dd3b

    async fn disable_org(&self, oui: u64) -> Result<(), ConfigServerError>;

    async fn enable_org(&self, oui: u64) -> Result<(), ConfigServerError>;

    async fn list_orgs(&self) -> Result<Vec<Org>, ConfigServerError>;

    async fn monitor_funds<S, B>(
        self,
        solana: S,
        balances: B,
        minimum_allowed_balance: u64,
        monitor_period: Duration,
        shutdown: triggered::Listener,
    ) -> Result<(), MonitorError>
    where
        S: SolanaNetwork,
        B: BalanceStore,
    {
        let join_handle = tokio::spawn(async move {
            loop {
                tracing::info!("Checking if any orgs need to be re-enabled");

<<<<<<< HEAD
                for Org {
                    locked,
                    escrow_key,
                    oui,
                } in self
                    .list_orgs()
                    .await
                    .map_err(MonitorError::ConfigClientError)?
                    .into_iter()
                {
                    if locked {
                        let balance = solana
                            .payer_balance(&escrow_key)
                            .await
                            .map_err(MonitorError::SolanaError)?;
                        if balance >= minimum_allowed_balance {
                            balances.set_balance(&escrow_key, balance).await;
                            self.enable_org(oui)
                                .await
                                .map_err(MonitorError::ConfigClientError)?;
=======
                for Org { locked, payer, oui } in self.list_orgs().await?.into_iter() {
                    if locked {
                        let balance = solana.payer_balance(&payer).await?;
                        if balance >= minimum_allowed_balance {
                            balances.set_balance(&payer, balance).await;
                            self.enable_org(oui).await?;
>>>>>>> 7c25dd3b
                        }
                    }
                }
                // Sleep until we should re-check the monitor
                sleep_until(Instant::now() + monitor_period).await;
            }
        });
        tokio::select! {
            result = join_handle => match result {
                Ok(Ok(())) => Ok(()),
                Ok(Err(err)) => Err(err),
                Err(err) => Err(MonitorError::from(err)),
            },
            _ = shutdown => Ok(())
        }
    }
}

#[async_trait]
pub trait BalanceStore: Send + Sync + 'static {
    async fn set_balance(&self, escrow_key: &String, balance: u64);
}

#[async_trait]
impl BalanceStore for crate::balances::BalanceStore {
    async fn set_balance(&self, escrow_key: &String, balance: u64) {
        self.lock()
            .await
            .entry(escrow_key.clone())
            .or_default()
            .balance = balance;
    }
}

<<<<<<< HEAD
#[async_trait]
// differs from the BalanceStore in the value stored in the contained HashMap; a u64 here instead of a Balance {} struct
impl BalanceStore for Arc<Mutex<HashMap<String, u64>>> {
    async fn set_balance(&self, escrow_key: &String, balance: u64) {
        *self.lock().await.entry(escrow_key.clone()).or_default() = balance;
    }
}

=======
>>>>>>> 7c25dd3b
#[derive(thiserror::Error, Debug)]
pub enum MonitorError {
    #[error("Join error: {0}")]
    JoinError(#[from] JoinError),
    #[error("Config client error: {0}")]
    ConfigClientError(#[from] ConfigServerError),
    #[error("Solana error: {0}")]
    SolanaError(#[from] SolanaRpcError),
}

#[derive(thiserror::Error, Debug)]
pub enum ConfigServerError {
    #[error("orgs  error: {0}")]
    OrgError(#[from] ClientError),
    #[error("not found: {0}")]
    NotFound(u64),
}

pub struct CachedOrgClient<O> {
    orgs: O,
    locked_cache: HashMap<u64, bool>,
}

impl<O> CachedOrgClient<O> {
    pub fn new(orgs: O) -> Self {
        Self {
            orgs,
            locked_cache: HashMap::new(),
        }
    }
}

#[async_trait]
impl<O> ConfigServer for Arc<Mutex<CachedOrgClient<O>>>
where
    O: Orgs,
{
    async fn fetch_org(
        &self,
        oui: u64,
<<<<<<< HEAD
        oui_cache: &mut HashMap<u64, String>,
    ) -> Result<String, Self::Error> {
=======
        oui_cache: &mut HashMap<u64, PublicKeyBinary>,
    ) -> Result<PublicKeyBinary, ConfigServerError> {
>>>>>>> 7c25dd3b
        if let Entry::Vacant(e) = oui_cache.entry(oui) {
            let escrow_key = self
                .lock()
                .await
                .orgs
                .get(oui)
                .await?
                .org
                .ok_or(ConfigServerError::NotFound(oui))?
                .escrow_key;

            e.insert(escrow_key);
        }
        Ok(oui_cache.get(&oui).unwrap().clone())
    }

    async fn disable_org(&self, oui: u64) -> Result<(), ConfigServerError> {
        let mut cached_client = self.lock().await;
        if *cached_client.locked_cache.entry(oui).or_insert(true) {
            cached_client.orgs.disable(oui).await?;
            *cached_client.locked_cache.get_mut(&oui).unwrap() = false;
        }
        Ok(())
    }

    async fn enable_org(&self, oui: u64) -> Result<(), ConfigServerError> {
        let mut cached_client = self.lock().await;
        if !*cached_client.locked_cache.entry(oui).or_insert(false) {
            cached_client.orgs.enable(oui).await?;
            *cached_client.locked_cache.get_mut(&oui).unwrap() = true;
        }
        Ok(())
    }

    async fn list_orgs(&self) -> Result<Vec<Org>, ConfigServerError> {
        Ok(self
            .lock()
            .await
            .orgs
            .list()
            .await?
            .into_iter()
            .map(|org| Org {
                oui: org.oui,
                escrow_key: org.escrow_key,
                locked: org.locked,
            })
            .collect())
    }
}

#[async_trait]
pub trait PacketWriter<T> {
    // The redundant &mut receivers we see for PacketWriter and Burner are so
    // that we are able to resolve to either a mutable or immutable ref without
    // having to take ownership of the mutable reference.
    async fn write(&mut self, packet: T) -> Result<(), file_store::Error>;
}

#[async_trait]
impl<T: MsgBytes + Send + Sync + 'static> PacketWriter<T> for FileSinkClient<T> {
    async fn write(&mut self, packet: T) -> Result<(), file_store::Error> {
        (*self).write(packet, []).await?;
        Ok(())
    }
}

#[async_trait]
impl<T: Send> PacketWriter<T> for Vec<T> {
    async fn write(&mut self, packet: T) -> Result<(), file_store::Error> {
        (*self).push(packet);
        Ok(())
    }
}

#[cfg(test)]
mod tests {
    use super::*;

    #[test]
    fn test_payload_size_to_dc() {
        assert_eq!(1, payload_size_to_dc(1));
        assert_eq!(1, payload_size_to_dc(24));
        assert_eq!(2, payload_size_to_dc(25));
    }
}<|MERGE_RESOLUTION|>--- conflicted
+++ resolved
@@ -51,27 +51,12 @@
     pub async fn verify(
         &mut self,
         minimum_allowed_balance: u64,
-<<<<<<< HEAD
-        mut pending_burns: B,
-        reports: R,
-        mut valid_packets: VP,
-        mut invalid_packets: IP,
-    ) -> Result<(), VerificationError<D::Error, C::Error, VP::Error, IP::Error>>
-    where
-        B: AddPendingBurn,
-        R: Stream<Item = PacketRouterPacketReport>,
-        VP: PacketWriter<ValidPacket>,
-        IP: PacketWriter<InvalidPacket>,
-    {
-        let mut org_cache = HashMap::<u64, String>::new();
-=======
         pending_burns: &mut impl AddPendingBurn,
         reports: impl Stream<Item = PacketRouterPacketReport>,
         valid_packets: &mut impl PacketWriter<ValidPacket>,
         invalid_packets: &mut impl PacketWriter<InvalidPacket>,
     ) -> Result<(), VerificationError> {
         let mut org_cache = HashMap::<u64, PublicKeyBinary>::new();
->>>>>>> 7c25dd3b
 
         tokio::pin!(reports);
 
@@ -93,23 +78,12 @@
 
             if let Some(remaining_balance) = self
                 .debiter
-<<<<<<< HEAD
-                .debit_if_sufficient(&escrow_key, debit_amount, minimum_allowed_balance)
-                .await
-                .map_err(VerificationError::DebitError)?
-            {
-                pending_burns
-                    .add_burned_amount(&escrow_key, debit_amount)
-                    .await
-                    .map_err(VerificationError::BurnError)?;
-=======
                 .debit_if_sufficient(&payer, debit_amount, minimum_allowed_balance)
                 .await?
             {
                 pending_burns
                     .add_burned_amount(&payer, debit_amount)
                     .await?;
->>>>>>> 7c25dd3b
 
                 valid_packets
                     .write(ValidPacket {
@@ -160,28 +134,7 @@
         escrow_key: &String,
         amount: u64,
         trigger_balance_check_threshold: u64,
-<<<<<<< HEAD
-    ) -> Result<Option<u64>, Self::Error>;
-}
-
-#[async_trait]
-impl Debiter for Arc<Mutex<HashMap<String, u64>>> {
-    type Error = Infallible;
-
-    async fn debit_if_sufficient(
-        &self,
-        escrow_key: &String,
-        amount: u64,
-        _trigger_balance_check_threshold: u64,
-    ) -> Result<Option<u64>, Infallible> {
-        let map = self.lock().await;
-        let balance = map.get(escrow_key).unwrap();
-        // Don't debit the amount if we're mocking. That is a job for the burner.
-        Ok((*balance >= amount).then(|| balance.saturating_sub(amount)))
-    }
-=======
     ) -> Result<Option<u64>, SolanaRpcError>;
->>>>>>> 7c25dd3b
 }
 
 // TODO: Move these to a separate module
@@ -196,13 +149,8 @@
     async fn fetch_org(
         &self,
         oui: u64,
-<<<<<<< HEAD
-        cache: &mut HashMap<u64, String>,
-    ) -> Result<String, Self::Error>;
-=======
         cache: &mut HashMap<u64, PublicKeyBinary>,
     ) -> Result<PublicKeyBinary, ConfigServerError>;
->>>>>>> 7c25dd3b
 
     async fn disable_org(&self, oui: u64) -> Result<(), ConfigServerError>;
 
@@ -226,35 +174,12 @@
             loop {
                 tracing::info!("Checking if any orgs need to be re-enabled");
 
-<<<<<<< HEAD
-                for Org {
-                    locked,
-                    escrow_key,
-                    oui,
-                } in self
-                    .list_orgs()
-                    .await
-                    .map_err(MonitorError::ConfigClientError)?
-                    .into_iter()
-                {
-                    if locked {
-                        let balance = solana
-                            .payer_balance(&escrow_key)
-                            .await
-                            .map_err(MonitorError::SolanaError)?;
-                        if balance >= minimum_allowed_balance {
-                            balances.set_balance(&escrow_key, balance).await;
-                            self.enable_org(oui)
-                                .await
-                                .map_err(MonitorError::ConfigClientError)?;
-=======
                 for Org { locked, payer, oui } in self.list_orgs().await?.into_iter() {
                     if locked {
                         let balance = solana.payer_balance(&payer).await?;
                         if balance >= minimum_allowed_balance {
                             balances.set_balance(&payer, balance).await;
                             self.enable_org(oui).await?;
->>>>>>> 7c25dd3b
                         }
                     }
                 }
@@ -289,17 +214,6 @@
     }
 }
 
-<<<<<<< HEAD
-#[async_trait]
-// differs from the BalanceStore in the value stored in the contained HashMap; a u64 here instead of a Balance {} struct
-impl BalanceStore for Arc<Mutex<HashMap<String, u64>>> {
-    async fn set_balance(&self, escrow_key: &String, balance: u64) {
-        *self.lock().await.entry(escrow_key.clone()).or_default() = balance;
-    }
-}
-
-=======
->>>>>>> 7c25dd3b
 #[derive(thiserror::Error, Debug)]
 pub enum MonitorError {
     #[error("Join error: {0}")]
@@ -340,13 +254,8 @@
     async fn fetch_org(
         &self,
         oui: u64,
-<<<<<<< HEAD
-        oui_cache: &mut HashMap<u64, String>,
-    ) -> Result<String, Self::Error> {
-=======
         oui_cache: &mut HashMap<u64, PublicKeyBinary>,
     ) -> Result<PublicKeyBinary, ConfigServerError> {
->>>>>>> 7c25dd3b
         if let Entry::Vacant(e) = oui_cache.entry(oui) {
             let escrow_key = self
                 .lock()
