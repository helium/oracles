--- conflicted
+++ resolved
@@ -60,16 +60,8 @@
     P: PendingTables + Send + Sync + 'static,
     S: SolanaNetwork,
 {
-<<<<<<< HEAD
     pub async fn run(mut self, shutdown: triggered::Listener) -> Result<(), BurnError<S::Error>> {
-        tracing::info!("starting burner");
-=======
-    pub async fn run(
-        mut self,
-        shutdown: triggered::Listener,
-    ) -> Result<(), BurnError<P::Error, S::Error>> {
         tracing::info!("Starting burner");
->>>>>>> 81b1c84f
         let mut burn_timer = time::interval(self.burn_period);
         burn_timer.set_missed_tick_behavior(MissedTickBehavior::Skip);
 
@@ -119,23 +111,12 @@
             .await?;
         pending_tables_txn.commit().await?;
 
-        // Remove the burned amount and reset the balance of the payer from the
-        // payer cache:
         let mut balance_lock = self.balances.lock().await;
         let payer_account = balance_lock.get_mut(&payer).unwrap();
-<<<<<<< HEAD
-        payer_account.burned -= amount;
-        payer_account.balance = self
-            .solana
-            .payer_balance(&payer)
-            .await
-            .map_err(BurnError::SolanaError)?;
-=======
         // Reduce the pending burn amount and the payer's balance by the amount
         // we've burned.
         payer_account.burned = payer_account.burned.saturating_sub(amount);
         payer_account.balance = payer_account.balance.saturating_sub(amount);
->>>>>>> 81b1c84f
 
         metrics::counter!("burned", amount, "payer" => payer.to_string());
 
