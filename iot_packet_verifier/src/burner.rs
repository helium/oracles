use crate::{
    balances::{BalanceCache, BalanceStore},
    pending::{
        confirm_pending_txns, Burn, ConfirmPendingError, PendingTables, PendingTablesTransaction,
    },
};
use futures::{future::LocalBoxFuture, TryFutureExt};
use helium_crypto::PublicKeyBinary;
use solana::{burn::SolanaNetwork, sender, SolanaRpcError};
use std::time::Duration;
use task_manager::ManagedTask;
use tokio::time::{self, MissedTickBehavior};
use tracing::Instrument;

pub struct Burner<P, S> {
    pending_tables: P,
    balances: BalanceStore,
    burn_period: Duration,
    solana: S,
}

impl<P, S> ManagedTask for Burner<P, S>
where
    P: PendingTables,
    S: SolanaNetwork,
{
    fn start_task(
        self: Box<Self>,
        shutdown: triggered::Listener,
    ) -> LocalBoxFuture<'static, anyhow::Result<()>> {
        let handle = tokio::spawn(self.run(shutdown));

        Box::pin(
            handle
                .map_err(anyhow::Error::from)
                .and_then(|result| async move { result.map_err(anyhow::Error::from) }),
        )
    }
}

#[derive(thiserror::Error, Debug)]
pub enum BurnError {
    #[error("Join error: {0}")]
    JoinError(#[from] tokio::task::JoinError),
    #[error("Sql error: {0}")]
    SqlError(#[from] sqlx::Error),
    #[error("Solana error: {0}")]
    SolanaError(#[from] SolanaRpcError),
    #[error("Confirm pending transaction error: {0}")]
    ConfirmPendingError(#[from] ConfirmPendingError),
}

impl<P, S> Burner<P, S> {
    pub fn new(
        pending_tables: P,
        balances: &BalanceCache<S>,
        burn_period: Duration,
        solana: S,
    ) -> Self {
        Self {
            pending_tables,
            balances: balances.balances(),
            burn_period,
            solana,
        }
    }
}

impl<P, S> Burner<P, S>
where
    P: PendingTables + Send + Sync + 'static,
    S: SolanaNetwork,
{
    pub async fn run(mut self, shutdown: triggered::Listener) -> Result<(), BurnError> {
        tracing::info!("Starting burner");
        let mut burn_timer = time::interval(self.burn_period);
        burn_timer.set_missed_tick_behavior(MissedTickBehavior::Skip);

        loop {
            tokio::select! {
                biased;
                _ = shutdown.clone() => break,
                _ = burn_timer.tick() => {
                    match self.burn().await {
                        Ok(()) => continue,
                        Err(err) => {
                            tracing::error!("Error while burning data credits: {err}");
                            confirm_pending_txns(&self.pending_tables, &self.solana, &self.balances).await?;
                        }
                    }
                }
            }
        }
        tracing::info!("Stopping burner");
        Ok(())
    }

    pub async fn burn(&mut self) -> Result<(), BurnError> {
        // There should only be a single pending txn at a time
        let pending_txns = self.pending_tables.fetch_all_pending_txns().await?;
        if !pending_txns.is_empty() {
            tracing::info!(pending_txns = pending_txns.len(), "skipping burn");
            return Ok(());
        }

        // Fetch the next payer and amount that should be burn. If no such burn
        // exists, perform no action.
<<<<<<< HEAD
        let Some(Burn { escrow_key, amount }) = self.pending_tables.fetch_next_burn().await? else {
=======
        let Some(Burn { payer, amount }) = self.pending_tables.fetch_next_burn().await? else {
            tracing::info!("no pending burns");
>>>>>>> 7c25dd3b
            return Ok(());
        };

        tracing::info!(%amount, %escrow_key, "Burning DC");

        let txn = self
            .solana
            .make_burn_transaction(&escrow_key, amount)
            .await
            .map_err(BurnError::SolanaError)?;
<<<<<<< HEAD
        self.pending_tables
            .add_pending_transaction(&escrow_key, amount, txn.get_signature())
            .await?;
=======

        let store = BurnTxnStore::new(
            self.pending_tables.clone(),
            self.balances.clone(),
            payer.clone(),
            amount,
        );

        let burn_span = tracing::info_span!("burn_txn", %payer, amount);
>>>>>>> 7c25dd3b
        self.solana
            .submit_transaction(&txn, &store)
            .map_err(BurnError::SolanaError)
            .instrument(burn_span)
            .await
    }
}

pub struct BurnTxnStore<PT> {
    pool: PT,
    balances: BalanceStore,
    payer: PublicKeyBinary,
    amount: u64,
}

<<<<<<< HEAD
        // Removing the pending transaction and subtract the burn amount
        // now that we have confirmation that the burn transaction is confirmed
        // on chain:
        let mut pending_tables_txn = self.pending_tables.begin().await?;
        pending_tables_txn
            .remove_pending_transaction(txn.get_signature())
            .await?;
        pending_tables_txn
            .subtract_burned_amount(&escrow_key, amount)
            .await?;
        pending_tables_txn.commit().await?;

        let mut balance_lock = self.balances.lock().await;
        let payer_account = balance_lock.get_mut(&escrow_key).unwrap();
        // Reduce the pending burn amount and the payer's balance by the amount
        // we've burned.
        payer_account.burned = payer_account.burned.saturating_sub(amount);
        payer_account.balance = payer_account.balance.saturating_sub(amount);

        metrics::counter!("burned", "payer" => escrow_key.to_string()).increment(amount);
=======
impl<PT: PendingTables + Clone> BurnTxnStore<PT> {
    pub fn new(pool: PT, balances: BalanceStore, payer: PublicKeyBinary, amount: u64) -> Self {
        Self {
            pool,
            balances,
            payer,
            amount,
        }
    }
}

#[async_trait::async_trait]
impl<PT: PendingTables> sender::TxnStore for BurnTxnStore<PT> {
    async fn on_prepared(&self, txn: &solana::Transaction) -> sender::SenderResult<()> {
        tracing::info!("txn prepared");

        let signature = txn.get_signature();
        let add_pending = self
            .pool
            .add_pending_transaction(&self.payer, self.amount, signature);

        let Ok(()) = add_pending.await else {
            tracing::error!("failed to add pending transcation");
            return Err(sender::SenderError::preparation(
                "could not add pending transaction",
            ));
        };
>>>>>>> 7c25dd3b

        Ok(())
    }

    async fn on_finalized(&self, txn: &solana::Transaction) {
        tracing::info!("txn finalized");

        let Ok(mut db_txn) = self.pool.begin().await else {
            tracing::error!("failed to start finalized txn db transaction");
            return;
        };

        let signature = txn.get_signature();
        let Ok(()) = db_txn.remove_pending_transaction(signature).await else {
            tracing::error!("failed to remove pending");
            return;
        };

        let Ok(()) = db_txn
            .subtract_burned_amount(&self.payer, self.amount)
            .await
        else {
            tracing::error!("failed to subtract burned amount");
            return;
        };

        // Subtract balances from map before submitted db txn
        let mut balance_lock = self.balances.lock().await;
        let payer_account = balance_lock.get_mut(&self.payer).unwrap();
        // Reduce the pending burn amount and the payer's balance by the amount we've burned
        payer_account.burned = payer_account.burned.saturating_sub(self.amount);
        payer_account.balance = payer_account.balance.saturating_sub(self.amount);

        let Ok(()) = db_txn.commit().await else {
            tracing::error!("failed to commit finalized txn db transaction");
            return;
        };

        metrics::counter!(
            "burned",
            "payer" => self.payer.to_string(),
            "success" => "true"
        )
        .increment(self.amount);
    }

    async fn on_error(&self, txn: &solana::Transaction, err: sender::SenderError) {
        tracing::warn!(?err, "txn failed");
        let Ok(mut db_txn) = self.pool.begin().await else {
            tracing::error!("failed to start error transaction");
            return;
        };

        let signature = txn.get_signature();
        let Ok(()) = db_txn.remove_pending_transaction(signature).await else {
            tracing::error!("failed to remove pending transaction on error");
            return;
        };

        let Ok(()) = db_txn.commit().await else {
            tracing::error!("failed to commit on error transaction");
            return;
        };

        metrics::counter!(
            "burned",
            "payer" => self.payer.to_string(),
            "success" => "false"
        )
        .increment(self.amount);
    }
}<|MERGE_RESOLUTION|>--- conflicted
+++ resolved
@@ -105,12 +105,8 @@
 
         // Fetch the next payer and amount that should be burn. If no such burn
         // exists, perform no action.
-<<<<<<< HEAD
-        let Some(Burn { escrow_key, amount }) = self.pending_tables.fetch_next_burn().await? else {
-=======
         let Some(Burn { payer, amount }) = self.pending_tables.fetch_next_burn().await? else {
             tracing::info!("no pending burns");
->>>>>>> 7c25dd3b
             return Ok(());
         };
 
@@ -121,11 +117,6 @@
             .make_burn_transaction(&escrow_key, amount)
             .await
             .map_err(BurnError::SolanaError)?;
-<<<<<<< HEAD
-        self.pending_tables
-            .add_pending_transaction(&escrow_key, amount, txn.get_signature())
-            .await?;
-=======
 
         let store = BurnTxnStore::new(
             self.pending_tables.clone(),
@@ -135,7 +126,6 @@
         );
 
         let burn_span = tracing::info_span!("burn_txn", %payer, amount);
->>>>>>> 7c25dd3b
         self.solana
             .submit_transaction(&txn, &store)
             .map_err(BurnError::SolanaError)
@@ -151,28 +141,6 @@
     amount: u64,
 }
 
-<<<<<<< HEAD
-        // Removing the pending transaction and subtract the burn amount
-        // now that we have confirmation that the burn transaction is confirmed
-        // on chain:
-        let mut pending_tables_txn = self.pending_tables.begin().await?;
-        pending_tables_txn
-            .remove_pending_transaction(txn.get_signature())
-            .await?;
-        pending_tables_txn
-            .subtract_burned_amount(&escrow_key, amount)
-            .await?;
-        pending_tables_txn.commit().await?;
-
-        let mut balance_lock = self.balances.lock().await;
-        let payer_account = balance_lock.get_mut(&escrow_key).unwrap();
-        // Reduce the pending burn amount and the payer's balance by the amount
-        // we've burned.
-        payer_account.burned = payer_account.burned.saturating_sub(amount);
-        payer_account.balance = payer_account.balance.saturating_sub(amount);
-
-        metrics::counter!("burned", "payer" => escrow_key.to_string()).increment(amount);
-=======
 impl<PT: PendingTables + Clone> BurnTxnStore<PT> {
     pub fn new(pool: PT, balances: BalanceStore, payer: PublicKeyBinary, amount: u64) -> Self {
         Self {
@@ -200,7 +168,6 @@
                 "could not add pending transaction",
             ));
         };
->>>>>>> 7c25dd3b
 
         Ok(())
     }
