use chrono::{DateTime, TimeZone, Utc};
use config::{Config, ConfigError, Environment, File};
use helium_proto::services::{iot_config::config_org_client::OrgClient, Channel, Endpoint};
use serde::Deserialize;
use std::path::{Path, PathBuf};

#[derive(Debug, Deserialize)]
pub struct Settings {
    /// RUST_LOG compatible settings string. Defsault to
    /// "mobile_verifier=debug,poc_store=info"
    #[serde(default = "default_log")]
    pub log: String,
    /// Cache location for generated verified reports
    pub cache: String,
    /// Path to the keypair for signing config changes
    pub config_keypair: PathBuf,
    /// Data credit burn period in minutes. Default is 1.
    pub burn_period: u64,
    pub database: db_store::Settings,
    pub ingest: file_store::Settings,
    pub output: file_store::Settings,
    pub metrics: poc_metrics::Settings,
    #[serde(with = "http_serde::uri")]
    pub org_url: http::Uri,
    #[serde(default)]
    pub enable_solana_integration: bool,
<<<<<<< HEAD
    pub solana: Option<solana::Settings>,
=======
    #[serde(default = "default_start_after")]
    pub start_after: u64,
}

pub fn default_start_after() -> u64 {
    0
>>>>>>> fa446cbb
}

pub fn default_burn_period() -> u64 {
    1
}

pub fn default_log() -> String {
    "iot_packet_verifier=debug".to_string()
}

impl Settings {
    /// Load Settings from a given path. Settings are loaded from a given
    /// optional path and can be overriden with environment variables.
    ///
    /// Environemnt overrides have the same name as the entries in the settings
    /// file in uppercase and prefixed with "VERIFY_". For example
    /// "VERIFY_DATABASE_URL" will override the data base url.
    pub fn new(path: Option<impl AsRef<Path>>) -> Result<Self, ConfigError> {
        let mut builder = Config::builder();

        if let Some(file) = path {
            // Add optional settings file
            builder = builder
                .add_source(File::with_name(&file.as_ref().to_string_lossy()).required(false));
        }
        // Add in settings from the environment (with a prefix of VERIFY)
        // Eg.. `INJECT_DEBUG=1 ./target/app` would set the `debug` key
        builder
            .add_source(Environment::with_prefix("PACKET_VERIFY").separator("_"))
            .build()
            .and_then(|config| config.try_deserialize())
    }

    pub fn connect_org(&self) -> OrgClient<Channel> {
        OrgClient::new(Endpoint::from(self.org_url.clone()).connect_lazy())
    }

    pub fn config_keypair(&self) -> Result<helium_crypto::Keypair, Box<helium_crypto::Error>> {
        let data = std::fs::read(&self.config_keypair).map_err(helium_crypto::Error::from)?;
        Ok(helium_crypto::Keypair::try_from(&data[..])?)
    }

    pub fn start_after(&self) -> DateTime<Utc> {
        Utc.timestamp_opt(self.start_after as i64, 0)
            .single()
            .unwrap()
    }
}<|MERGE_RESOLUTION|>--- conflicted
+++ resolved
@@ -24,16 +24,13 @@
     pub org_url: http::Uri,
     #[serde(default)]
     pub enable_solana_integration: bool,
-<<<<<<< HEAD
     pub solana: Option<solana::Settings>,
-=======
     #[serde(default = "default_start_after")]
     pub start_after: u64,
 }
 
 pub fn default_start_after() -> u64 {
     0
->>>>>>> fa446cbb
 }
 
 pub fn default_burn_period() -> u64 {
