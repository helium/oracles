--- conflicted
+++ resolved
@@ -270,36 +270,24 @@
         ))
     }
 
-<<<<<<< HEAD
     async fn submit_transaction(&self, tx: &Self::Transaction) -> Result<(), Self::Error> {
-        let signature = self.provider.send_and_confirm_transaction(tx).await?;
-
-        tracing::info!(
-            transaction = %signature,
-            "Successfully burned data credits",
-        );
-
-        Ok(())
-=======
-        match send_with_retry!(self.provider.send_and_confirm_transaction(&tx)) {
+        match send_with_retry!(self.provider.send_and_confirm_transaction(tx)) {
             Ok(signature) => {
                 tracing::info!(
                     transaction = %signature,
-                    payer = %payer,
-                    amount = %amount,
                     "Data credit burn successful",
                 );
                 Ok(())
             }
             Err(err) => {
+                let signature = tx.get_signature();
                 tracing::error!(
-                    payer = %payer,
-                    amount = %amount,
-                    "Data credit burn failed: {err:?}");
+                    transaction = %signature,
+                    "Data credit burn failed: {err:?}"
+                );
                 Err(SolanaRpcError::RpcClientError(err))
             }
         }
->>>>>>> 81b1c84f
     }
 
     async fn confirm_transaction(&self, txn: &Signature) -> Result<bool, Self::Error> {
