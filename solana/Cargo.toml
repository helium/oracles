--- conflicted
+++ resolved
@@ -10,27 +10,6 @@
 anyhow = { workspace = true }
 async-trait = { workspace = true }
 anchor-client = { workspace = true }
-<<<<<<< HEAD
-clap = {workspace = true}
-chrono = {workspace = true}
-file-store = {path = "../file_store"}
-futures = {workspace = true}
-helium-anchor-gen = {workspace = true}
-helium-crypto = {workspace = true}
-itertools = {workspace = true}
-metrics = {workspace = true}
-serde = {workspace = true}
-sha2 = {workspace = true}
-solana-client = {workspace = true}
-solana-program = {workspace = true}
-solana-sdk = {workspace = true}
-spl-token = {workspace = true}
-spl-associated-token-account = {workspace = true}
-thiserror = {workspace = true}
-tokio = {workspace = true}
-tracing = {workspace = true}
-bincode = {workspace = true}
-=======
 clap = { workspace = true }
 chrono = { workspace = true }
 file-store = { path = "../file_store" }
@@ -49,5 +28,4 @@
 thiserror = { workspace = true }
 tokio = { workspace = true }
 tracing = { workspace = true }
-exponential-backoff = "2.0.0"
->>>>>>> 7c25dd3b
+exponential-backoff = "2.0.0"