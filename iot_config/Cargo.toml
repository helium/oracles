--- conflicted
+++ resolved
@@ -20,12 +20,8 @@
 file-store = { path = "../file_store" }
 futures = { workspace = true }
 futures-util = { workspace = true }
-<<<<<<< HEAD
-helium-crypto = { workspace = true, features = ["sqlx-postgres", "solana"] }
-=======
 helium-crypto = { workspace = true, features = ["sqlx-postgres"] }
 helium-lib = { workspace = true }
->>>>>>> 7c25dd3b
 helium-proto = { workspace = true }
 helium-anchor-gen = { workspace = true }
 hextree = { workspace = true }
@@ -54,7 +50,6 @@
 custom-tracing = { path = "../custom_tracing", features = ["grpc"] }
 solana = { path = "../solana" }
 solana-sdk = { workspace = true }
-rust_decimal = { workspace = true }
 
 [dev-dependencies]
 rand = { workspace = true }
