use chrono::{DateTime, TimeZone, Utc};
use config::{Config, ConfigError, Environment, File};
use serde::Deserialize;
use std::path::Path;

#[derive(Debug, Deserialize)]
pub struct Settings {
    /// RUST_LOG compatible settings string. Defsault to
    /// "mobile_verifier=debug,poc_store=info"
    #[serde(default = "default_log")]
    pub log: String,
    /// Cache location for generated verified reports
    pub cache: String,
    /// Burn period in hours. (Default is 1)
    #[serde(default = "default_burn_period")]
    pub burn_period: i64,
    pub database: db_store::Settings,
    pub ingest: file_store::Settings,
    pub output: file_store::Settings,
    pub metrics: poc_metrics::Settings,
    #[serde(default)]
<<<<<<< HEAD
    pub enable_solana_integration: bool,
    pub solana: Option<solana::Settings>,
    pub config_client: mobile_config::ClientSettings,
=======
    pub enable_dc_burn: bool,
    #[serde(default = "default_start_after")]
    pub start_after: u64,
}

pub fn default_start_after() -> u64 {
    0
>>>>>>> fa446cbb
}

pub fn default_url() -> http::Uri {
    http::Uri::from_static("http://127.0.0.1:8080")
}

pub fn default_log() -> String {
    "mobile_packet_verifier=debug,poc_store=info".to_string()
}

pub fn default_burn_period() -> i64 {
    1
}

impl Settings {
    /// Load Settings from a given path. Settings are loaded from a given
    /// optional path and can be overriden with environment variables.
    ///
    /// Environemnt overrides have the same name as the entries in the settings
    /// file in uppercase and prefixed with "VERIFY_". For example
    /// "VERIFY_DATABASE_URL" will override the data base url.
    pub fn new(path: Option<impl AsRef<Path>>) -> Result<Self, ConfigError> {
        let mut builder = Config::builder();

        if let Some(file) = path {
            // Add optional settings file
            builder = builder
                .add_source(File::with_name(&file.as_ref().to_string_lossy()).required(false));
        }
        // Add in settings from the environment (with a prefix of VERIFY)
        // Eg.. `INJECT_DEBUG=1 ./target/app` would set the `debug` key
        builder
            .add_source(Environment::with_prefix("MOBILE_PACKET_VERIFY").separator("_"))
            .build()
            .and_then(|config| config.try_deserialize())
    }
<<<<<<< HEAD
=======

    pub fn dc_mint(&self) -> Result<Pubkey, ParsePubkeyError> {
        self.dc_mint.parse()
    }

    pub fn dnt_mint(&self) -> Result<Pubkey, ParsePubkeyError> {
        self.dnt_mint.parse()
    }

    pub fn hnt_mint(&self) -> Result<Pubkey, ParsePubkeyError> {
        self.hnt_mint.parse()
    }

    pub fn start_after(&self) -> DateTime<Utc> {
        Utc.timestamp_opt(self.start_after as i64, 0)
            .single()
            .unwrap()
    }
>>>>>>> fa446cbb
}<|MERGE_RESOLUTION|>--- conflicted
+++ resolved
@@ -19,19 +19,15 @@
     pub output: file_store::Settings,
     pub metrics: poc_metrics::Settings,
     #[serde(default)]
-<<<<<<< HEAD
     pub enable_solana_integration: bool,
     pub solana: Option<solana::Settings>,
     pub config_client: mobile_config::ClientSettings,
-=======
-    pub enable_dc_burn: bool,
     #[serde(default = "default_start_after")]
     pub start_after: u64,
 }
 
 pub fn default_start_after() -> u64 {
     0
->>>>>>> fa446cbb
 }
 
 pub fn default_url() -> http::Uri {
@@ -68,25 +64,10 @@
             .build()
             .and_then(|config| config.try_deserialize())
     }
-<<<<<<< HEAD
-=======
-
-    pub fn dc_mint(&self) -> Result<Pubkey, ParsePubkeyError> {
-        self.dc_mint.parse()
-    }
-
-    pub fn dnt_mint(&self) -> Result<Pubkey, ParsePubkeyError> {
-        self.dnt_mint.parse()
-    }
-
-    pub fn hnt_mint(&self) -> Result<Pubkey, ParsePubkeyError> {
-        self.hnt_mint.parse()
-    }
 
     pub fn start_after(&self) -> DateTime<Utc> {
         Utc.timestamp_opt(self.start_after as i64, 0)
             .single()
             .unwrap()
     }
->>>>>>> fa446cbb
 }