--- conflicted
+++ resolved
@@ -35,23 +35,6 @@
     num_dcs: i64,
 }
 
-<<<<<<< HEAD
-=======
-impl From<DataTransferSession> for ValidDataTransferSession {
-    fn from(ds: DataTransferSession) -> Self {
-        Self {
-            pub_key: ds.pub_key.into(),
-            payer: ds.payer.into(),
-            upload_bytes: ds.upload_bytes as u64,
-            download_bytes: ds.download_bytes as u64,
-            first_timestamp: ds.first_timestamp.encode_timestamp_millis(),
-            last_timestamp: ds.last_timestamp.encode_timestamp_millis(),
-            num_dcs: ds.num_dcs as u64,
-        }
-    }
-}
-
->>>>>>> f6fca677
 #[derive(Default)]
 pub struct PayerTotals {
     total_bytes: u64,
