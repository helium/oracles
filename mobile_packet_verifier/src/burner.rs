--- conflicted
+++ resolved
@@ -95,38 +95,6 @@
             }
 
             tracing::info!(%total_dcs, %payer, "Burning DC");
-<<<<<<< HEAD
-            let txn = self
-                .solana
-                .make_burn_transaction(&payer.to_string(), total_dcs)
-                .await?;
-            match self.solana.submit_transaction(&txn).await {
-                Ok(()) => {
-                    handle_transaction_success(
-                        pool,
-                        payer,
-                        total_dcs,
-                        sessions,
-                        &self.valid_sessions,
-                    )
-                    .await?;
-                }
-                Err(err) => {
-                    let span = tracing::info_span!(
-                        "txn_confirmation",
-                        signature = %txn.get_signature(),
-                        %payer,
-                        total_dcs,
-                        max_attempts = self.failed_retry_attempts
-                    );
-
-                    // block on confirmation
-                    self.transaction_confirmation_check(pool, err, txn, payer, total_dcs, sessions)
-                        .instrument(span)
-                        .await;
-                }
-            }
-=======
             let txn = self.solana.make_burn_transaction(&payer, total_dcs).await?;
             let store = BurnTxnStore::new(
                 pool.clone(),
@@ -141,7 +109,6 @@
                 .submit_transaction(&txn, &store)
                 .instrument(burn_span)
                 .await?
->>>>>>> 7c25dd3b
         }
 
         Ok(())
