use anyhow::Context;
use chrono::{Duration, Utc};
use file_store::file_sink::FileSinkClient;
use helium_crypto::PublicKeyBinary;
use helium_proto::services::packet_verifier::ValidDataTransferSession;
use solana::{burn::SolanaNetwork, GetSignature, Signature, SolanaRpcError};
use sqlx::PgPool;
use tracing::Instrument;

use crate::{pending_burns, pending_txns};

pub struct Burner<S> {
    valid_sessions: FileSinkClient<ValidDataTransferSession>,
    solana: S,
    failed_retry_attempts: usize,
    failed_check_interval: std::time::Duration,
}

impl<S> Burner<S> {
    pub fn new(
        valid_sessions: FileSinkClient<ValidDataTransferSession>,
        solana: S,
        failed_retry_attempts: usize,
        failed_check_interval: std::time::Duration,
    ) -> Self {
        Self {
            valid_sessions,
            solana,
            failed_retry_attempts,
            failed_check_interval,
        }
    }
}

impl<S> Burner<S>
where
    S: SolanaNetwork,
{
    pub async fn confirm_and_burn(&self, pool: &PgPool) -> anyhow::Result<()> {
        self.confirm_pending_txns(pool)
            .await
            .context("confirming pending txns")?;
        self.burn(pool).await.context("burning")?;
        Ok(())
    }

    pub async fn confirm_pending_txns(&self, pool: &PgPool) -> anyhow::Result<()> {
        let pending_txns = pending_txns::fetch_all_pending_txns(pool).await?;
        tracing::info!(count = pending_txns.len(), "confirming pending txns");

        for pending in pending_txns {
            // Sleep for at least a minute since the time of submission to
            // give the transaction plenty of time to be finalized
            let time_since_submission = Utc::now() - pending.time_of_submission;
            if Duration::minutes(1) > time_since_submission {
                let delay = Duration::minutes(1) - time_since_submission;
                tracing::info!(?pending, %delay, "waiting to confirm pending txn");
                tokio::time::sleep(delay.to_std()?).await;
            }

            let signature = pending.signature;
            let confirmed = self.solana.confirm_transaction(&signature).await?;
            tracing::info!(?pending, confirmed, "confirming pending txn");

            if confirmed {
                let sessions =
                    pending_txns::get_pending_data_sessions_for_signature(pool, &signature).await?;
                for session in sessions {
                    let _write = self
                        .valid_sessions
                        .write(ValidDataTransferSession::from(session), &[])
                        .await?;
                }

                pending_txns::remove_pending_txn_success(pool, &signature).await?;
            } else {
                pending_txns::remove_pending_txn_failure(pool, &signature).await?;
            }
        }

        Ok(())
    }

    pub async fn burn(&self, pool: &PgPool) -> anyhow::Result<()> {
        let pending_txns = pending_txns::pending_txn_count(pool).await?;
        if pending_txns > 0 {
            tracing::error!(pending_txns, "ignoring burn");
            return Ok(());
        }

        for payer_pending_burn in pending_burns::get_all_payer_burns(pool).await? {
            let payer = payer_pending_burn.payer;
            let total_dcs = payer_pending_burn.total_dcs;
            let sessions = payer_pending_burn.sessions;
            let escrow_account_balance = self
                .solana
                .escrow_account_balance(&payer.to_string())
                .await?;

            if escrow_account_balance < total_dcs {
                tracing::warn!(
                    %payer,
                    %escrow_account_balance,
                    %total_dcs,
                    "Payer does not have enough balance to burn dcs"
                );
                continue;
            }

            tracing::info!(%total_dcs, %payer, "Burning DC");
<<<<<<< HEAD
            let txn = self
                .solana
                .make_burn_transaction(&payer.to_string(), total_dcs)
                .await?;
=======
            let txn = self.solana.make_burn_transaction(&payer, total_dcs).await?;
            pending_txns::add_pending_txn(pool, &payer, total_dcs, txn.get_signature())
                .await
                .context("adding pending txns and moving sessions")?;
>>>>>>> 667725c4
            match self.solana.submit_transaction(&txn).await {
                Ok(()) => {
                    handle_transaction_success(
                        pool,
                        txn.get_signature(),
                        payer,
                        total_dcs,
                        sessions,
                        &self.valid_sessions,
                    )
                    .await?;
                }
                Err(err) => {
                    // NOTE: The next time we burn, pending txns will be
                    // checked. If this txn is not finalized by that time, th
                    // txn and pending data sessions will be moved back to the
                    // pending_burns table in `confirm_pending_txns()`
                    let span = tracing::info_span!(
                        "txn_confirmation",
                        signature = %txn.get_signature(),
                        %payer,
                        total_dcs,
                        max_attempts = self.failed_retry_attempts
                    );

                    // block on confirmation
                    self.transaction_confirmation_check(pool, err, txn, payer, total_dcs, sessions)
                        .instrument(span)
                        .await;
                }
            }
        }

        Ok(())
    }

    async fn transaction_confirmation_check(
        &self,
        pool: &PgPool,
        err: SolanaRpcError,
        txn: S::Transaction,
        payer: PublicKeyBinary,
        total_dcs: u64,
        sessions: Vec<pending_burns::DataTransferSession>,
    ) {
        tracing::warn!(?err, "starting txn confirmation check");
        // We don't know if the txn actually made it, maybe it did

        let signature = txn.get_signature();

        let mut attempt = 0;
        while attempt <= self.failed_retry_attempts {
            tokio::time::sleep(self.failed_check_interval).await;
            match self.solana.confirm_transaction(signature).await {
                Ok(true) => {
                    tracing::debug!("txn confirmed on chain");
                    let txn_success = handle_transaction_success(
                        pool,
                        signature,
                        payer,
                        total_dcs,
                        sessions,
                        &self.valid_sessions,
                    )
                    .await;
                    if let Err(err) = txn_success {
                        tracing::error!(?err, "txn succeeded, something else failed");
                    }

                    return;
                }
                Ok(false) => {
                    tracing::info!(attempt, "txn not confirmed, yet...");
                    attempt += 1;
                    continue;
                }
                Err(err) => {
                    // Client errors do not count against retry attempts
                    tracing::error!(?err, attempt, "failed to confirm txn");
                    continue;
                }
            }
        }

        tracing::warn!("failed to confirm txn");

        // We have failed to burn data credits:
        metrics::counter!(
            "burned",
            "payer" => payer.to_string(),
            "success" => "false"
        )
        .increment(total_dcs);
    }
}

async fn handle_transaction_success(
    pool: &PgPool,
    signature: &Signature,
    payer: PublicKeyBinary,
    total_dcs: u64,
    sessions: Vec<pending_burns::DataTransferSession>,
    valid_sessions: &FileSinkClient<ValidDataTransferSession>,
) -> Result<(), anyhow::Error> {
    // We succesfully managed to burn data credits:
    metrics::counter!(
        "burned",
        "payer" => payer.to_string(),
        "success" => "true"
    )
    .increment(total_dcs);

    // Delete from the data transfer session and write out to S3
    pending_burns::delete_for_payer(pool, &payer, total_dcs).await?;
    pending_txns::remove_pending_txn_success(pool, signature).await?;

    for session in sessions {
        valid_sessions
            .write(ValidDataTransferSession::from(session), &[])
            .await?;
    }

    Ok(())
}<|MERGE_RESOLUTION|>--- conflicted
+++ resolved
@@ -108,17 +108,10 @@
             }
 
             tracing::info!(%total_dcs, %payer, "Burning DC");
-<<<<<<< HEAD
-            let txn = self
-                .solana
-                .make_burn_transaction(&payer.to_string(), total_dcs)
-                .await?;
-=======
             let txn = self.solana.make_burn_transaction(&payer, total_dcs).await?;
             pending_txns::add_pending_txn(pool, &payer, total_dcs, txn.get_signature())
                 .await
                 .context("adding pending txns and moving sessions")?;
->>>>>>> 667725c4
             match self.solana.submit_transaction(&txn).await {
                 Ok(()) => {
                     handle_transaction_success(
