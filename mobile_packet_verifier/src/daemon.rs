--- conflicted
+++ resolved
@@ -116,23 +116,8 @@
             None
         };
 
-<<<<<<< HEAD
-        let sol_balance_monitor = solana::balance_monitor::BalanceMonitor::new(
-            solana.clone(),
-            settings
-                .solana
-                .as_ref()
-                .map(|s| s.additional_sol_balances_to_monitor())
-                .unwrap_or_else(|| Ok(Vec::new()))?,
-        )?;
-
         let (file_upload, file_upload_server) =
             file_upload::FileUpload::from_settings_tm(&settings.output).await?;
-=======
-        let (file_upload_tx, file_upload_rx) = file_upload::message_channel();
-        let file_upload =
-            file_upload::FileUpload::from_settings(&settings.output, file_upload_rx).await?;
->>>>>>> 8e2d78ec
 
         let store_base_path = std::path::Path::new(&settings.cache);
 
@@ -186,34 +171,14 @@
 
         let event_id_purger = EventIdPurger::from_settings(pool, settings);
 
-<<<<<<< HEAD
         TaskManager::builder()
             .add_task(file_upload_server)
             .add_task(valid_sessions_server)
             .add_task(invalid_sessions_server)
             .add_task(reports_server)
-            .add_task(sol_balance_monitor)
             .add_task(event_id_purger)
             .add_task(daemon)
             .start()
             .await
-=======
-        tokio::try_join!(
-            source_join_handle.map_err(Error::from),
-            valid_sessions_server
-                .run(shutdown_listener.clone())
-                .map_err(Error::from),
-            invalid_sessions_server
-                .run(shutdown_listener.clone())
-                .map_err(Error::from),
-            file_upload
-                .run(shutdown_listener.clone())
-                .map_err(Error::from),
-            daemon.run(&shutdown_listener).map_err(Error::from),
-            event_id_purger.run(shutdown_listener.clone()),
-        )?;
-
-        Ok(())
->>>>>>> 8e2d78ec
     }
 }