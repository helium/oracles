use anyhow::{Error, Result};
use clap::Parser;
use futures::future::LocalBoxFuture;
use futures_util::TryFutureExt;
use helium_proto::services::{
    mobile_config::{
        AdminServer, AuthorizationServer, CarrierServiceServer, EntityServer, GatewayServer,
        HexBoostingServer,
    },
    sub_dao::SubDaoServer,
};
use mobile_config::{
<<<<<<< HEAD
    admin_service::AdminService,
    authorization_service::AuthorizationService,
    carrier_service::CarrierService,
    entity_service::EntityService,
    gateway_service::GatewayService,
    hex_boosting_service::HexBoostingService,
    key_cache::KeyCache,
    mobile_radio_tracker::{MobileRadioTracker, TrackedRadiosMap},
    settings::Settings,
=======
    admin_service::AdminService, authorization_service::AuthorizationService,
    carrier_service::CarrierService, entity_service::EntityService,
    gateway_service::GatewayService, hex_boosting_service::HexBoostingService, key_cache::KeyCache,
    mobile_radio_tracker::MobileRadioTracker, settings::Settings, sub_dao_service::SubDaoService,
>>>>>>> 0304f251
};
use std::{net::SocketAddr, path::PathBuf, sync::Arc, time::Duration};
use task_manager::{ManagedTask, TaskManager};
use tokio::sync::RwLock;
use tonic::transport;

#[derive(Debug, clap::Parser)]
#[clap(version = env!("CARGO_PKG_VERSION"))]
#[clap(about = "Helium Mobile Config Service")]
pub struct Cli {
    /// Optional configuration file to use. If present, the toml file at the
    /// given path will be loaded. Environment variables can override the
    /// settings in the given file.
    #[clap(short = 'c')]
    config: Option<PathBuf>,

    #[clap(subcommand)]
    cmd: Cmd,
}

impl Cli {
    pub async fn run(self) -> Result<()> {
        let settings = Settings::new(self.config)?;
        self.cmd.run(settings).await
    }
}

#[derive(Debug, clap::Subcommand)]
pub enum Cmd {
    Server(Daemon),
}

impl Cmd {
    pub async fn run(&self, settings: Settings) -> Result<()> {
        match self {
            Self::Server(cmd) => cmd.run(&settings).await,
        }
    }
}

#[derive(Debug, clap::Args)]
pub struct Daemon;

impl Daemon {
    pub async fn run(&self, settings: &Settings) -> Result<()> {
        custom_tracing::init(settings.log.clone(), settings.custom_tracing.clone()).await?;

        // Install prometheus metrics exporter
        poc_metrics::start_metrics(&settings.metrics)?;

        // Create database pool
        let pool = settings.database.connect("mobile-config-store").await?;
        sqlx::migrate!().run(&pool).await?;

        // Create on-chain metadata pool
        let metadata_pool = settings.metadata.connect("mobile-config-metadata").await?;

        let (key_cache_updater, key_cache) = KeyCache::from_settings(settings, &pool).await?;

        let admin_svc =
            AdminService::new(settings, key_cache.clone(), key_cache_updater, pool.clone())?;

        let tracked_radios_cache: Arc<RwLock<TrackedRadiosMap>> =
            Arc::new(RwLock::new(TrackedRadiosMap::new()));

        let gateway_svc = GatewayService::new(
            key_cache.clone(),
            metadata_pool.clone(),
            settings.signing_keypair()?,
            tracked_radios_cache.clone(),
        );
        let auth_svc = AuthorizationService::new(key_cache.clone(), settings.signing_keypair()?);
        let entity_svc = EntityService::new(
            key_cache.clone(),
            metadata_pool.clone(),
            settings.signing_keypair()?,
        );
        let carrier_svc = CarrierService::new(
            key_cache.clone(),
            pool.clone(),
            metadata_pool.clone(),
            settings.signing_keypair()?,
        );

        let hex_boosting_svc = HexBoostingService::new(
            key_cache.clone(),
            metadata_pool.clone(),
            settings.signing_keypair()?,
        );

        let sub_dao_svc = SubDaoService::new(
            key_cache.clone(),
            metadata_pool.clone(),
            settings.signing_keypair()?,
        );

        let listen_addr = settings.listen;
        let grpc_server = GrpcServer {
            listen_addr,
            admin_svc,
            gateway_svc,
            auth_svc,
            entity_svc,
            carrier_svc,
            hex_boosting_svc,
            sub_dao_svc,
        };

        let mobile_tracker = MobileRadioTracker::new(
            pool.clone(),
            metadata_pool.clone(),
            settings.mobile_radio_tracker_interval,
            tracked_radios_cache.clone(),
        );
        // (Pre)initialize tracked_radios_cache to avoid race condition in GatewayService
        mobile_tracker.track_changes().await?;

        tracing::info!("Starting grpc server");
        TaskManager::builder()
            .add_task(grpc_server)
            .add_task(mobile_tracker)
            .build()
            .start()
            .await
    }
}

pub struct GrpcServer {
    listen_addr: SocketAddr,
    admin_svc: AdminService,
    gateway_svc: GatewayService,
    auth_svc: AuthorizationService,
    entity_svc: EntityService,
    carrier_svc: CarrierService,
    hex_boosting_svc: HexBoostingService,
    sub_dao_svc: SubDaoService,
}

impl ManagedTask for GrpcServer {
    fn start_task(
        self: Box<Self>,
        shutdown: triggered::Listener,
    ) -> LocalBoxFuture<'static, anyhow::Result<()>> {
        Box::pin(async move {
            transport::Server::builder()
                .http2_keepalive_interval(Some(Duration::from_secs(250)))
                .http2_keepalive_timeout(Some(Duration::from_secs(60)))
                .layer(custom_tracing::grpc_layer::new_with_span(make_span))
                .add_service(AdminServer::new(self.admin_svc))
                .add_service(GatewayServer::new(self.gateway_svc))
                .add_service(AuthorizationServer::new(self.auth_svc))
                .add_service(EntityServer::new(self.entity_svc))
                .add_service(CarrierServiceServer::new(self.carrier_svc))
                .add_service(HexBoostingServer::new(self.hex_boosting_svc))
                .add_service(SubDaoServer::new(self.sub_dao_svc))
                .serve_with_shutdown(self.listen_addr, shutdown)
                .map_err(Error::from)
                .await
        })
    }
}

fn make_span(_request: &http::request::Request<helium_proto::services::Body>) -> tracing::Span {
    tracing::info_span!(
        custom_tracing::DEFAULT_SPAN,
        pub_key = tracing::field::Empty,
        signer = tracing::field::Empty,
    )
}

#[tokio::main]
async fn main() -> Result<()> {
    let cli = Cli::parse();
    cli.run().await
}<|MERGE_RESOLUTION|>--- conflicted
+++ resolved
@@ -10,7 +10,6 @@
     sub_dao::SubDaoServer,
 };
 use mobile_config::{
-<<<<<<< HEAD
     admin_service::AdminService,
     authorization_service::AuthorizationService,
     carrier_service::CarrierService,
@@ -20,12 +19,7 @@
     key_cache::KeyCache,
     mobile_radio_tracker::{MobileRadioTracker, TrackedRadiosMap},
     settings::Settings,
-=======
-    admin_service::AdminService, authorization_service::AuthorizationService,
-    carrier_service::CarrierService, entity_service::EntityService,
-    gateway_service::GatewayService, hex_boosting_service::HexBoostingService, key_cache::KeyCache,
-    mobile_radio_tracker::MobileRadioTracker, settings::Settings, sub_dao_service::SubDaoService,
->>>>>>> 0304f251
+    sub_dao_service::SubDaoService,
 };
 use std::{net::SocketAddr, path::PathBuf, sync::Arc, time::Duration};
 use task_manager::{ManagedTask, TaskManager};
