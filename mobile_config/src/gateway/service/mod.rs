--- conflicted
+++ resolved
@@ -172,11 +172,7 @@
         request: Request<GatewayInfoAtTimestampReqV1>,
     ) -> GrpcResult<GatewayInfoResV2> {
         let request = request.into_inner();
-<<<<<<< HEAD
-        telemetry::count_request("gateway", "info-v2");
-=======
         telemetry::count_request("gateway", "info-at-timestamp");
->>>>>>> a49979d9
         custom_tracing::record_b58("pub_key", &request.address);
         custom_tracing::record_b58("signer", &request.signer);
 
