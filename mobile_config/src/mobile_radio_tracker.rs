--- conflicted
+++ resolved
@@ -72,21 +72,13 @@
 }
 
 #[derive(Debug, sqlx::FromRow)]
-<<<<<<< HEAD
-struct TrackedMobileRadio {
-    entity_key: EntityKey,
-    hash: String,
-    last_changed_at: DateTime<Utc>,
-    last_checked_at: DateTime<Utc>,
-    asserted_location: Option<i64>,
-    asserted_location_changed_at: Option<DateTime<Utc>>,
-=======
 pub struct TrackedMobileRadio {
     pub entity_key: EntityKey,
     pub hash: String,
     pub last_changed_at: DateTime<Utc>,
     pub last_checked_at: DateTime<Utc>,
->>>>>>> 40abfa09
+    pub asserted_location: Option<i64>,
+    pub asserted_location_changed_at: Option<DateTime<Utc>>,
 }
 
 impl TrackedMobileRadio {
