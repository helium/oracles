use std::{collections::HashMap, sync::Arc, time::Duration};

use chrono::{DateTime, Utc};
use futures::{Stream, StreamExt, TryFutureExt, TryStreamExt};
use helium_crypto::PublicKeyBinary;
use sqlx::Row;
use sqlx::{Pool, Postgres, QueryBuilder};
use std::str::FromStr;
use task_manager::ManagedTask;
use tokio::sync::RwLock;

pub type TrackedRadiosMap = HashMap<PublicKeyBinary, DateTime<Utc>>;
type EntityKey = Vec<u8>;

#[derive(Debug, Clone, sqlx::FromRow)]
struct MobileRadio {
    entity_key: EntityKey,
    refreshed_at: DateTime<Utc>,
    location: Option<i64>,
    is_full_hotspot: Option<i32>,
    num_location_asserts: Option<i32>,
    is_active: Option<i32>,
    dc_onboarding_fee_paid: Option<i64>,
    device_type: String,
    deployment_info: Option<String>,
}

impl MobileRadio {
    fn hash(&self) -> String {
        let mut hasher = blake3::Hasher::new();
        hasher.update(
            self.location
                .map(|l| l.to_le_bytes())
                .unwrap_or([0_u8; 8])
                .as_ref(),
        );

        hasher.update(
            self.is_full_hotspot
                .map(|l| l.to_le_bytes())
                .unwrap_or([0_u8; 4])
                .as_ref(),
        );

        hasher.update(
            self.num_location_asserts
                .map(|l| l.to_le_bytes())
                .unwrap_or([0_u8; 4])
                .as_ref(),
        );

        hasher.update(
            self.is_active
                .map(|l| l.to_le_bytes())
                .unwrap_or([0_u8; 4])
                .as_ref(),
        );

        hasher.update(
            self.dc_onboarding_fee_paid
                .map(|l| l.to_le_bytes())
                .unwrap_or([0_u8; 8])
                .as_ref(),
        );

        hasher.update(self.device_type.as_ref());

        hasher.update(
            self.deployment_info
                .clone()
                .unwrap_or("".to_string())
                .as_ref(),
        );

        hasher.finalize().to_string()
    }
}

#[derive(Debug, sqlx::FromRow)]
pub struct TrackedMobileRadio {
    pub entity_key: EntityKey,
    pub hash: String,
    pub last_changed_at: DateTime<Utc>,
    pub last_checked_at: DateTime<Utc>,
}

impl TrackedMobileRadio {
    fn new(radio: &MobileRadio) -> Self {
        Self {
            entity_key: radio.entity_key.clone(),
            hash: radio.hash(),
            last_changed_at: radio.refreshed_at,
            last_checked_at: Utc::now(),
        }
    }

    fn update_from_radio(mut self, radio: &MobileRadio) -> Self {
        let new_hash = radio.hash();
        if self.hash != new_hash {
            self.hash = new_hash;
            self.last_changed_at = radio.refreshed_at;
        }

        self.last_checked_at = Utc::now();
        self
    }
}

pub struct MobileRadioTracker {
    pool: Pool<Postgres>,
    metadata: Pool<Postgres>,
    interval: Duration,
    tracked_radios_cache: Arc<RwLock<TrackedRadiosMap>>,
}

impl ManagedTask for MobileRadioTracker {
    fn start_task(
        self: Box<Self>,
        shutdown: triggered::Listener,
    ) -> futures::future::LocalBoxFuture<'static, anyhow::Result<()>> {
        let handle = tokio::spawn(self.run(shutdown));
        Box::pin(
            handle
                .map_err(anyhow::Error::from)
                .and_then(|result| async move { result.map_err(anyhow::Error::from) }),
        )
    }
}

impl MobileRadioTracker {
    pub fn new(
        pool: Pool<Postgres>,
        metadata: Pool<Postgres>,
        interval: Duration,
        tracked_radios_cache: Arc<RwLock<TrackedRadiosMap>>,
    ) -> Self {
        Self {
            pool,
            metadata,
            interval,
            tracked_radios_cache,
        }
    }

    async fn run(self, mut shutdown: triggered::Listener) -> anyhow::Result<()> {
        tracing::info!("starting");
        let mut interval = tokio::time::interval(self.interval);

        loop {
            tokio::select! {
                biased;
                _ = &mut shutdown => break,
                _ = interval.tick() => {
                    if let Err(err) = self.track_changes().await {
                        tracing::error!(?err, "error in tracking changes to mobile radios");
                    }
                }
            }
        }

        tracing::info!("stopping");

        Ok(())
    }

<<<<<<< HEAD
    pub async fn track_changes(&self) -> anyhow::Result<()> {
        tracing::info!("looking for changes to radios");
        let tracked_radios = get_tracked_radios(&self.pool).await?;
        let all_mobile_radios = get_all_mobile_radios(&self.metadata);
=======
pub async fn track_changes(pool: &Pool<Postgres>, metadata: &Pool<Postgres>) -> anyhow::Result<()> {
    tracing::info!("looking for changes to radios");
    let tracked_radios = get_tracked_radios(pool).await?;
    let all_mobile_radios = get_all_mobile_radios(metadata);
>>>>>>> 8ced78b8

        let updates = identify_changes(all_mobile_radios, tracked_radios).await;

        tracing::info!("updating in db: {}", updates.len());
        update_tracked_radios(&self.pool, updates).await?;

        tracing::info!("updating tracked radios cache");
        let tracked_radios_map: TrackedRadiosMap =
            get_updated_radios(&self.pool, DateTime::UNIX_EPOCH).await?;
        {
            let mut map = self.tracked_radios_cache.write().await;
            *map = tracked_radios_map;
        }

        tracing::info!("done");
        Ok(())
    }
}

async fn identify_changes(
    all_mobile_radios: impl Stream<Item = MobileRadio>,
    tracked_radios: HashMap<EntityKey, TrackedMobileRadio>,
) -> Vec<TrackedMobileRadio> {
    all_mobile_radios
        .scan(tracked_radios, |tracked, radio| {
            let tracked_radio_opt = tracked.remove(&radio.entity_key);
            async { Some((radio, tracked_radio_opt)) }
        })
        .map(|(radio, tracked_radio_opt)| match tracked_radio_opt {
            Some(tracked_radio) => tracked_radio.update_from_radio(&radio),
            None => TrackedMobileRadio::new(&radio),
        })
        .collect()
        .await
}

<<<<<<< HEAD
const GET_UPDATED_RADIOS: &str =
    "SELECT entity_key, last_changed_at FROM mobile_radio_tracker WHERE last_changed_at >= $1";

pub async fn get_updated_radios(
    pool: &Pool<Postgres>,
    min_updated_at: DateTime<Utc>,
) -> anyhow::Result<HashMap<PublicKeyBinary, DateTime<Utc>>> {
    sqlx::query(GET_UPDATED_RADIOS)
        .bind(min_updated_at)
        .fetch(pool)
        .map_err(anyhow::Error::from)
        .try_fold(
            HashMap::new(),
            |mut map: HashMap<PublicKeyBinary, DateTime<Utc>>, row| async move {
                let entity_key_b = row.get::<&[u8], &str>("entity_key");
                let entity_key = bs58::encode(entity_key_b).into_string();
                let updated_at = row.get::<DateTime<Utc>, &str>("last_changed_at");
                map.insert(PublicKeyBinary::from_str(&entity_key)?, updated_at);
                Ok(map)
            },
        )
        .await
}

async fn get_tracked_radios(
=======
pub async fn get_tracked_radios(
>>>>>>> 8ced78b8
    pool: &Pool<Postgres>,
) -> anyhow::Result<HashMap<EntityKey, TrackedMobileRadio>> {
    sqlx::query_as::<_, TrackedMobileRadio>(
        r#"
        SELECT 
            entity_key,
            hash,
            last_changed_at,
            last_checked_at
        FROM mobile_radio_tracker
        "#,
    )
    .fetch(pool)
    .try_fold(HashMap::new(), |mut map, tracked_radio| async move {
        map.insert(tracked_radio.entity_key.clone(), tracked_radio);
        Ok(map)
    })
    .map_err(anyhow::Error::from)
    .await
}

fn get_all_mobile_radios(metadata: &Pool<Postgres>) -> impl Stream<Item = MobileRadio> + '_ {
    sqlx::query_as::<_, MobileRadio>(
        r#"
        SELECT
            DISTINCT ON (kta.entity_key, mhi.asset)
            kta.entity_key,
            mhi.asset,
            mhi.refreshed_at,
            mhi.location::bigint,
            mhi.is_full_hotspot::int,
            mhi.num_location_asserts,
            mhi.is_active::int,
            mhi.dc_onboarding_fee_paid::bigint,
            mhi.device_type::text,
            mhi.deployment_info::text
        FROM key_to_assets kta
        INNER JOIN mobile_hotspot_infos mhi ON
            kta.asset = mhi.asset
        WHERE kta.entity_key IS NOT NULL
        	AND mhi.refreshed_at IS NOT NULL
        ORDER BY kta.entity_key, mhi.asset, refreshed_at DESC
    "#,
    )
    .fetch(metadata)
    .filter_map(|result| async move {
        if let Err(err) = &result {
            tracing::error!(?err, "error when reading radio metadata");
        }
        result.ok()
    })
    .boxed()
}

async fn update_tracked_radios(
    pool: &Pool<Postgres>,
    tracked_radios: Vec<TrackedMobileRadio>,
) -> anyhow::Result<()> {
    let mut txn = pool.begin().await?;

    const BATCH_SIZE: usize = (u16::MAX / 4) as usize;

    for chunk in tracked_radios.chunks(BATCH_SIZE) {
        QueryBuilder::new(
            "INSERT INTO mobile_radio_tracker(entity_key, hash, last_changed_at, last_checked_at)",
        )
        .push_values(chunk, |mut b, tracked_radio| {
            b.push_bind(&tracked_radio.entity_key)
                .push_bind(&tracked_radio.hash)
                .push_bind(tracked_radio.last_changed_at)
                .push_bind(tracked_radio.last_checked_at);
        })
        .push(
            r#"
            ON CONFLICT (entity_key) DO UPDATE SET
                hash = EXCLUDED.hash,
                last_changed_at = EXCLUDED.last_changed_at,
                last_checked_at = EXCLUDED.last_checked_at
            "#,
        )
        .build()
        .execute(&mut txn)
        .await?;
    }

    txn.commit().await?;

    Ok(())
}

#[cfg(test)]
mod tests {

    use futures::stream;

    use super::*;

    #[tokio::test]
    async fn records_tracking_for_new_radio() {
        let radio = mobile_radio(vec![1, 2, 3]);

        let result = identify_changes(stream::iter(vec![radio.clone()]), HashMap::new()).await;

        assert_eq!(result[0].entity_key, radio.entity_key);
        assert_eq!(result[0].hash, radio.hash());
        assert_eq!(result[0].last_changed_at, radio.refreshed_at);
    }

    #[tokio::test]
    async fn will_not_update_if_nothing_changes() {
        let mut radio = mobile_radio(vec![1, 2, 3]);
        let tracked_radio = TrackedMobileRadio::new(&radio);
        let original_refreshed_at = radio.refreshed_at;
        radio.refreshed_at = Utc::now();

        let mut tracked_radios = HashMap::new();
        tracked_radios.insert(tracked_radio.entity_key.clone(), tracked_radio);

        let result = identify_changes(stream::iter(vec![radio.clone()]), tracked_radios).await;

        assert_eq!(1, result.len());
        assert_eq!(original_refreshed_at, result[0].last_changed_at);
    }

    #[tokio::test]
    async fn will_update_last_changed_at_when_data_changes() {
        let mut radio = mobile_radio(vec![1, 2, 3]);
        let tracked_radio = TrackedMobileRadio::new(&radio);
        radio.refreshed_at = Utc::now();
        radio.location = None;

        let mut tracked_radios = HashMap::new();
        tracked_radios.insert(tracked_radio.entity_key.clone(), tracked_radio);

        let result = identify_changes(stream::iter(vec![radio.clone()]), tracked_radios).await;

        assert_eq!(radio.refreshed_at, result[0].last_changed_at);
        assert_eq!(radio.hash(), result[0].hash);
    }

    fn mobile_radio(entity_key: EntityKey) -> MobileRadio {
        MobileRadio {
            entity_key,
            refreshed_at: Utc::now() - chrono::Duration::hours(1),
            location: Some(1),
            is_full_hotspot: Some(1),
            num_location_asserts: Some(1),
            is_active: Some(1),
            dc_onboarding_fee_paid: Some(10),
            device_type: "wifi".to_string(),
            deployment_info: Some("deployment_info".to_string()),
        }
    }
}<|MERGE_RESOLUTION|>--- conflicted
+++ resolved
@@ -163,17 +163,10 @@
         Ok(())
     }
 
-<<<<<<< HEAD
     pub async fn track_changes(&self) -> anyhow::Result<()> {
         tracing::info!("looking for changes to radios");
         let tracked_radios = get_tracked_radios(&self.pool).await?;
         let all_mobile_radios = get_all_mobile_radios(&self.metadata);
-=======
-pub async fn track_changes(pool: &Pool<Postgres>, metadata: &Pool<Postgres>) -> anyhow::Result<()> {
-    tracing::info!("looking for changes to radios");
-    let tracked_radios = get_tracked_radios(pool).await?;
-    let all_mobile_radios = get_all_mobile_radios(metadata);
->>>>>>> 8ced78b8
 
         let updates = identify_changes(all_mobile_radios, tracked_radios).await;
 
@@ -210,7 +203,6 @@
         .await
 }
 
-<<<<<<< HEAD
 const GET_UPDATED_RADIOS: &str =
     "SELECT entity_key, last_changed_at FROM mobile_radio_tracker WHERE last_changed_at >= $1";
 
@@ -235,10 +227,7 @@
         .await
 }
 
-async fn get_tracked_radios(
-=======
 pub async fn get_tracked_radios(
->>>>>>> 8ced78b8
     pool: &Pool<Postgres>,
 ) -> anyhow::Result<HashMap<EntityKey, TrackedMobileRadio>> {
     sqlx::query_as::<_, TrackedMobileRadio>(
