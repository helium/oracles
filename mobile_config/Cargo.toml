[package]
name = "mobile-config"
version = "0.1.0"
description = "Configuration APIs for the Mobile subnetwork"
edition.workspace = true
authors.workspace = true
license.workspace = true

[dependencies]
anyhow = { workspace = true }
async-trait = { workspace = true }
base64 = { workspace = true }
bs58 = { workspace = true }
chrono = { workspace = true }
clap = { workspace = true }
config = { workspace = true }
db-store = { path = "../db_store" }
file-store = { path = "../file_store" }
futures = { workspace = true }
futures-util = { workspace = true }
helium-crypto = { workspace = true }
helium-proto = { workspace = true }
hextree = { workspace = true }
http = { workspace = true }
http-serde = { workspace = true }
lazy_static = { workspace = true }
metrics = { workspace = true }
metrics-exporter-prometheus = { workspace = true }
poc-metrics = { path = "../metrics" }
prost = { workspace = true }
serde = { workspace = true }
serde_json = { workspace = true }
sqlx = { workspace = true }
retainer = { workspace = true }
thiserror = { workspace = true }
tokio = { workspace = true }
tokio-stream = { workspace = true }
tokio-util = { workspace = true }
tonic = { workspace = true }
tower-http = { workspace = true }
tracing = { workspace = true }
tracing-subscriber = { workspace = true }
triggered = { workspace = true }
task-manager = { path = "../task_manager" }
<<<<<<< HEAD
solana-sdk = { workspace = true }
custom-tracing = { path = "../custom_tracing", features = ["grpc"] }
=======
solana-sdk = {workspace = true}
humantime-serde = { workspace = true }
>>>>>>> bdabe6bb

[dev-dependencies]
rand = { workspace = true }
tokio-stream = { workspace = true, features = ["net"] }<|MERGE_RESOLUTION|>--- conflicted
+++ resolved
@@ -42,13 +42,9 @@
 tracing-subscriber = { workspace = true }
 triggered = { workspace = true }
 task-manager = { path = "../task_manager" }
-<<<<<<< HEAD
 solana-sdk = { workspace = true }
 custom-tracing = { path = "../custom_tracing", features = ["grpc"] }
-=======
-solana-sdk = {workspace = true}
 humantime-serde = { workspace = true }
->>>>>>> bdabe6bb
 
 [dev-dependencies]
 rand = { workspace = true }
