--- conflicted
+++ resolved
@@ -18,17 +18,8 @@
     client::{hex_boosting_client::HexBoostingInfoResolver, ClientError},
 };
 use mobile_verifier::{
-<<<<<<< HEAD
-    boosting_oracles::{
-        set_oracle_boosting_assignments, MockDiskTree, UnassignedHex, Urbanization,
-    },
-    cell_type::CellType,
-    coverage::CoverageObject,
-    geofence::GeofenceValidator,
-=======
     cell_type::CellType,
     coverage::{set_oracle_boosting_assignments, CoverageObject, UnassignedHex},
->>>>>>> c9b58530
     heartbeats::{HbType, Heartbeat, ValidatedHeartbeat},
     radio_threshold, reward_shares, rewarder, speedtests,
 };
@@ -70,19 +61,13 @@
 }
 
 async fn update_assignments(pool: &PgPool) -> anyhow::Result<()> {
-<<<<<<< HEAD
-    let urbanization = Urbanization::new_mock(MockDiskTree, MockGeofence);
     let unassigned_hexes = UnassignedHex::fetch_unassigned(pool);
-    let _ = set_oracle_boosting_assignments(unassigned_hexes, &urbanization, pool).await?;
-=======
-    let unassigned_hexes = UnassignedHex::fetch(pool);
     let _ = set_oracle_boosting_assignments(
         unassigned_hexes,
         &common::MockHexAssignments::best(),
         pool,
     )
     .await?;
->>>>>>> c9b58530
     Ok(())
 }
 
