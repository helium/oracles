mod common;
use crate::common::{MockFileSinkReceiver, MockHexBoostingClient};
use async_trait::async_trait;
use chrono::{DateTime, Duration as ChronoDuration, Duration, Utc};
use file_store::{
    coverage::{CoverageObject as FSCoverageObject, KeyType, RadioHexSignalLevel},
    speedtest::CellSpeedtest,
};
use futures_util::{stream, StreamExt as FuturesStreamExt};
use helium_crypto::PublicKeyBinary;
use helium_proto::services::poc_mobile::{
    CoverageObjectValidity, HeartbeatValidity, RadioReward, SeniorityUpdateReason, SignalLevel,
    UnallocatedReward,
};
use mobile_config::{
    boosted_hex_info::{BoostedHexInfo, BoostedHexInfoStream},
    client::{hex_boosting_client::HexBoostingInfoResolver, ClientError},
};
use mobile_verifier::{
    cell_type::CellType,
    coverage::CoverageObject,
    heartbeats::{HbType, Heartbeat, ValidatedHeartbeat},
    reward_shares, rewarder, speedtests,
};
use rust_decimal::prelude::*;
use rust_decimal_macros::dec;
use sqlx::{PgPool, Postgres, Transaction};
use uuid::Uuid;

const HOTSPOT_1: &str = "112E7TxoNHV46M6tiPA8N1MkeMeQxc9ztb4JQLXBVAAUfq1kJLoF";
const HOTSPOT_2: &str = "112QhnxqU8QZ3jUXpoRk51quuQVft9Pf5P5zzDDvLxj7Q9QqbMh7";
const HOTSPOT_3: &str = "11hd7HoicRgBPjBGcqcT2Y9hRQovdZeff5eKFMbCSuDYQmuCiF1";
const BOOST_CONFIG_PUBKEY: &str = "11hd7HoicRgBPjBGcqcT2Y9hRQovdZeff5eKFMbCSuDYQmuCiF1";

impl MockHexBoostingClient {
    fn new(boosted_hexes: Vec<BoostedHexInfo>) -> Self {
        Self { boosted_hexes }
    }
}

#[async_trait]
impl HexBoostingInfoResolver for MockHexBoostingClient {
    type Error = ClientError;

    async fn stream_boosted_hexes_info(&mut self) -> Result<BoostedHexInfoStream, ClientError> {
        Ok(stream::iter(self.boosted_hexes.clone()).boxed())
    }

    async fn stream_modified_boosted_hexes_info(
        &mut self,
        _timestamp: DateTime<Utc>,
    ) -> Result<BoostedHexInfoStream, ClientError> {
        Ok(stream::iter(self.boosted_hexes.clone()).boxed())
    }
}
//
// TODO: add a bootstrapper to reduce boiler plate
//

#[sqlx::test]
async fn test_poc_with_boosted_hexes(pool: PgPool) -> anyhow::Result<()> {
    let (mobile_rewards_client, mut mobile_rewards) = common::create_file_sink();
    let (speedtest_avg_client, _speedtest_avg_server) = common::create_file_sink();
    let now = Utc::now();
    let epoch = (now - ChronoDuration::hours(24))..now;
    let boost_period_length = Duration::days(30);

    // seed all the things
    let mut txn = pool.clone().begin().await?;
    // seed HBs where we have a coverage reports for a singluar hex location per radio
    seed_heartbeats_v1(epoch.start, &mut txn).await?;
    seed_speedtests(epoch.end, &mut txn).await?;
    txn.commit().await?;

    // setup boosted hex where reward start time is in the second period length
    let multipliers1 = vec![2, 10, 15, 35];
    let start_ts_1 = epoch.start - boost_period_length;
    let end_ts_1 = start_ts_1 + (boost_period_length * multipliers1.len() as i32);

    // setup boosted hex where reward start time is in the third & last period length
    let multipliers2 = vec![3, 10, 20];
    let start_ts_2 = epoch.start - (boost_period_length * 2);
    let end_ts_2 = start_ts_2 + (boost_period_length * multipliers2.len() as i32);

    // setup boosted hex where no start or end time is set
    // will default to the first multiplier
    // first multiplier is 1x for easy math when comparing relative rewards
    let multipliers3 = vec![1, 10, 20];

    let boosted_hexes = vec![
        BoostedHexInfo {
            // hotspot 1's location
            location: 0x8a1fb466d2dffff_u64,
            start_ts: Some(start_ts_1),
            end_ts: Some(end_ts_1),
            period_length: boost_period_length,
            multipliers: multipliers1,
            boosted_hex_pubkey: BOOST_CONFIG_PUBKEY.to_string(),
            boost_config_pubkey: BOOST_CONFIG_PUBKEY.to_string(),
            version: 0,
        },
        BoostedHexInfo {
            // hotspot 2's location
            location: 0x8a1fb49642dffff_u64,
            start_ts: Some(start_ts_2),
            end_ts: Some(end_ts_2),
            period_length: boost_period_length,
            multipliers: multipliers2,
            boosted_hex_pubkey: BOOST_CONFIG_PUBKEY.to_string(),
            boost_config_pubkey: BOOST_CONFIG_PUBKEY.to_string(),
            version: 0,
        },
        BoostedHexInfo {
            // hotspot 3's location
            location: 0x8c2681a306607ff_u64,
            start_ts: None,
            end_ts: None,
            period_length: boost_period_length,
            multipliers: multipliers3,
            boosted_hex_pubkey: BOOST_CONFIG_PUBKEY.to_string(),
            boost_config_pubkey: BOOST_CONFIG_PUBKEY.to_string(),
            version: 0,
        },
    ];

    let hex_boosting_client = MockHexBoostingClient::new(boosted_hexes);

    let (_, rewards) = tokio::join!(
        // run rewards for poc and dc
        rewarder::reward_poc_and_dc(
            &pool,
            &hex_boosting_client,
            &mobile_rewards_client,
            &speedtest_avg_client,
            &epoch,
            dec!(0.0001)
        ),
        receive_expected_rewards(&mut mobile_rewards)
    );
    if let Ok((poc_rewards, unallocated_reward)) = rewards {
        // assert poc reward outputs
        let exp_reward_1 = 31_729_243_786_356;
        let exp_reward_2 = 15_864_621_893_178;
        let exp_reward_3 = 1_586_462_189_317;

        assert_eq!(exp_reward_1, poc_rewards[0].poc_reward);
        assert_eq!(
            HOTSPOT_2.to_string(),
            PublicKeyBinary::from(poc_rewards[0].hotspot_key.clone()).to_string()
        );
        assert_eq!(exp_reward_2, poc_rewards[1].poc_reward);
        assert_eq!(
            HOTSPOT_1.to_string(),
            PublicKeyBinary::from(poc_rewards[1].hotspot_key.clone()).to_string()
        );
        assert_eq!(exp_reward_3, poc_rewards[2].poc_reward);
        assert_eq!(
            HOTSPOT_3.to_string(),
            PublicKeyBinary::from(poc_rewards[2].hotspot_key.clone()).to_string()
        );

        // assert the boosted hexes in the radio rewards
        // assert the number of boosted hexes for each radio
        assert_eq!(1, poc_rewards[0].boosted_hexes.len());
        assert_eq!(1, poc_rewards[1].boosted_hexes.len());
        // hotspot 3 has no boosted hexes as all its hex boosts are 1x multiplier
        // and those get filtered out as they dont affect points
        assert_eq!(0, poc_rewards[2].boosted_hexes.len());

        // assert the hex boost multiplier values
        assert_eq!(20, poc_rewards[0].boosted_hexes[0].multiplier);
        assert_eq!(10, poc_rewards[1].boosted_hexes[0].multiplier);

        // assert the hex boost location values
        assert_eq!(
            0x8a1fb49642dffff_u64,
            poc_rewards[0].boosted_hexes[0].location
        );
        assert_eq!(
            0x8a1fb466d2dffff_u64,
            poc_rewards[1].boosted_hexes[0].location
        );

        // hotspot1 should have 20x the reward of hotspot 3
        assert_eq!(poc_rewards[0].poc_reward / poc_rewards[2].poc_reward, 20);
        // hotspot1 should have 10x the reward of hotspot 3
        assert_eq!(poc_rewards[1].poc_reward / poc_rewards[2].poc_reward, 10);

        // confirm the total rewards allocated matches expectations
        let poc_sum: u64 = poc_rewards.iter().map(|r| r.poc_reward).sum();
        let unallocated_sum: u64 = unallocated_reward.amount;
        let total = poc_sum + unallocated_sum;

        let expected_sum = reward_shares::get_scheduled_tokens_for_poc(epoch.end - epoch.start)
            .to_u64()
            .unwrap();
        assert_eq!(expected_sum, total);

        // confirm the rewarded percentage amount matches expectations
        let daily_total = reward_shares::get_total_scheduled_tokens(epoch.end - epoch.start);
        let percent = (Decimal::from(total) / daily_total)
            .round_dp_with_strategy(2, RoundingStrategy::MidpointNearestEven);
        assert_eq!(percent, dec!(0.6));
    } else {
        panic!("no rewards received");
    };
    Ok(())
}

#[sqlx::test]
async fn test_poc_with_multi_coverage_boosted_hexes(pool: PgPool) -> anyhow::Result<()> {
    let (mobile_rewards_client, mut mobile_rewards) = common::create_file_sink();
    let (speedtest_avg_client, _speedtest_avg_server) = common::create_file_sink();

    let now = Utc::now();
    let epoch = (now - ChronoDuration::hours(24))..now;
    let boost_period_length = Duration::days(30);

    // seed all the things
    let mut txn = pool.clone().begin().await?;
    // seed HBs where we have multiple coverage reports for one radio and one report for the others
    seed_heartbeats_v2(epoch.start, &mut txn).await?;
    seed_speedtests(epoch.end, &mut txn).await?;
    txn.commit().await?;

    // setup boosted hex where reward start time is in the second period length
    let multipliers1 = vec![2, 10, 15, 35];
    let start_ts_1 = epoch.start - boost_period_length;
    let end_ts_1 = start_ts_1 + (boost_period_length * multipliers1.len() as i32);

    // setup boosted hex where reward start time is in the third & last period length
    let multipliers2 = vec![3, 10, 20];
    let start_ts_2 = epoch.start - (boost_period_length * 2);
    let end_ts_2 = start_ts_2 + (boost_period_length * multipliers2.len() as i32);

    // setup boosted hex where reward start time is in the first period length
    // default to 1x multiplier for easy math when comparing relative rewards
    let multipliers3 = vec![1, 10, 20];
    let start_ts_3 = epoch.start;
    let end_ts_3 = start_ts_3 + (boost_period_length * multipliers3.len() as i32);

    let boosted_hexes = vec![
        BoostedHexInfo {
            // hotspot 1's first covered location
            location: 0x8a1fb46622dffff_u64,
            start_ts: Some(start_ts_1),
            end_ts: Some(end_ts_1),
            period_length: boost_period_length,
            multipliers: multipliers1.clone(),
            boosted_hex_pubkey: BOOST_CONFIG_PUBKEY.to_string(),
            boost_config_pubkey: BOOST_CONFIG_PUBKEY.to_string(),
            version: 0,
        },
        BoostedHexInfo {
            // hotspot 1's second covered location
            location: 0x8a1fb46622d7fff_u64,
            start_ts: Some(start_ts_1),
            end_ts: Some(end_ts_1),
            period_length: boost_period_length,
            multipliers: multipliers1,
            boosted_hex_pubkey: BOOST_CONFIG_PUBKEY.to_string(),
            boost_config_pubkey: BOOST_CONFIG_PUBKEY.to_string(),
            version: 0,
        },
        BoostedHexInfo {
            // hotspot 2's location
            location: 0x8a1fb49642dffff_u64,
            start_ts: Some(start_ts_2),
            end_ts: Some(end_ts_2),
            period_length: boost_period_length,
            multipliers: multipliers2,
            boosted_hex_pubkey: BOOST_CONFIG_PUBKEY.to_string(),
            boost_config_pubkey: BOOST_CONFIG_PUBKEY.to_string(),
            version: 0,
        },
        BoostedHexInfo {
            // hotspot 3's location
            location: 0x8c2681a306607ff_u64,
            start_ts: Some(start_ts_3),
            end_ts: Some(end_ts_3),
            period_length: boost_period_length,
            multipliers: multipliers3,
            boosted_hex_pubkey: BOOST_CONFIG_PUBKEY.to_string(),
            boost_config_pubkey: BOOST_CONFIG_PUBKEY.to_string(),
            version: 0,
        },
    ];

    let hex_boosting_client = MockHexBoostingClient::new(boosted_hexes);

    let (_, rewards) = tokio::join!(
        // run rewards for poc and dc
        rewarder::reward_poc_and_dc(
            &pool,
            &hex_boosting_client,
            &mobile_rewards_client,
            &speedtest_avg_client,
            &epoch,
            dec!(0.0001)
        ),
        receive_expected_rewards(&mut mobile_rewards)
    );
    if let Ok((poc_rewards, unallocated_reward)) = rewards {
        // assert poc reward outputs
        let exp_reward_1 = 23_990_403_838_464;
        let exp_reward_2 = 23_990_403_838_464;
        let exp_reward_3 = 1_199_520_191_923;

        assert_eq!(exp_reward_1, poc_rewards[0].poc_reward);
        assert_eq!(
            HOTSPOT_2.to_string(),
            PublicKeyBinary::from(poc_rewards[0].hotspot_key.clone()).to_string()
        );
        assert_eq!(exp_reward_2, poc_rewards[1].poc_reward);
        assert_eq!(
            HOTSPOT_1.to_string(),
            PublicKeyBinary::from(poc_rewards[1].hotspot_key.clone()).to_string()
        );
        assert_eq!(exp_reward_3, poc_rewards[2].poc_reward);
        assert_eq!(
            HOTSPOT_3.to_string(),
            PublicKeyBinary::from(poc_rewards[2].hotspot_key.clone()).to_string()
        );

        // assert the number of boosted hexes for each radio
        assert_eq!(1, poc_rewards[0].boosted_hexes.len());
        assert_eq!(2, poc_rewards[1].boosted_hexes.len());
        // hotspot 3 has no boosted hexes as all its hex boosts are 1x multiplier
        // and those get filtered out as they dont affect points
        assert_eq!(0, poc_rewards[2].boosted_hexes.len());

        // assert the hex boost multiplier values
        // as hotspot 3 has 2 covered hexes, it should have 2 boosted hexes
        // sort order in the vec for these is not guaranteed, so sort them
        let mut hotspot_1_boosted_hexes = poc_rewards[1].boosted_hexes.clone();
        hotspot_1_boosted_hexes.sort_by(|a, b| b.location.cmp(&a.location));

        assert_eq!(20, poc_rewards[0].boosted_hexes[0].multiplier);
        assert_eq!(10, hotspot_1_boosted_hexes[1].multiplier);
        assert_eq!(10, hotspot_1_boosted_hexes[1].multiplier);

        // assert the hex boost location values
        assert_eq!(0x8a1fb46622dffff_u64, hotspot_1_boosted_hexes[0].location);
        assert_eq!(0x8a1fb46622d7fff_u64, hotspot_1_boosted_hexes[1].location);
        assert_eq!(
            0x8a1fb49642dffff_u64,
            poc_rewards[0].boosted_hexes[0].location
        );

        // hotspot1 should have 20x the reward of hotspot 3
        assert_eq!(poc_rewards[0].poc_reward / poc_rewards[2].poc_reward, 20);
        // hotspot1 should have 20x the reward of hotspot 3
        // due to the 2 boosted hexes each with a 10x multiplier
        assert_eq!(poc_rewards[1].poc_reward / poc_rewards[2].poc_reward, 20);

        // confirm the total rewards allocated matches expectations
        let poc_sum: u64 = poc_rewards.iter().map(|r| r.poc_reward).sum();
        let unallocated_sum: u64 = unallocated_reward.amount;
        let total = poc_sum + unallocated_sum;

        let expected_sum = reward_shares::get_scheduled_tokens_for_poc(epoch.end - epoch.start)
            .to_u64()
            .unwrap();
        assert_eq!(expected_sum, total);

        // confirm the rewarded percentage amount matches expectations
        let daily_total = reward_shares::get_total_scheduled_tokens(epoch.end - epoch.start);
        let percent = (Decimal::from(total) / daily_total)
            .round_dp_with_strategy(2, RoundingStrategy::MidpointNearestEven);
        assert_eq!(percent, dec!(0.6));
    } else {
        panic!("no rewards received");
    };
    Ok(())
}

#[sqlx::test]
async fn test_expired_boosted_hex(pool: PgPool) -> anyhow::Result<()> {
    let (mobile_rewards_client, mut mobile_rewards) = common::create_file_sink();
    let (speedtest_avg_client, _speedtest_avg_server) = common::create_file_sink();

    let now = Utc::now();
    let epoch = (now - ChronoDuration::hours(24))..now;
    let boost_period_length = Duration::days(30);

    // seed all the things
    let mut txn = pool.clone().begin().await?;
    seed_heartbeats_v1(epoch.start, &mut txn).await?;
    seed_speedtests(epoch.end, &mut txn).await?;
    txn.commit().await?;

    // setup boosted hex where reward start time is after the boost period ends
    let multipliers1 = vec![2, 10, 15];
    let start_ts_1 =
        epoch.start - (boost_period_length * multipliers1.len() as i32 + ChronoDuration::days(1));
    let end_ts_1 = start_ts_1 + (boost_period_length * multipliers1.len() as i32);
    dbg!(epoch.start, start_ts_1, end_ts_1);
    // setup boosted hex where reward start time is same as the boost period ends
    let multipliers2 = vec![4, 12, 17];
    let start_ts_2 = epoch.start - (boost_period_length * multipliers2.len() as i32);
    let end_ts_2 = start_ts_2 + (boost_period_length * multipliers2.len() as i32);
    dbg!(epoch.start, start_ts_2, end_ts_2);

    let boosted_hexes = vec![
        BoostedHexInfo {
            location: 0x8a1fb466d2dffff_u64,
            start_ts: Some(start_ts_1),
            end_ts: Some(end_ts_1),
            period_length: boost_period_length,
            multipliers: multipliers1,
            boosted_hex_pubkey: BOOST_CONFIG_PUBKEY.to_string(),
            boost_config_pubkey: BOOST_CONFIG_PUBKEY.to_string(),
            version: 0,
        },
        BoostedHexInfo {
            location: 0x8a1fb49642dffff_u64,
            start_ts: Some(start_ts_2),
            end_ts: Some(end_ts_2),
            period_length: boost_period_length,
            multipliers: multipliers2,
            boosted_hex_pubkey: BOOST_CONFIG_PUBKEY.to_string(),
            boost_config_pubkey: BOOST_CONFIG_PUBKEY.to_string(),
            version: 0,
        },
    ];

    let hex_boosting_client = MockHexBoostingClient::new(boosted_hexes);

    let (_, rewards) = tokio::join!(
        // run rewards for poc and dc
        rewarder::reward_poc_and_dc(
            &pool,
            &hex_boosting_client,
            &mobile_rewards_client,
            &speedtest_avg_client,
            &epoch,
            dec!(0.0001)
        ),
        receive_expected_rewards(&mut mobile_rewards)
    );
    if let Ok((poc_rewards, unallocated_reward)) = rewards {
        // assert poc reward outputs
        let exp_reward_1 = 16_393_442_622_950;
        let exp_reward_2 = 16_393_442_622_950;
        let exp_reward_3 = 16_393_442_622_950;

        assert_eq!(exp_reward_1, poc_rewards[0].poc_reward);
        assert_eq!(
            HOTSPOT_2.to_string(),
            PublicKeyBinary::from(poc_rewards[0].hotspot_key.clone()).to_string()
        );
        assert_eq!(exp_reward_2, poc_rewards[1].poc_reward);
        assert_eq!(
            HOTSPOT_1.to_string(),
            PublicKeyBinary::from(poc_rewards[1].hotspot_key.clone()).to_string()
        );
        assert_eq!(exp_reward_3, poc_rewards[2].poc_reward);
        assert_eq!(
            HOTSPOT_3.to_string(),
            PublicKeyBinary::from(poc_rewards[2].hotspot_key.clone()).to_string()
        );

        // assert the number of boosted hexes for each radio
        // all will be zero as the boost period has expired for the single boosted hex
        assert_eq!(0, poc_rewards[0].boosted_hexes.len());
        assert_eq!(0, poc_rewards[1].boosted_hexes.len());
        assert_eq!(0, poc_rewards[2].boosted_hexes.len());

        // confirm the total rewards allocated matches expectations
        let poc_sum: u64 = poc_rewards.iter().map(|r| r.poc_reward).sum();
        let unallocated_sum: u64 = unallocated_reward.amount;
        let total = poc_sum + unallocated_sum;

        let expected_sum = reward_shares::get_scheduled_tokens_for_poc(epoch.end - epoch.start)
            .to_u64()
            .unwrap();
        assert_eq!(expected_sum, total);

        // confirm the rewarded percentage amount matches expectations
        let daily_total = reward_shares::get_total_scheduled_tokens(epoch.end - epoch.start);
        let percent = (Decimal::from(total) / daily_total)
            .round_dp_with_strategy(2, RoundingStrategy::MidpointNearestEven);
        assert_eq!(percent, dec!(0.6));
    } else {
        panic!("no rewards received");
    };
    Ok(())
}

#[sqlx::test]
async fn test_reduced_location_score_with_boosted_hexes(pool: PgPool) -> anyhow::Result<()> {
    let (mobile_rewards_client, mut mobile_rewards) = common::create_file_sink();
    let (speedtest_avg_client, _speedtest_avg_server) = common::create_file_sink();
    let now = Utc::now();
    let epoch = (now - ChronoDuration::hours(24))..now;
    let boost_period_length = Duration::days(30);

    // seed all the things
    let mut txn = pool.clone().begin().await?;
    seed_heartbeats_v3(epoch.start, &mut txn).await?;
    seed_speedtests(epoch.end, &mut txn).await?;
    txn.commit().await?;

    // setup boosted hex where reward start time is in the second period length
    let multipliers1 = vec![2];
    let start_ts_1 = epoch.start;
    let end_ts_1 = start_ts_1 + (boost_period_length * multipliers1.len() as i32);

    // setup boosted hex where no start or end time is set
    let multipliers2 = vec![2];

    let boosted_hexes = vec![
        BoostedHexInfo {
            // hotspot 1's location
            location: 0x8a1fb466d2dffff_u64,
            start_ts: Some(start_ts_1),
            end_ts: Some(end_ts_1),
            period_length: boost_period_length,
            multipliers: multipliers1,
            boosted_hex_pubkey: BOOST_CONFIG_PUBKEY.to_string(),
            boost_config_pubkey: BOOST_CONFIG_PUBKEY.to_string(),
            version: 0,
        },
        BoostedHexInfo {
            // hotspot 3's location
            location: 0x8c2681a306607ff_u64,
            start_ts: None,
            end_ts: None,
            period_length: boost_period_length,
            multipliers: multipliers2,
            boosted_hex_pubkey: BOOST_CONFIG_PUBKEY.to_string(),
            boost_config_pubkey: BOOST_CONFIG_PUBKEY.to_string(),
            version: 0,
        },
    ];

    let hex_boosting_client = MockHexBoostingClient::new(boosted_hexes);

    let (_, rewards) = tokio::join!(
        // run rewards for poc and dc
        rewarder::reward_poc_and_dc(
            &pool,
            &hex_boosting_client,
            &mobile_rewards_client,
            &speedtest_avg_client,
            &epoch,
            dec!(0.0001)
        ),
        receive_expected_rewards(&mut mobile_rewards)
    );
    if let Ok((poc_rewards, unallocated_reward)) = rewards {
        // HOTSPOT 1 has full location trust score and a boosted location
        // HOTSPOT 2 has full location trust score and NO boosted location
        // HOTSPOT 3 has reduced location trust score and a boosted location

        // assert poc reward outputs
        let hotspot_1_reward = 30_264_817_150_063;
        let hotspot_2_reward = 15_132_408_575_031;
        let hotspot_3_reward = 3_783_102_143_757;

        assert_eq!(hotspot_1_reward, poc_rewards[1].poc_reward);
        assert_eq!(
            HOTSPOT_1.to_string(),
            PublicKeyBinary::from(poc_rewards[1].hotspot_key.clone()).to_string()
        );
        assert_eq!(hotspot_2_reward, poc_rewards[0].poc_reward);
        assert_eq!(
            HOTSPOT_2.to_string(),
            PublicKeyBinary::from(poc_rewards[0].hotspot_key.clone()).to_string()
        );
        assert_eq!(hotspot_3_reward, poc_rewards[2].poc_reward);
        assert_eq!(
            HOTSPOT_3.to_string(),
            PublicKeyBinary::from(poc_rewards[2].hotspot_key.clone()).to_string()
        );

        // assert the boosted hexes in the radio rewards
        // assert the number of boosted hexes for each radio

        //hotspot 1 has one boosted hex
        assert_eq!(1, poc_rewards[1].boosted_hexes.len());
        //hotspot 2 has no boosted hexes
        assert_eq!(0, poc_rewards[0].boosted_hexes.len());
        // hotspot 3 has a boosted location but as its location trust score
        // is reduced the boost does not get applied
        assert_eq!(0, poc_rewards[2].boosted_hexes.len());

        // assert the hex boost multiplier values
        // assert_eq!(2, poc_rewards[0].boosted_hexes[0].multiplier);
        assert_eq!(2, poc_rewards[1].boosted_hexes[0].multiplier);

        assert_eq!(
            0x8a1fb466d2dffff_u64,
            poc_rewards[1].boosted_hexes[0].location
        );

        // hotspot1 should have 2x the reward of hotspot 2
        // hotspot 2 has a full location trust score but no boosted hex
        assert_eq!(poc_rewards[1].poc_reward / poc_rewards[0].poc_reward, 2);
        // hotspot1 should have 8x the reward of hotspot 3
        // hotspot 2 has a reduced location trust score and thus gets no boost
        // even tho its location is boosted
        // this results in a 4x reduction in reward compared to hotspot 1's base reward
        // then when you apply hotspots 2x boost you get an 8x difference
        assert_eq!(poc_rewards[1].poc_reward / poc_rewards[2].poc_reward, 8);

        // confirm the total rewards allocated matches expectations
        let poc_sum: u64 = poc_rewards.iter().map(|r| r.poc_reward).sum();
        let unallocated_sum: u64 = unallocated_reward.amount;
        let total = poc_sum + unallocated_sum;

        let expected_sum = reward_shares::get_scheduled_tokens_for_poc(epoch.end - epoch.start)
            .to_u64()
            .unwrap();
        assert_eq!(expected_sum, total);

        // confirm the rewarded percentage amount matches expectations
        let daily_total = reward_shares::get_total_scheduled_tokens(epoch.end - epoch.start);
        let percent = (Decimal::from(total) / daily_total)
            .round_dp_with_strategy(2, RoundingStrategy::MidpointNearestEven);
        assert_eq!(percent, dec!(0.6));
    } else {
        panic!("no rewards received");
    };
    Ok(())
}

async fn receive_expected_rewards(
    mobile_rewards: &mut MockFileSinkReceiver,
) -> anyhow::Result<(Vec<RadioReward>, UnallocatedReward)> {
    // get the filestore outputs from rewards run
    // we will have 3 radio rewards, 1 wifi radio and 2 cbrs radios
    let radio_reward1 = mobile_rewards.receive_radio_reward().await;
    let radio_reward2 = mobile_rewards.receive_radio_reward().await;
    let radio_reward3 = mobile_rewards.receive_radio_reward().await;
    // ordering is not guaranteed, so stick the rewards into a vec and sort
    let mut poc_rewards = vec![radio_reward1, radio_reward2, radio_reward3];
    // after sorting reward 1 = cbrs radio1, 2 = cbrs radio2, 3 = wifi radio
    poc_rewards.sort_by(|a, b| b.hotspot_key.cmp(&a.hotspot_key));

    // expect one unallocated reward for poc
    let unallocated_poc_reward = mobile_rewards.receive_unallocated_reward().await;

    // should be no further msgs
    mobile_rewards.assert_no_messages();

    Ok((poc_rewards, unallocated_poc_reward))
}

async fn seed_heartbeats_v1(
    ts: DateTime<Utc>,
    txn: &mut Transaction<'_, Postgres>,
) -> anyhow::Result<()> {
    for n in 0..24 {
        let hotspot_key1: PublicKeyBinary = HOTSPOT_1.to_string().parse().unwrap();
        let cov_obj_1 = create_coverage_object(
            ts + ChronoDuration::hours(n),
            None,
            hotspot_key1.clone(),
            0x8a1fb466d2dffff_u64,
            true,
        );
        let wifi_heartbeat1 = ValidatedHeartbeat {
            heartbeat: Heartbeat {
                hb_type: HbType::Wifi,
                hotspot_key: hotspot_key1,
                cbsd_id: None,
                operation_mode: true,
                lat: 0.0,
                lon: 0.0,
                coverage_object: Some(cov_obj_1.coverage_object.uuid),
                location_validation_timestamp: Some(ts - ChronoDuration::hours(24)),
                timestamp: ts + ChronoDuration::hours(n),
            },
            cell_type: CellType::NovaGenericWifiIndoor,
            distance_to_asserted: Some(10),
            coverage_meta: None,
<<<<<<< HEAD
            asserted_hex: Some(0x8a1fb466d2dffff),
=======
>>>>>>> f7d631dd
            location_trust_score_multiplier: dec!(1.0),
            validity: HeartbeatValidity::Valid,
        };

        let hotspot_key2: PublicKeyBinary = HOTSPOT_2.to_string().parse().unwrap();
        let cov_obj_2 = create_coverage_object(
            ts + ChronoDuration::hours(n),
            None,
            hotspot_key2.clone(),
            0x8a1fb49642dffff_u64,
            true,
        );
        let wifi_heartbeat2 = ValidatedHeartbeat {
            heartbeat: Heartbeat {
                hb_type: HbType::Wifi,
                hotspot_key: hotspot_key2,
                cbsd_id: None,
                operation_mode: true,
                lat: 0.0,
                lon: 0.0,
                coverage_object: Some(cov_obj_2.coverage_object.uuid),
                location_validation_timestamp: Some(ts - ChronoDuration::hours(24)),
                timestamp: ts + ChronoDuration::hours(n),
            },
            cell_type: CellType::NovaGenericWifiIndoor,
            distance_to_asserted: Some(10),
            coverage_meta: None,
<<<<<<< HEAD
            asserted_hex: Some(0x8a1fb49642dffff),
=======
>>>>>>> f7d631dd
            location_trust_score_multiplier: dec!(1.0),
            validity: HeartbeatValidity::Valid,
        };

        let hotspot_key3: PublicKeyBinary = HOTSPOT_3.to_string().parse().unwrap();
        let cov_obj_3 = create_coverage_object(
            ts + ChronoDuration::hours(n),
            None,
            hotspot_key3.clone(),
            0x8c2681a306607ff_u64,
            true,
        );
        let wifi_heartbeat3 = ValidatedHeartbeat {
            heartbeat: Heartbeat {
                hb_type: HbType::Wifi,
                hotspot_key: hotspot_key3,
                cbsd_id: None,
                operation_mode: true,
                lat: 0.0,
                lon: 0.0,
                coverage_object: Some(cov_obj_3.coverage_object.uuid),
                location_validation_timestamp: Some(ts - ChronoDuration::hours(24)),
                timestamp: ts + ChronoDuration::hours(n),
            },
            cell_type: CellType::NovaGenericWifiIndoor,
            distance_to_asserted: Some(10),
            coverage_meta: None,
<<<<<<< HEAD
            asserted_hex: Some(0x8c2681a306607ff),
=======
>>>>>>> f7d631dd
            location_trust_score_multiplier: dec!(1.0),
            validity: HeartbeatValidity::Valid,
        };

        save_seniority_object(ts + ChronoDuration::hours(n), &wifi_heartbeat1, txn).await?;
        save_seniority_object(ts + ChronoDuration::hours(n), &wifi_heartbeat2, txn).await?;
        save_seniority_object(ts + ChronoDuration::hours(n), &wifi_heartbeat3, txn).await?;

        wifi_heartbeat1.save(txn).await?;
        wifi_heartbeat2.save(txn).await?;
        wifi_heartbeat3.save(txn).await?;

        cov_obj_1.save(txn).await?;
        cov_obj_2.save(txn).await?;
        cov_obj_3.save(txn).await?;
    }
    Ok(())
}

async fn seed_heartbeats_v2(
    ts: DateTime<Utc>,
    txn: &mut Transaction<'_, Postgres>,
) -> anyhow::Result<()> {
    for n in 0..24 {
        let hotspot_key1: PublicKeyBinary = HOTSPOT_1.to_string().parse().unwrap();
        println!("0x8a1fb466d2dffff_u64 as u64: {}", 0x8a1fb466d2dffff_u64);
        let cov_obj_1 = create_multi_coverage_object(
            ts + ChronoDuration::hours(n),
            None,
            hotspot_key1.clone(),
            vec![0x8a1fb46622dffff_u64, 0x8a1fb46622d7fff_u64],
            true,
        );
        let wifi_heartbeat1 = ValidatedHeartbeat {
            heartbeat: Heartbeat {
                hb_type: HbType::Wifi,
                hotspot_key: hotspot_key1,
                cbsd_id: None,
                operation_mode: true,
                lat: 0.0,
                lon: 0.0,
                coverage_object: Some(cov_obj_1.coverage_object.uuid),
                location_validation_timestamp: Some(ts - ChronoDuration::hours(24)),
                timestamp: ts + ChronoDuration::hours(n),
            },
            cell_type: CellType::NovaGenericWifiIndoor,
            distance_to_asserted: Some(10),
            coverage_meta: None,
<<<<<<< HEAD
            asserted_hex: Some(0x8a1fb46622dffff),
=======
>>>>>>> f7d631dd
            location_trust_score_multiplier: dec!(1.0),
            validity: HeartbeatValidity::Valid,
        };

        let hotspot_key2: PublicKeyBinary = HOTSPOT_2.to_string().parse().unwrap();
        let cov_obj_2 = create_coverage_object(
            ts + ChronoDuration::hours(n),
            None,
            hotspot_key2.clone(),
            0x8a1fb49642dffff_u64,
            true,
        );
        let wifi_heartbeat2 = ValidatedHeartbeat {
            heartbeat: Heartbeat {
                hb_type: HbType::Wifi,
                hotspot_key: hotspot_key2,
                cbsd_id: None,
                operation_mode: true,
                lat: 0.0,
                lon: 0.0,
                coverage_object: Some(cov_obj_2.coverage_object.uuid),
                location_validation_timestamp: Some(ts - ChronoDuration::hours(24)),
                timestamp: ts + ChronoDuration::hours(n),
            },
            cell_type: CellType::NovaGenericWifiIndoor,
            distance_to_asserted: Some(10),
            coverage_meta: None,
            location_trust_score_multiplier: dec!(1.0),
            asserted_hex: Some(0x8a1fb49642dffff),
            validity: HeartbeatValidity::Valid,
        };

        let hotspot_key3: PublicKeyBinary = HOTSPOT_3.to_string().parse().unwrap();
        let cov_obj_3 = create_coverage_object(
            ts + ChronoDuration::hours(n),
            None,
            hotspot_key3.clone(),
            0x8c2681a306607ff_u64,
            true,
        );
        let wifi_heartbeat3 = ValidatedHeartbeat {
            heartbeat: Heartbeat {
                hb_type: HbType::Wifi,
                hotspot_key: hotspot_key3,
                cbsd_id: None,
                operation_mode: true,
                lat: 0.0,
                lon: 0.0,
                coverage_object: Some(cov_obj_3.coverage_object.uuid),
                location_validation_timestamp: Some(ts - ChronoDuration::hours(24)),
                timestamp: ts + ChronoDuration::hours(n),
            },
            cell_type: CellType::NovaGenericWifiIndoor,
            distance_to_asserted: Some(10),
            coverage_meta: None,
            location_trust_score_multiplier: dec!(1.0),
            asserted_hex: Some(0x8c2681a306607ff),
            validity: HeartbeatValidity::Valid,
        };

        save_seniority_object(ts + ChronoDuration::hours(n), &wifi_heartbeat1, txn).await?;
        save_seniority_object(ts + ChronoDuration::hours(n), &wifi_heartbeat2, txn).await?;
        save_seniority_object(ts + ChronoDuration::hours(n), &wifi_heartbeat3, txn).await?;

        wifi_heartbeat1.save(txn).await?;
        wifi_heartbeat2.save(txn).await?;
        wifi_heartbeat3.save(txn).await?;

        cov_obj_1.save(txn).await?;
        cov_obj_2.save(txn).await?;
        cov_obj_3.save(txn).await?;
    }
    Ok(())
}

async fn seed_heartbeats_v3(
    ts: DateTime<Utc>,
    txn: &mut Transaction<'_, Postgres>,
) -> anyhow::Result<()> {
    // HOTSPOT 1 has full location trust score
    // HOTSPOT 2 has full location trust score
    // HOTSPOT 3 has reduced location trust score
    for n in 0..24 {
        let hotspot_key1: PublicKeyBinary = HOTSPOT_1.to_string().parse().unwrap();
        let cov_obj_1 = create_coverage_object(
            ts + ChronoDuration::hours(n),
            None,
            hotspot_key1.clone(),
            0x8a1fb466d2dffff_u64,
            true,
        );
        let wifi_heartbeat1 = ValidatedHeartbeat {
            heartbeat: Heartbeat {
                hb_type: HbType::Wifi,
                hotspot_key: hotspot_key1,
                cbsd_id: None,
                operation_mode: true,
                lat: 0.0,
                lon: 0.0,
                coverage_object: Some(cov_obj_1.coverage_object.uuid),
                location_validation_timestamp: Some(ts - ChronoDuration::hours(24)),
                timestamp: ts + ChronoDuration::hours(n),
            },
            cell_type: CellType::NovaGenericWifiIndoor,
            distance_to_asserted: Some(10),
            coverage_meta: None,
<<<<<<< HEAD
            asserted_hex: Some(0x8a1fb466d2dffff),
=======
>>>>>>> f7d631dd
            location_trust_score_multiplier: dec!(1.0),
            validity: HeartbeatValidity::Valid,
        };

        let hotspot_key2: PublicKeyBinary = HOTSPOT_2.to_string().parse().unwrap();
        let cov_obj_2 = create_coverage_object(
            ts + ChronoDuration::hours(n),
            None,
            hotspot_key2.clone(),
            0x8a1fb49642dffff_u64,
            true,
        );
        let wifi_heartbeat2 = ValidatedHeartbeat {
            heartbeat: Heartbeat {
                hb_type: HbType::Wifi,
                hotspot_key: hotspot_key2,
                cbsd_id: None,
                operation_mode: true,
                lat: 0.0,
                lon: 0.0,
                coverage_object: Some(cov_obj_2.coverage_object.uuid),
                location_validation_timestamp: Some(ts - ChronoDuration::hours(24)),
                timestamp: ts + ChronoDuration::hours(n),
            },
            cell_type: CellType::NovaGenericWifiIndoor,
            distance_to_asserted: Some(10),
            coverage_meta: None,
<<<<<<< HEAD
            asserted_hex: Some(0x8a1fb49642dffff),
=======
>>>>>>> f7d631dd
            location_trust_score_multiplier: dec!(1.0),
            validity: HeartbeatValidity::Valid,
        };

        let hotspot_key3: PublicKeyBinary = HOTSPOT_3.to_string().parse().unwrap();
        let cov_obj_3 = create_coverage_object(
            ts + ChronoDuration::hours(n),
            None,
            hotspot_key3.clone(),
            0x8c2681a306607ff_u64,
            true,
        );
        let wifi_heartbeat3 = ValidatedHeartbeat {
            heartbeat: Heartbeat {
                hb_type: HbType::Wifi,
                hotspot_key: hotspot_key3,
                cbsd_id: None,
                operation_mode: true,
                lat: 0.0,
                lon: 0.0,
                coverage_object: Some(cov_obj_3.coverage_object.uuid),
                location_validation_timestamp: Some(ts - ChronoDuration::hours(24)),
                timestamp: ts + ChronoDuration::hours(n),
            },
            cell_type: CellType::NovaGenericWifiIndoor,
            distance_to_asserted: Some(300),
            coverage_meta: None,
<<<<<<< HEAD
            asserted_hex: Some(0x8c2681a306607ff),
=======
>>>>>>> f7d631dd
            location_trust_score_multiplier: dec!(0.25),
            validity: HeartbeatValidity::Valid,
        };

        save_seniority_object(ts + ChronoDuration::hours(n), &wifi_heartbeat1, txn).await?;
        save_seniority_object(ts + ChronoDuration::hours(n), &wifi_heartbeat2, txn).await?;
        save_seniority_object(ts + ChronoDuration::hours(n), &wifi_heartbeat3, txn).await?;

        wifi_heartbeat1.save(txn).await?;
        wifi_heartbeat2.save(txn).await?;
        wifi_heartbeat3.save(txn).await?;

        cov_obj_1.save(txn).await?;
        cov_obj_2.save(txn).await?;
        cov_obj_3.save(txn).await?;
    }
    Ok(())
}

async fn seed_speedtests(
    ts: DateTime<Utc>,
    txn: &mut Transaction<'_, Postgres>,
) -> anyhow::Result<()> {
    for n in 0..24 {
        let hotspot1_speedtest = CellSpeedtest {
            pubkey: HOTSPOT_1.parse().unwrap(),
            serial: "serial1".to_string(),
            timestamp: ts - ChronoDuration::hours(n * 4),
            upload_speed: 100_000_000,
            download_speed: 100_000_000,
            latency: 50,
        };

        let hotspot2_speedtest = CellSpeedtest {
            pubkey: HOTSPOT_2.parse().unwrap(),
            serial: "serial2".to_string(),
            timestamp: ts - ChronoDuration::hours(n * 4),
            upload_speed: 100_000_000,
            download_speed: 100_000_000,
            latency: 50,
        };

        let hotspot3_speedtest = CellSpeedtest {
            pubkey: HOTSPOT_3.parse().unwrap(),
            serial: "serial3".to_string(),
            timestamp: ts - ChronoDuration::hours(n * 4),
            upload_speed: 100_000_000,
            download_speed: 100_000_000,
            latency: 50,
        };

        speedtests::save_speedtest(&hotspot1_speedtest, txn).await?;
        speedtests::save_speedtest(&hotspot2_speedtest, txn).await?;
        speedtests::save_speedtest(&hotspot3_speedtest, txn).await?;
    }
    Ok(())
}

fn create_coverage_object(
    ts: DateTime<Utc>,
    cbsd_id: Option<String>,
    pub_key: PublicKeyBinary,
    hex: u64,
    indoor: bool,
) -> CoverageObject {
    let location = h3o::CellIndex::try_from(hex).unwrap();
    let key_type = match cbsd_id {
        Some(s) => KeyType::CbsdId(s),
        None => KeyType::HotspotKey(pub_key.clone()),
    };
    let report = FSCoverageObject {
        pub_key,
        uuid: Uuid::new_v4(),
        key_type,
        coverage_claim_time: ts,
        coverage: vec![RadioHexSignalLevel {
            location,
            signal_level: SignalLevel::High,
            signal_power: 1000,
        }],
        indoor,
        trust_score: 1000,
        signature: Vec::new(),
    };
    CoverageObject {
        coverage_object: report,
        validity: CoverageObjectValidity::Valid,
    }
}

fn create_multi_coverage_object(
    ts: DateTime<Utc>,
    cbsd_id: Option<String>,
    pub_key: PublicKeyBinary,
    hex: Vec<u64>,
    indoor: bool,
) -> CoverageObject {
    let key_type = match cbsd_id {
        Some(s) => KeyType::CbsdId(s),
        None => KeyType::HotspotKey(pub_key.clone()),
    };
    let coverage: Vec<RadioHexSignalLevel> = hex
        .iter()
        .map(|h| RadioHexSignalLevel {
            location: h3o::CellIndex::try_from(*h).unwrap(),
            signal_level: SignalLevel::High,
            signal_power: 1000,
        })
        .collect();

    let report = FSCoverageObject {
        pub_key,
        uuid: Uuid::new_v4(),
        key_type,
        coverage_claim_time: ts,
        coverage,
        indoor,
        trust_score: 1000,
        signature: Vec::new(),
    };
    CoverageObject {
        coverage_object: report,
        validity: CoverageObjectValidity::Valid,
    }
}
async fn save_seniority_object(
    ts: DateTime<Utc>,
    hb: &ValidatedHeartbeat,
    exec: &mut Transaction<'_, Postgres>,
) -> anyhow::Result<()> {
    sqlx::query(
        r#"
        INSERT INTO seniority
          (radio_key, last_heartbeat, uuid, seniority_ts, inserted_at, update_reason, radio_type)
        VALUES
          ($1, $2, $3, $4, $5, $6, $7)
        "#,
    )
    .bind(hb.heartbeat.key())
    .bind(hb.heartbeat.timestamp)
    .bind(hb.heartbeat.coverage_object)
    .bind(ts)
    .bind(ts)
    .bind(SeniorityUpdateReason::NewCoverageClaimTime as i32)
    .bind(hb.heartbeat.hb_type)
    .execute(&mut *exec)
    .await?;
    Ok(())
}<|MERGE_RESOLUTION|>--- conflicted
+++ resolved
@@ -675,124 +675,6 @@
             cell_type: CellType::NovaGenericWifiIndoor,
             distance_to_asserted: Some(10),
             coverage_meta: None,
-<<<<<<< HEAD
-            asserted_hex: Some(0x8a1fb466d2dffff),
-=======
->>>>>>> f7d631dd
-            location_trust_score_multiplier: dec!(1.0),
-            validity: HeartbeatValidity::Valid,
-        };
-
-        let hotspot_key2: PublicKeyBinary = HOTSPOT_2.to_string().parse().unwrap();
-        let cov_obj_2 = create_coverage_object(
-            ts + ChronoDuration::hours(n),
-            None,
-            hotspot_key2.clone(),
-            0x8a1fb49642dffff_u64,
-            true,
-        );
-        let wifi_heartbeat2 = ValidatedHeartbeat {
-            heartbeat: Heartbeat {
-                hb_type: HbType::Wifi,
-                hotspot_key: hotspot_key2,
-                cbsd_id: None,
-                operation_mode: true,
-                lat: 0.0,
-                lon: 0.0,
-                coverage_object: Some(cov_obj_2.coverage_object.uuid),
-                location_validation_timestamp: Some(ts - ChronoDuration::hours(24)),
-                timestamp: ts + ChronoDuration::hours(n),
-            },
-            cell_type: CellType::NovaGenericWifiIndoor,
-            distance_to_asserted: Some(10),
-            coverage_meta: None,
-<<<<<<< HEAD
-            asserted_hex: Some(0x8a1fb49642dffff),
-=======
->>>>>>> f7d631dd
-            location_trust_score_multiplier: dec!(1.0),
-            validity: HeartbeatValidity::Valid,
-        };
-
-        let hotspot_key3: PublicKeyBinary = HOTSPOT_3.to_string().parse().unwrap();
-        let cov_obj_3 = create_coverage_object(
-            ts + ChronoDuration::hours(n),
-            None,
-            hotspot_key3.clone(),
-            0x8c2681a306607ff_u64,
-            true,
-        );
-        let wifi_heartbeat3 = ValidatedHeartbeat {
-            heartbeat: Heartbeat {
-                hb_type: HbType::Wifi,
-                hotspot_key: hotspot_key3,
-                cbsd_id: None,
-                operation_mode: true,
-                lat: 0.0,
-                lon: 0.0,
-                coverage_object: Some(cov_obj_3.coverage_object.uuid),
-                location_validation_timestamp: Some(ts - ChronoDuration::hours(24)),
-                timestamp: ts + ChronoDuration::hours(n),
-            },
-            cell_type: CellType::NovaGenericWifiIndoor,
-            distance_to_asserted: Some(10),
-            coverage_meta: None,
-<<<<<<< HEAD
-            asserted_hex: Some(0x8c2681a306607ff),
-=======
->>>>>>> f7d631dd
-            location_trust_score_multiplier: dec!(1.0),
-            validity: HeartbeatValidity::Valid,
-        };
-
-        save_seniority_object(ts + ChronoDuration::hours(n), &wifi_heartbeat1, txn).await?;
-        save_seniority_object(ts + ChronoDuration::hours(n), &wifi_heartbeat2, txn).await?;
-        save_seniority_object(ts + ChronoDuration::hours(n), &wifi_heartbeat3, txn).await?;
-
-        wifi_heartbeat1.save(txn).await?;
-        wifi_heartbeat2.save(txn).await?;
-        wifi_heartbeat3.save(txn).await?;
-
-        cov_obj_1.save(txn).await?;
-        cov_obj_2.save(txn).await?;
-        cov_obj_3.save(txn).await?;
-    }
-    Ok(())
-}
-
-async fn seed_heartbeats_v2(
-    ts: DateTime<Utc>,
-    txn: &mut Transaction<'_, Postgres>,
-) -> anyhow::Result<()> {
-    for n in 0..24 {
-        let hotspot_key1: PublicKeyBinary = HOTSPOT_1.to_string().parse().unwrap();
-        println!("0x8a1fb466d2dffff_u64 as u64: {}", 0x8a1fb466d2dffff_u64);
-        let cov_obj_1 = create_multi_coverage_object(
-            ts + ChronoDuration::hours(n),
-            None,
-            hotspot_key1.clone(),
-            vec![0x8a1fb46622dffff_u64, 0x8a1fb46622d7fff_u64],
-            true,
-        );
-        let wifi_heartbeat1 = ValidatedHeartbeat {
-            heartbeat: Heartbeat {
-                hb_type: HbType::Wifi,
-                hotspot_key: hotspot_key1,
-                cbsd_id: None,
-                operation_mode: true,
-                lat: 0.0,
-                lon: 0.0,
-                coverage_object: Some(cov_obj_1.coverage_object.uuid),
-                location_validation_timestamp: Some(ts - ChronoDuration::hours(24)),
-                timestamp: ts + ChronoDuration::hours(n),
-            },
-            cell_type: CellType::NovaGenericWifiIndoor,
-            distance_to_asserted: Some(10),
-            coverage_meta: None,
-<<<<<<< HEAD
-            asserted_hex: Some(0x8a1fb46622dffff),
-=======
->>>>>>> f7d631dd
             location_trust_score_multiplier: dec!(1.0),
             validity: HeartbeatValidity::Valid,
         };
@@ -821,7 +703,6 @@
             distance_to_asserted: Some(10),
             coverage_meta: None,
             location_trust_score_multiplier: dec!(1.0),
-            asserted_hex: Some(0x8a1fb49642dffff),
             validity: HeartbeatValidity::Valid,
         };
 
@@ -849,7 +730,108 @@
             distance_to_asserted: Some(10),
             coverage_meta: None,
             location_trust_score_multiplier: dec!(1.0),
-            asserted_hex: Some(0x8c2681a306607ff),
+            validity: HeartbeatValidity::Valid,
+        };
+
+        save_seniority_object(ts + ChronoDuration::hours(n), &wifi_heartbeat1, txn).await?;
+        save_seniority_object(ts + ChronoDuration::hours(n), &wifi_heartbeat2, txn).await?;
+        save_seniority_object(ts + ChronoDuration::hours(n), &wifi_heartbeat3, txn).await?;
+
+        wifi_heartbeat1.save(txn).await?;
+        wifi_heartbeat2.save(txn).await?;
+        wifi_heartbeat3.save(txn).await?;
+
+        cov_obj_1.save(txn).await?;
+        cov_obj_2.save(txn).await?;
+        cov_obj_3.save(txn).await?;
+    }
+    Ok(())
+}
+
+async fn seed_heartbeats_v2(
+    ts: DateTime<Utc>,
+    txn: &mut Transaction<'_, Postgres>,
+) -> anyhow::Result<()> {
+    for n in 0..24 {
+        let hotspot_key1: PublicKeyBinary = HOTSPOT_1.to_string().parse().unwrap();
+        println!("0x8a1fb466d2dffff_u64 as u64: {}", 0x8a1fb466d2dffff_u64);
+        let cov_obj_1 = create_multi_coverage_object(
+            ts + ChronoDuration::hours(n),
+            None,
+            hotspot_key1.clone(),
+            vec![0x8a1fb46622dffff_u64, 0x8a1fb46622d7fff_u64],
+            true,
+        );
+        let wifi_heartbeat1 = ValidatedHeartbeat {
+            heartbeat: Heartbeat {
+                hb_type: HbType::Wifi,
+                hotspot_key: hotspot_key1,
+                cbsd_id: None,
+                operation_mode: true,
+                lat: 0.0,
+                lon: 0.0,
+                coverage_object: Some(cov_obj_1.coverage_object.uuid),
+                location_validation_timestamp: Some(ts - ChronoDuration::hours(24)),
+                timestamp: ts + ChronoDuration::hours(n),
+            },
+            cell_type: CellType::NovaGenericWifiIndoor,
+            distance_to_asserted: Some(10),
+            coverage_meta: None,
+            location_trust_score_multiplier: dec!(1.0),
+            validity: HeartbeatValidity::Valid,
+        };
+
+        let hotspot_key2: PublicKeyBinary = HOTSPOT_2.to_string().parse().unwrap();
+        let cov_obj_2 = create_coverage_object(
+            ts + ChronoDuration::hours(n),
+            None,
+            hotspot_key2.clone(),
+            0x8a1fb49642dffff_u64,
+            true,
+        );
+        let wifi_heartbeat2 = ValidatedHeartbeat {
+            heartbeat: Heartbeat {
+                hb_type: HbType::Wifi,
+                hotspot_key: hotspot_key2,
+                cbsd_id: None,
+                operation_mode: true,
+                lat: 0.0,
+                lon: 0.0,
+                coverage_object: Some(cov_obj_2.coverage_object.uuid),
+                location_validation_timestamp: Some(ts - ChronoDuration::hours(24)),
+                timestamp: ts + ChronoDuration::hours(n),
+            },
+            cell_type: CellType::NovaGenericWifiIndoor,
+            distance_to_asserted: Some(10),
+            coverage_meta: None,
+            location_trust_score_multiplier: dec!(1.0),
+            validity: HeartbeatValidity::Valid,
+        };
+
+        let hotspot_key3: PublicKeyBinary = HOTSPOT_3.to_string().parse().unwrap();
+        let cov_obj_3 = create_coverage_object(
+            ts + ChronoDuration::hours(n),
+            None,
+            hotspot_key3.clone(),
+            0x8c2681a306607ff_u64,
+            true,
+        );
+        let wifi_heartbeat3 = ValidatedHeartbeat {
+            heartbeat: Heartbeat {
+                hb_type: HbType::Wifi,
+                hotspot_key: hotspot_key3,
+                cbsd_id: None,
+                operation_mode: true,
+                lat: 0.0,
+                lon: 0.0,
+                coverage_object: Some(cov_obj_3.coverage_object.uuid),
+                location_validation_timestamp: Some(ts - ChronoDuration::hours(24)),
+                timestamp: ts + ChronoDuration::hours(n),
+            },
+            cell_type: CellType::NovaGenericWifiIndoor,
+            distance_to_asserted: Some(10),
+            coverage_meta: None,
+            location_trust_score_multiplier: dec!(1.0),
             validity: HeartbeatValidity::Valid,
         };
 
@@ -899,10 +881,6 @@
             cell_type: CellType::NovaGenericWifiIndoor,
             distance_to_asserted: Some(10),
             coverage_meta: None,
-<<<<<<< HEAD
-            asserted_hex: Some(0x8a1fb466d2dffff),
-=======
->>>>>>> f7d631dd
             location_trust_score_multiplier: dec!(1.0),
             validity: HeartbeatValidity::Valid,
         };
@@ -930,10 +908,6 @@
             cell_type: CellType::NovaGenericWifiIndoor,
             distance_to_asserted: Some(10),
             coverage_meta: None,
-<<<<<<< HEAD
-            asserted_hex: Some(0x8a1fb49642dffff),
-=======
->>>>>>> f7d631dd
             location_trust_score_multiplier: dec!(1.0),
             validity: HeartbeatValidity::Valid,
         };
@@ -961,10 +935,6 @@
             cell_type: CellType::NovaGenericWifiIndoor,
             distance_to_asserted: Some(300),
             coverage_meta: None,
-<<<<<<< HEAD
-            asserted_hex: Some(0x8c2681a306607ff),
-=======
->>>>>>> f7d631dd
             location_trust_score_multiplier: dec!(0.25),
             validity: HeartbeatValidity::Valid,
         };
