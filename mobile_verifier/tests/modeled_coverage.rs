use chrono::{DateTime, Duration, Utc};
use file_store::{
    coverage::{CoverageObjectIngestReport, RadioHexSignalLevel},
    heartbeat::{CbrsHeartbeat, CbrsHeartbeatIngestReport},
    speedtest::CellSpeedtest,
};
use futures::stream::{self, StreamExt};
use helium_crypto::PublicKeyBinary;
use helium_proto::services::mobile_config::NetworkKeyRole;
use helium_proto::services::poc_mobile::{CoverageObjectValidity, SignalLevel};
use mobile_verifier::{
    coverage::{CoverageClaimTimeCache, CoverageObject, CoverageObjects, Seniority},
    heartbeats::{Heartbeat, HeartbeatReward, KeyType, SeniorityUpdate, ValidatedHeartbeat},
    reward_shares::CoveragePoints,
    speedtests::Speedtest,
    speedtests_average::{SpeedtestAverage, SpeedtestAverages},
    GatewayResolution, GatewayResolver, IsAuthorized,
};
use rust_decimal_macros::dec;
use sqlx::PgPool;
use std::{collections::HashMap, ops::Range, pin::pin};
use uuid::Uuid;

#[sqlx::test]
#[ignore]
async fn test_save_wifi_coverage_object(pool: PgPool) -> anyhow::Result<()> {
    let cache = CoverageObjects::new(&pool);
    let uuid = Uuid::new_v4();
    let coverage_claim_time = "2023-08-23 00:00:00.000000000 UTC".parse().unwrap();
    let key: PublicKeyBinary = "11eX55faMbqZB7jzN4p67m6w7ScPMH6ubnvCjCPLh72J49PaJEL"
        .parse()
        .unwrap();
    let key = KeyType::from(&key);

    assert!(cache.coverage_info(&uuid, key).await?.is_none());

    let co = file_store::coverage::CoverageObject {
        pub_key: PublicKeyBinary::from(vec![1]),
        uuid,
        key_type: file_store::coverage::KeyType::HotspotKey(
            "11eX55faMbqZB7jzN4p67m6w7ScPMH6ubnvCjCPLh72J49PaJEL"
                .parse()
                .unwrap(),
        ),
        coverage_claim_time,
        coverage: vec![
            file_store::coverage::RadioHexSignalLevel {
                location: "8a1fb46622dffff".parse().unwrap(),
                signal_level: SignalLevel::High,
                signal_power: 1000,
            },
            file_store::coverage::RadioHexSignalLevel {
                location: "8a1fb46632dffff".parse().unwrap(),
                signal_level: SignalLevel::High,
                signal_power: 1000,
            },
            file_store::coverage::RadioHexSignalLevel {
                location: "8a1fb46642dffff".parse().unwrap(),
                signal_level: SignalLevel::High,
                signal_power: 1000,
            },
        ],
        indoor: true,
        trust_score: 1000,
        signature: Vec::new(),
    };
    let co = CoverageObject {
        coverage_object: co,
        validity: CoverageObjectValidity::Valid,
    };

    let mut transaction = pool.begin().await?;
    co.save(&mut transaction).await?;

    // Test coverage claim time
    let cctc = CoverageClaimTimeCache::new();
    let expected_coverage_claim_time = cctc
        .fetch_coverage_claim_time(key, &Some(uuid), &mut transaction)
        .await?
        .unwrap();

    assert_eq!(expected_coverage_claim_time, coverage_claim_time);

    transaction.commit().await?;

    /*
    let coverage = cache.inserted_at(&uuid).await?.unwrap();

    assert_eq!(coverage.coverage.len(), 3);
     */
    assert!(cache.coverage_info(&uuid, key).await?.is_some());

    Ok(())
}

#[sqlx::test]
#[ignore]
async fn test_save_cbrs_coverage_object(pool: PgPool) -> anyhow::Result<()> {
    let cache = CoverageObjects::new(&pool);
    let uuid = Uuid::new_v4();
    let coverage_claim_time = "2023-08-23 00:00:00.000000000 UTC".parse().unwrap();
    let key = "P27-SCE4255W120200039521XGB0103";
    let key = KeyType::from(key);

    assert!(cache.coverage_info(&uuid, key).await?.is_none());

    let co = file_store::coverage::CoverageObject {
        pub_key: PublicKeyBinary::from(vec![1]),
        uuid,
        key_type: file_store::coverage::KeyType::CbsdId(
            "P27-SCE4255W120200039521XGB0103".to_string(),
        ),
        coverage_claim_time,
        coverage: vec![
            file_store::coverage::RadioHexSignalLevel {
                location: "8a1fb46622dffff".parse().unwrap(),
                signal_level: SignalLevel::High,
                signal_power: 1000,
            },
            file_store::coverage::RadioHexSignalLevel {
                location: "8a1fb46632dffff".parse().unwrap(),
                signal_level: SignalLevel::High,
                signal_power: 1000,
            },
            file_store::coverage::RadioHexSignalLevel {
                location: "8a1fb46642dffff".parse().unwrap(),
                signal_level: SignalLevel::High,
                signal_power: 1000,
            },
        ],
        indoor: true,
        trust_score: 1000,
        signature: Vec::new(),
    };
    let co = CoverageObject {
        coverage_object: co,
        validity: CoverageObjectValidity::Valid,
    };

    let mut transaction = pool.begin().await?;
    co.save(&mut transaction).await?;

    // Test coverage claim time
    let cctc = CoverageClaimTimeCache::new();
    let expected_coverage_claim_time = cctc
        .fetch_coverage_claim_time(key, &Some(uuid), &mut transaction)
        .await?
        .unwrap();

    assert_eq!(expected_coverage_claim_time, coverage_claim_time);

    transaction.commit().await?;

    /*
    let coverage = cache.fetch_coverage(&uuid).await?.unwrap();

    assert_eq!(coverage.coverage.len(), 3);
     */
    assert!(cache.coverage_info(&uuid, key).await?.is_some());

    Ok(())
}

#[sqlx::test]
#[ignore]
async fn test_coverage_object_save_updates(pool: PgPool) -> anyhow::Result<()> {
    let cache = CoverageObjects::new(&pool);
    let uuid = Uuid::new_v4();
    let coverage_claim_time = "2023-08-23 00:00:00.000000000 UTC".parse().unwrap();
    let key = "P27-SCE4255W120200039521XGB0103";
    let key = KeyType::from(key);

    assert!(cache.coverage_info(&uuid, key).await?.is_none());

    let co1 = file_store::coverage::CoverageObject {
        pub_key: PublicKeyBinary::from(vec![1]),
        uuid,
        key_type: file_store::coverage::KeyType::CbsdId(
            "P27-SCE4255W120200039521XGB0103".to_string(),
        ),
        coverage_claim_time,
        coverage: vec![file_store::coverage::RadioHexSignalLevel {
            location: "8a1fb46622dffff".parse().unwrap(),
            signal_level: SignalLevel::High,
            signal_power: 1000,
        }],
        indoor: true,
        trust_score: 1000,
        signature: Vec::new(),
    };
    let co1 = CoverageObject {
        coverage_object: co1,
        validity: CoverageObjectValidity::Valid,
    };

    let mut transaction = pool.begin().await?;
    co1.save(&mut transaction).await?;
    transaction.commit().await?;

    let co2 = file_store::coverage::CoverageObject {
        pub_key: PublicKeyBinary::from(vec![1]),
        uuid,
        key_type: file_store::coverage::KeyType::CbsdId(
            "P27-SCE4255W120200039521XGB0103".to_string(),
        ),
        coverage_claim_time,
        coverage: vec![file_store::coverage::RadioHexSignalLevel {
            location: "8a1fb46622dffff".parse().unwrap(),
            signal_level: SignalLevel::Low,
            signal_power: 5,
        }],
        indoor: true,
        trust_score: 1000,
        signature: Vec::new(),
    };
    let co2 = CoverageObject {
        coverage_object: co2,
        validity: CoverageObjectValidity::Valid,
    };

    let mut transaction = pool.begin().await?;
    co2.save(&mut transaction).await?;
    transaction.commit().await?;

    let new_signal_power: i32 = sqlx::query_scalar("SELECT signal_power FROM hexes")
        .fetch_one(&pool)
        .await?;

    assert_eq!(new_signal_power, 5);

    Ok(())
}

#[derive(Copy, Clone)]
struct AllOwnersValid;

#[async_trait::async_trait]
impl GatewayResolver for AllOwnersValid {
    type Error = std::convert::Infallible;

    async fn resolve_gateway(
        &self,
        _address: &PublicKeyBinary,
    ) -> Result<GatewayResolution, Self::Error> {
        Ok(GatewayResolution::AssertedLocation(1000))
    }
}

#[derive(Copy, Clone)]
struct AllPubKeysAuthed;

#[async_trait::async_trait]
impl IsAuthorized for AllPubKeysAuthed {
    type Error = std::convert::Infallible;

    async fn is_authorized(
        &self,
        _pub_key: &PublicKeyBinary,
        _role: NetworkKeyRole,
    ) -> Result<bool, Self::Error> {
        Ok(true)
    }
}

fn heartbeats<'a>(
    num: usize,
    start: DateTime<Utc>,
    hotspot_key: &'a PublicKeyBinary,
    cbsd_id: &'a str,
    lon: f64,
    lat: f64,
    coverage_object: Uuid,
) -> impl Iterator<Item = CbrsHeartbeatIngestReport> + 'a {
    (0..num).map(move |i| {
        let report = CbrsHeartbeat {
            pubkey: hotspot_key.clone(),
            lon,
            lat,
            operation_mode: true,
            cbsd_id: cbsd_id.to_string(),
            // Unused:
            hotspot_type: String::new(),
            cell_id: 0,
            timestamp: DateTime::<Utc>::MIN_UTC,
            cbsd_category: String::new(),
            coverage_object: Vec::from(coverage_object.into_bytes()),
        };
        CbrsHeartbeatIngestReport {
            report,
            received_timestamp: start + Duration::hours(i as i64),
        }
    })
}

fn bytes_per_s(mbps: u64) -> u64 {
    mbps * 125000
}

fn acceptable_speedtest(pubkey: PublicKeyBinary, timestamp: DateTime<Utc>) -> Speedtest {
    Speedtest {
        report: CellSpeedtest {
            pubkey,
            timestamp,
            upload_speed: bytes_per_s(10),
            download_speed: bytes_per_s(100),
            latency: 25,
            serial: "".to_string(),
        },
    }
}

fn degraded_speedtest(pubkey: PublicKeyBinary, timestamp: DateTime<Utc>) -> Speedtest {
    Speedtest {
        report: CellSpeedtest {
            pubkey,
            timestamp,
            upload_speed: bytes_per_s(5),
            download_speed: bytes_per_s(60),
            latency: 60,
            serial: "".to_string(),
        },
    }
}

fn failed_speedtest(pubkey: PublicKeyBinary, timestamp: DateTime<Utc>) -> Speedtest {
    Speedtest {
        report: CellSpeedtest {
            pubkey,
            timestamp,
            upload_speed: bytes_per_s(1),
            download_speed: bytes_per_s(20),
            latency: 110,
            serial: "".to_string(),
        },
    }
}

fn poor_speedtest(pubkey: PublicKeyBinary, timestamp: DateTime<Utc>) -> Speedtest {
    Speedtest {
        report: CellSpeedtest {
            pubkey,
            timestamp,
            upload_speed: bytes_per_s(2),
            download_speed: bytes_per_s(40),
            latency: 90,
            serial: "".to_string(),
        },
    }
}

fn signal_level(hex: &str, signal_level: SignalLevel) -> anyhow::Result<RadioHexSignalLevel> {
    Ok(RadioHexSignalLevel {
        location: hex.parse()?,
        signal_level,
        signal_power: 0, // Unused
    })
}

fn signal_power(
    hex: &str,
    signal_level: SignalLevel,
    signal_power: i32,
) -> anyhow::Result<RadioHexSignalLevel> {
    Ok(RadioHexSignalLevel {
        location: hex.parse()?,
        signal_level,
        signal_power,
    })
}

async fn process_input(
    pool: &PgPool,
    epoch: &Range<DateTime<Utc>>,
    coverage_objs: impl Iterator<Item = CoverageObjectIngestReport>,
    heartbeats: impl Iterator<Item = CbrsHeartbeatIngestReport>,
) -> anyhow::Result<()> {
    let coverage_objects = CoverageObjects::new(pool);
    let coverage_claim_time_cache = CoverageClaimTimeCache::new();

    let mut transaction = pool.begin().await?;
    let mut coverage_objs = pin!(CoverageObject::validate_coverage_objects(
        &AllPubKeysAuthed,
        stream::iter(coverage_objs)
    ));
    while let Some(coverage_obj) = coverage_objs.next().await.transpose()? {
        coverage_obj.save(&mut transaction).await?;
    }
    transaction.commit().await?;

    let mut transaction = pool.begin().await?;
    let mut heartbeats = pin!(ValidatedHeartbeat::validate_heartbeats(
        &AllOwnersValid,
<<<<<<< HEAD
        &coverage_objects,
=======
        stream::iter(heartbeats.map(Heartbeat::from)),
        &covered_hex_cache,
>>>>>>> 54ae5f74
        epoch,
    ));
    while let Some(heartbeat) = heartbeats.next().await.transpose()? {
        let coverage_claim_time = coverage_claim_time_cache
            .fetch_coverage_claim_time(
                heartbeat.heartbeat.key(),
                &heartbeat.heartbeat.coverage_object,
                &mut transaction,
            )
            .await?;
        let latest_seniority =
            Seniority::fetch_latest(heartbeat.heartbeat.key(), &mut transaction).await?;
        let seniority_update = SeniorityUpdate::determine_update_action(
            &heartbeat,
            coverage_claim_time.unwrap(),
            epoch.start,
            latest_seniority,
        );
        seniority_update.execute(&mut transaction).await?;
        heartbeat.save(&mut transaction).await?;
    }
    transaction.commit().await?;

    Ok(())
}

#[sqlx::test]
#[ignore]
async fn scenario_one(pool: PgPool) -> anyhow::Result<()> {
    let start: DateTime<Utc> = "2022-01-01 00:00:00.000000000 UTC".parse()?;
    let end: DateTime<Utc> = "2022-01-02 00:00:00.000000000 UTC".parse()?;

    let uuid = Uuid::new_v4();
    let cbsd_id = "P27-SCE4255W120200039521XGB0102".to_string();
    let coverage_object = CoverageObjectIngestReport {
        received_timestamp: Utc::now(),
        report: file_store::coverage::CoverageObject {
            pub_key: PublicKeyBinary::from(vec![1]),
            uuid,
            key_type: file_store::coverage::KeyType::CbsdId(cbsd_id.clone()),
            coverage_claim_time: "2022-01-01 00:00:00.000000000 UTC".parse()?,
            indoor: true,
            signature: Vec::new(),
            coverage: vec![
                signal_level("8c2681a3064d9ff", SignalLevel::High)?,
                signal_level("8c2681a3065d3ff", SignalLevel::Low)?,
                signal_level("8c2681a306635ff", SignalLevel::Low)?,
                signal_level("8c2681a3066e7ff", SignalLevel::Low)?,
                signal_level("8c2681a3065adff", SignalLevel::Low)?,
                signal_level("8c2681a339a4bff", SignalLevel::Low)?,
                signal_level("8c2681a3065d7ff", SignalLevel::Low)?,
            ],
            trust_score: 1000,
        },
    };
    let owner: PublicKeyBinary = "11xtYwQYnvkFYnJ9iZ8kmnetYKwhdi87Mcr36e1pVLrhBMPLjV9".parse()?;
    process_input(
        &pool,
        &(start..end),
        vec![coverage_object].into_iter(),
        heartbeats(12, start, &owner, &cbsd_id, 0.0, 0.0, uuid),
    )
    .await?;

    let last_timestamp = end - Duration::hours(12);
    let owner_speedtests = vec![
        acceptable_speedtest(owner.clone(), last_timestamp),
        acceptable_speedtest(owner.clone(), end),
    ];
    let mut averages = HashMap::new();
    averages.insert(owner.clone(), SpeedtestAverage::from(&owner_speedtests));
    let speedtest_avgs = SpeedtestAverages { averages };

    let reward_period = start..end;
    let heartbeats = HeartbeatReward::validated(&pool, &reward_period, 1000).await?;
    let coverage_points =
        CoveragePoints::aggregate_points(&pool, heartbeats, &speedtest_avgs, end).await?;

    assert_eq!(coverage_points.hotspot_points(&owner), dec!(1000));

    Ok(())
}

#[sqlx::test]
#[ignore]
async fn scenario_two(pool: PgPool) -> anyhow::Result<()> {
    let start: DateTime<Utc> = "2022-02-01 00:00:00.000000000 UTC".parse()?;
    let end: DateTime<Utc> = "2022-02-02 00:00:00.000000000 UTC".parse()?;

    let uuid_1 = Uuid::new_v4();
    let uuid_2 = Uuid::new_v4();

    let cbsd_id_1 = "P27-SCE4255W120200039521XGB0103".to_string();
    let cbsd_id_2 = "P27-SCE4255W120200039521XGB0104".to_string();

    let coverage_object_1 = CoverageObjectIngestReport {
        received_timestamp: Utc::now(),
        report: file_store::coverage::CoverageObject {
            pub_key: PublicKeyBinary::from(vec![1]),
            uuid: uuid_1,
            key_type: file_store::coverage::KeyType::CbsdId(cbsd_id_1.clone()),
            coverage_claim_time: "2022-02-01 00:00:00.000000000 UTC".parse()?,
            indoor: true,
            signature: Vec::new(),
            coverage: vec![
                signal_level("8c2681a3064d9ff", SignalLevel::High)?,
                signal_level("8c2681a3065d3ff", SignalLevel::Low)?,
                signal_level("8c2681a306635ff", SignalLevel::Low)?,
                signal_level("8c2681a3066e7ff", SignalLevel::Low)?,
                signal_level("8c2681a3065adff", SignalLevel::Low)?,
                signal_level("8c2681a339a4bff", SignalLevel::Low)?,
                signal_level("8c2681a3065d7ff", SignalLevel::Low)?,
            ],
            trust_score: 1000,
        },
    };
    let coverage_object_2 = CoverageObjectIngestReport {
        received_timestamp: Utc::now(),
        report: file_store::coverage::CoverageObject {
            pub_key: PublicKeyBinary::from(vec![1]),
            uuid: uuid_2,
            key_type: file_store::coverage::KeyType::CbsdId(cbsd_id_2.clone()),
            coverage_claim_time: "2022-02-01 00:00:00.000000000 UTC".parse()?,
            indoor: true,
            signature: Vec::new(),
            coverage: vec![
                signal_level("8c2681a30641dff", SignalLevel::High)?,
                signal_level("8c2681a3065d3ff", SignalLevel::Low)?, // Second hex is shared
                signal_level("8c2681a3066a9ff", SignalLevel::Low)?,
                signal_level("8c2681a306607ff", SignalLevel::Low)?,
                signal_level("8c2681a3066e9ff", SignalLevel::Low)?,
                signal_level("8c2681a306481ff", SignalLevel::Low)?,
                signal_level("8c2681a302991ff", SignalLevel::Low)?,
            ],
            trust_score: 1000,
        },
    };

    let owner_1: PublicKeyBinary = "11xtYwQYnvkFYnJ9iZ8kmnetYKwhdi87Mcr36e1pVLrhBMPLjV9".parse()?;
    let owner_2: PublicKeyBinary = "11PGVtgW9aM9ynfvns5USUsynYQ7EsMpxVqWuDKqFogKQX7etkR".parse()?;

    let heartbeats_1 = heartbeats(12, start, &owner_1, &cbsd_id_1, 0.0, 0.0, uuid_1);
    let heartbeats_2 = heartbeats(12, start, &owner_2, &cbsd_id_2, 0.0, 0.0, uuid_2);

    process_input(
        &pool,
        &(start..end),
        vec![coverage_object_1, coverage_object_2].into_iter(),
        heartbeats_1.chain(heartbeats_2),
    )
    .await?;

    let last_timestamp = end - Duration::hours(12);
    let speedtests_1 = vec![
        degraded_speedtest(owner_1.clone(), last_timestamp),
        degraded_speedtest(owner_1.clone(), end),
    ];
    let speedtests_2 = vec![
        acceptable_speedtest(owner_2.clone(), last_timestamp),
        acceptable_speedtest(owner_2.clone(), end),
    ];
    let mut averages = HashMap::new();
    averages.insert(owner_1.clone(), SpeedtestAverage::from(&speedtests_1));
    averages.insert(owner_2.clone(), SpeedtestAverage::from(&speedtests_2));
    let speedtest_avgs = SpeedtestAverages { averages };

    let reward_period = start..end;
    let heartbeats = HeartbeatReward::validated(&pool, &reward_period, 1000).await?;
    let coverage_points =
        CoveragePoints::aggregate_points(&pool, heartbeats, &speedtest_avgs, end).await?;

    assert_eq!(coverage_points.hotspot_points(&owner_1), dec!(500));
    assert_eq!(coverage_points.hotspot_points(&owner_2), dec!(1000));

    Ok(())
}

#[sqlx::test]
#[ignore]
async fn scenario_three(pool: PgPool) -> anyhow::Result<()> {
    let start: DateTime<Utc> = "2022-02-01 00:00:00.000000000 UTC".parse()?;
    let end: DateTime<Utc> = "2022-02-02 00:00:00.000000000 UTC".parse()?;

    let uuid_1 = Uuid::new_v4();
    let uuid_2 = Uuid::new_v4();
    let uuid_3 = Uuid::new_v4();
    let uuid_4 = Uuid::new_v4();
    let uuid_5 = Uuid::new_v4();
    let uuid_6 = Uuid::new_v4();

    let cbsd_id_1 = "P27-SCE4255W120200039521XGB0105".to_string();
    let cbsd_id_2 = "P27-SCE4255W120200039521XGB0106".to_string();
    let cbsd_id_3 = "P27-SCE4255W120200039521XGB0107".to_string();
    let cbsd_id_4 = "P27-SCE4255W120200039521XGB0108".to_string();
    let cbsd_id_5 = "P27-SCE4255W120200039521XGB0109".to_string();
    let cbsd_id_6 = "P27-SCE4255W120200039521XGB0110".to_string();

    // All coverage objects share the same hexes

    let coverage_object_1 = CoverageObjectIngestReport {
        received_timestamp: Utc::now(),
        report: file_store::coverage::CoverageObject {
            pub_key: PublicKeyBinary::from(vec![1]),
            uuid: uuid_1,
            key_type: file_store::coverage::KeyType::CbsdId(cbsd_id_1.clone()),
            coverage_claim_time: "2022-02-01 00:00:00.000000000 UTC".parse()?,
            indoor: true,
            signature: Vec::new(),
            coverage: vec![
                signal_level("8c2681a3064d9ff", SignalLevel::High)?,
                signal_level("8c2681a3065d3ff", SignalLevel::Low)?,
                signal_level("8c2681a306635ff", SignalLevel::Low)?,
                signal_level("8c2681a3066e7ff", SignalLevel::Low)?,
                signal_level("8c2681a3065adff", SignalLevel::Low)?,
                signal_level("8c2681a339a4bff", SignalLevel::Low)?,
                signal_level("8c2681a3065d7ff", SignalLevel::Low)?,
            ],
            trust_score: 1000,
        },
    };

    let coverage_object_2 = CoverageObjectIngestReport {
        received_timestamp: Utc::now(),
        report: file_store::coverage::CoverageObject {
            pub_key: PublicKeyBinary::from(vec![1]),
            uuid: uuid_2,
            key_type: file_store::coverage::KeyType::CbsdId(cbsd_id_2.clone()),
            coverage_claim_time: "2022-02-01 00:00:00.000000000 UTC".parse()?,
            indoor: true,
            signature: Vec::new(),
            coverage: vec![
                signal_level("8c2681a3064d9ff", SignalLevel::High)?,
                signal_level("8c2681a3065d3ff", SignalLevel::Low)?,
                signal_level("8c2681a306635ff", SignalLevel::Low)?,
                signal_level("8c2681a3066e7ff", SignalLevel::Low)?,
                signal_level("8c2681a3065adff", SignalLevel::Low)?,
                signal_level("8c2681a339a4bff", SignalLevel::Low)?,
                signal_level("8c2681a3065d7ff", SignalLevel::Low)?,
            ],
            trust_score: 1000,
        },
    };

    let coverage_object_3 = CoverageObjectIngestReport {
        received_timestamp: Utc::now(),
        report: file_store::coverage::CoverageObject {
            pub_key: PublicKeyBinary::from(vec![1]),
            uuid: uuid_3,
            key_type: file_store::coverage::KeyType::CbsdId(cbsd_id_3.clone()),
            coverage_claim_time: "2022-02-01 00:00:00.000000000 UTC".parse()?,
            indoor: true,
            signature: Vec::new(),
            coverage: vec![
                signal_level("8c2681a3064d9ff", SignalLevel::High)?,
                signal_level("8c2681a3065d3ff", SignalLevel::Low)?,
                signal_level("8c2681a306635ff", SignalLevel::Low)?,
                signal_level("8c2681a3066e7ff", SignalLevel::Low)?,
                signal_level("8c2681a3065adff", SignalLevel::Low)?,
                signal_level("8c2681a339a4bff", SignalLevel::Low)?,
                signal_level("8c2681a3065d7ff", SignalLevel::Low)?,
            ],
            trust_score: 1000,
        },
    };

    let coverage_object_4 = CoverageObjectIngestReport {
        received_timestamp: Utc::now(),
        report: file_store::coverage::CoverageObject {
            pub_key: PublicKeyBinary::from(vec![1]),
            uuid: uuid_4,
            key_type: file_store::coverage::KeyType::CbsdId(cbsd_id_4.clone()),
            coverage_claim_time: "2022-02-01 00:00:00.000000000 UTC".parse()?,
            indoor: true,
            signature: Vec::new(),
            coverage: vec![
                signal_level("8c2681a3064d9ff", SignalLevel::High)?,
                signal_level("8c2681a3065d3ff", SignalLevel::Low)?,
                signal_level("8c2681a306635ff", SignalLevel::Low)?,
                signal_level("8c2681a3066e7ff", SignalLevel::Low)?,
                signal_level("8c2681a3065adff", SignalLevel::Low)?,
                signal_level("8c2681a339a4bff", SignalLevel::Low)?,
                signal_level("8c2681a3065d7ff", SignalLevel::Low)?,
            ],
            trust_score: 1000,
        },
    };

    let coverage_object_5 = CoverageObjectIngestReport {
        received_timestamp: Utc::now(),
        report: file_store::coverage::CoverageObject {
            pub_key: PublicKeyBinary::from(vec![1]),
            uuid: uuid_5,
            key_type: file_store::coverage::KeyType::CbsdId(cbsd_id_5.clone()),
            coverage_claim_time: "2022-02-01 00:00:00.000000000 UTC".parse()?,
            indoor: true,
            signature: Vec::new(),
            coverage: vec![
                signal_level("8c2681a3064d9ff", SignalLevel::High)?,
                signal_level("8c2681a3065d3ff", SignalLevel::Low)?,
                signal_level("8c2681a306635ff", SignalLevel::Low)?,
                signal_level("8c2681a3066e7ff", SignalLevel::Low)?,
                signal_level("8c2681a3065adff", SignalLevel::Low)?,
                signal_level("8c2681a339a4bff", SignalLevel::Low)?,
                signal_level("8c2681a3065d7ff", SignalLevel::Low)?,
            ],
            trust_score: 1000,
        },
    };

    let coverage_object_6 = CoverageObjectIngestReport {
        received_timestamp: Utc::now(),
        report: file_store::coverage::CoverageObject {
            pub_key: PublicKeyBinary::from(vec![1]),
            uuid: uuid_6,
            key_type: file_store::coverage::KeyType::CbsdId(cbsd_id_6.clone()),
            coverage_claim_time: "2022-02-02 00:00:00.000000000 UTC".parse()?,
            indoor: true,
            signature: Vec::new(),
            coverage: vec![
                signal_level("8c2681a3064d9ff", SignalLevel::High)?,
                signal_level("8c2681a3065d3ff", SignalLevel::Low)?,
                signal_level("8c2681a306635ff", SignalLevel::Low)?,
                signal_level("8c2681a3066e7ff", SignalLevel::Low)?,
                signal_level("8c2681a3065adff", SignalLevel::Low)?,
                signal_level("8c2681a339a4bff", SignalLevel::Low)?,
                signal_level("8c2681a3065d7ff", SignalLevel::Low)?,
            ],
            trust_score: 1000,
        },
    };

    let owner_1: PublicKeyBinary = "11xtYwQYnvkFYnJ9iZ8kmnetYKwhdi87Mcr36e1pVLrhBMPLjV9".parse()?;
    let owner_2: PublicKeyBinary = "11PGVtgW9aM9ynfvns5USUsynYQ7EsMpxVqWuDKqFogKQX7etkR".parse()?;
    let owner_3: PublicKeyBinary = "11ibmJmQXTL6qMh4cq9pJ7tUtrpafWaVjjT6qhY7CNvjyvY9g1".parse()?;
    let owner_4: PublicKeyBinary = "11Kgx4nqN7VpZXobEubLaTvJWkzHf1w1SrUUYK1CTiLFPgiQRHW".parse()?;
    let owner_5: PublicKeyBinary = "11Bn2erjB83zdCBrE248pTVBpTXSuN8Lur4v4mWFnf5Rpd8XK7n".parse()?;
    let owner_6: PublicKeyBinary = "11d5KySrfiMgaDoZ7B5CDm3meE1gQhUJ5EHuJvzwiWjdSUGhBsZ".parse()?;

    let heartbeats_1 = heartbeats(12, start, &owner_1, &cbsd_id_1, 0.0, 0.0, uuid_1);
    let heartbeats_2 = heartbeats(12, start, &owner_2, &cbsd_id_2, 0.0, 0.0, uuid_2);
    let heartbeats_3 = heartbeats(12, start, &owner_3, &cbsd_id_3, 0.0, 0.0, uuid_3);
    let heartbeats_4 = heartbeats(12, start, &owner_4, &cbsd_id_4, 0.0, 0.0, uuid_4);
    let heartbeats_5 = heartbeats(12, start, &owner_5, &cbsd_id_5, 0.0, 0.0, uuid_5);
    let heartbeats_6 = heartbeats(12, start, &owner_6, &cbsd_id_6, 0.0, 0.0, uuid_6);

    process_input(
        &pool,
        &(start..end),
        vec![
            coverage_object_1,
            coverage_object_2,
            coverage_object_3,
            coverage_object_4,
            coverage_object_5,
            coverage_object_6,
        ]
        .into_iter(),
        heartbeats_1
            .chain(heartbeats_2)
            .chain(heartbeats_3)
            .chain(heartbeats_4)
            .chain(heartbeats_5)
            .chain(heartbeats_6),
    )
    .await?;

    let last_timestamp = end - Duration::hours(12);
    let speedtests_1 = vec![
        poor_speedtest(owner_1.clone(), last_timestamp),
        poor_speedtest(owner_1.clone(), end),
    ];
    let speedtests_2 = vec![
        poor_speedtest(owner_2.clone(), last_timestamp),
        poor_speedtest(owner_2.clone(), end),
    ];
    let speedtests_3 = vec![
        acceptable_speedtest(owner_3.clone(), last_timestamp),
        acceptable_speedtest(owner_3.clone(), end),
    ];
    let speedtests_4 = vec![
        acceptable_speedtest(owner_4.clone(), last_timestamp),
        acceptable_speedtest(owner_4.clone(), end),
    ];
    let speedtests_5 = vec![
        failed_speedtest(owner_5.clone(), last_timestamp),
        failed_speedtest(owner_5.clone(), end),
    ];
    let speedtests_6 = vec![
        acceptable_speedtest(owner_6.clone(), last_timestamp),
        acceptable_speedtest(owner_6.clone(), end),
    ];
    let mut averages = HashMap::new();
    averages.insert(owner_1.clone(), SpeedtestAverage::from(&speedtests_1));
    averages.insert(owner_2.clone(), SpeedtestAverage::from(&speedtests_2));
    averages.insert(owner_3.clone(), SpeedtestAverage::from(&speedtests_3));
    averages.insert(owner_4.clone(), SpeedtestAverage::from(&speedtests_4));
    averages.insert(owner_5.clone(), SpeedtestAverage::from(&speedtests_5));
    averages.insert(owner_6.clone(), SpeedtestAverage::from(&speedtests_6));
    let speedtest_avgs = SpeedtestAverages { averages };

    let reward_period = start..end;
    let heartbeats = HeartbeatReward::validated(&pool, &reward_period, 1000).await?;
    let coverage_points =
        CoveragePoints::aggregate_points(&pool, heartbeats, &speedtest_avgs, end).await?;

    assert_eq!(coverage_points.hotspot_points(&owner_1), dec!(250));
    assert_eq!(coverage_points.hotspot_points(&owner_2), dec!(250));
    assert_eq!(coverage_points.hotspot_points(&owner_3), dec!(1000));
    assert_eq!(coverage_points.hotspot_points(&owner_4), dec!(1000));
    assert_eq!(coverage_points.hotspot_points(&owner_5), dec!(0));
    assert_eq!(coverage_points.hotspot_points(&owner_6), dec!(0));

    Ok(())
}

#[sqlx::test]
#[ignore]
async fn scenario_four(pool: PgPool) -> anyhow::Result<()> {
    let start: DateTime<Utc> = "2022-01-01 00:00:00.000000000 UTC".parse()?;
    let end: DateTime<Utc> = "2022-01-02 00:00:00.000000000 UTC".parse()?;

    let uuid = Uuid::new_v4();
    let cbsd_id = "P27-SCE4255W120200039521XGB0102".to_string();
    let coverage_object = CoverageObjectIngestReport {
        received_timestamp: Utc::now(),
        report: file_store::coverage::CoverageObject {
            pub_key: PublicKeyBinary::from(vec![1]),
            uuid,
            key_type: file_store::coverage::KeyType::CbsdId(cbsd_id.clone()),
            coverage_claim_time: "2022-01-01 00:00:00.000000000 UTC".parse()?,
            indoor: false,
            signature: Vec::new(),
            coverage: vec![
                signal_power("8c2681a3064d9ff", SignalLevel::High, -9400)?,
                signal_power("8c2681a3065d3ff", SignalLevel::High, -9400)?,
                signal_power("8c2681a306635ff", SignalLevel::Medium, -10000)?,
                signal_power("8c2681a3066e7ff", SignalLevel::Medium, -10000)?,
                signal_power("8c2681a3065adff", SignalLevel::Medium, -10000)?,
                signal_power("8c2681a339a4bff", SignalLevel::Low, -11000)?,
                signal_power("8c2681a3065d7ff", SignalLevel::Low, -11000)?,
                signal_power("8c2681a306481ff", SignalLevel::Low, -11000)?,
                signal_power("8c2681a30648bff", SignalLevel::Low, -11000)?,
                signal_power("8c2681a30646bff", SignalLevel::Low, -11000)?,
            ],
            trust_score: 1000,
        },
    };
    let owner: PublicKeyBinary = "11xtYwQYnvkFYnJ9iZ8kmnetYKwhdi87Mcr36e1pVLrhBMPLjV9".parse()?;
    process_input(
        &pool,
        &(start..end),
        vec![coverage_object].into_iter(),
        heartbeats(12, start, &owner, &cbsd_id, 0.0, 0.0, uuid),
    )
    .await?;

    let last_timestamp = end - Duration::hours(12);
    let owner_speedtests = vec![
        acceptable_speedtest(owner.clone(), last_timestamp),
        acceptable_speedtest(owner.clone(), end),
    ];
    let mut averages = HashMap::new();
    averages.insert(owner.clone(), SpeedtestAverage::from(&owner_speedtests));
    let speedtest_avgs = SpeedtestAverages { averages };

    let reward_period = start..end;
    let heartbeats = HeartbeatReward::validated(&pool, &reward_period, 1000).await?;
    let coverage_points =
        CoveragePoints::aggregate_points(&pool, heartbeats, &speedtest_avgs, end).await?;

    assert_eq!(coverage_points.hotspot_points(&owner), dec!(76));

    Ok(())
}

#[sqlx::test]
#[ignore]
async fn scenario_five(pool: PgPool) -> anyhow::Result<()> {
    let start: DateTime<Utc> = "2022-02-01 00:00:00.000000000 UTC".parse()?;
    let end: DateTime<Utc> = "2022-02-02 00:00:00.000000000 UTC".parse()?;

    let uuid_1 = Uuid::new_v4();
    let uuid_2 = Uuid::new_v4();

    let cbsd_id_1 = "P27-SCE4255W120200039521XGB0103".to_string();
    let cbsd_id_2 = "P27-SCE4255W120200039521XGB0104".to_string();

    let coverage_object_1 = CoverageObjectIngestReport {
        received_timestamp: Utc::now(),
        report: file_store::coverage::CoverageObject {
            pub_key: PublicKeyBinary::from(vec![1]),
            uuid: uuid_1,
            key_type: file_store::coverage::KeyType::CbsdId(cbsd_id_1.clone()),
            coverage_claim_time: "2022-02-01 00:00:00.000000000 UTC".parse()?,
            indoor: false,
            signature: Vec::new(),
            coverage: vec![
                signal_power("8c2681a302991ff", SignalLevel::High, -9400)?,
                signal_power("8c2681a306601ff", SignalLevel::High, -9400)?,
                signal_power("8c2681a306697ff", SignalLevel::High, -9400)?,
                signal_power("8c2681a3028a7ff", SignalLevel::Medium, -10000)?,
                signal_power("8c2681a3064c1ff", SignalLevel::Medium, -10000)?,
                signal_power("8c2681a30671bff", SignalLevel::Low, -11000)?,
                signal_power("8c2681a306493ff", SignalLevel::Low, -11000)?,
                signal_power("8c2681a30659dff", SignalLevel::Low, -11000)?,
            ],
            trust_score: 1000,
        },
    };
    let coverage_object_2 = CoverageObjectIngestReport {
        received_timestamp: Utc::now(),
        report: file_store::coverage::CoverageObject {
            pub_key: PublicKeyBinary::from(vec![1]),
            uuid: uuid_2,
            key_type: file_store::coverage::KeyType::CbsdId(cbsd_id_2.clone()),
            coverage_claim_time: "2022-02-01 00:00:00.000000000 UTC".parse()?,
            indoor: false,
            signature: Vec::new(),
            coverage: vec![
                signal_power("8c2681a3066abff", SignalLevel::High, -9400)?,
                signal_power("8c2681a3028a7ff", SignalLevel::Medium, -10500)?, // Second hex is shared
                signal_power("8c2681a3066a9ff", SignalLevel::Low, -11000)?,
                signal_power("8c2681a3066a5ff", SignalLevel::Low, -11000)?,
                signal_power("8c2681a30640dff", SignalLevel::Low, -11000)?,
            ],
            trust_score: 1000,
        },
    };

    let owner_1: PublicKeyBinary = "11xtYwQYnvkFYnJ9iZ8kmnetYKwhdi87Mcr36e1pVLrhBMPLjV9".parse()?;
    let owner_2: PublicKeyBinary = "11PGVtgW9aM9ynfvns5USUsynYQ7EsMpxVqWuDKqFogKQX7etkR".parse()?;

    let heartbeats_1 = heartbeats(12, start, &owner_1, &cbsd_id_1, 0.0, 0.0, uuid_1);
    let heartbeats_2 = heartbeats(12, start, &owner_2, &cbsd_id_2, 0.0, 0.0, uuid_2);

    process_input(
        &pool,
        &(start..end),
        vec![coverage_object_1, coverage_object_2].into_iter(),
        heartbeats_1.chain(heartbeats_2),
    )
    .await?;

    let last_timestamp = end - Duration::hours(12);
    let speedtests_1 = vec![
        degraded_speedtest(owner_1.clone(), last_timestamp),
        degraded_speedtest(owner_1.clone(), end),
    ];
    let speedtests_2 = vec![
        acceptable_speedtest(owner_2.clone(), last_timestamp),
        acceptable_speedtest(owner_2.clone(), end),
    ];
    let mut averages = HashMap::new();
    averages.insert(owner_1.clone(), SpeedtestAverage::from(&speedtests_1));
    averages.insert(owner_2.clone(), SpeedtestAverage::from(&speedtests_2));
    let speedtest_avgs = SpeedtestAverages { averages };

    let reward_period = start..end;
    let heartbeats = HeartbeatReward::validated(&pool, &reward_period, 1000).await?;
    let coverage_points =
        CoveragePoints::aggregate_points(&pool, heartbeats, &speedtest_avgs, end).await?;

    assert_eq!(
        coverage_points.hotspot_points(&owner_1),
        dec!(76) * dec!(0.5)
    );
    assert_eq!(coverage_points.hotspot_points(&owner_2), dec!(34));

    Ok(())
}

#[sqlx::test]
#[ignore]
async fn scenario_six(pool: PgPool) -> anyhow::Result<()> {
    let start: DateTime<Utc> = "2022-02-01 00:00:00.000000000 UTC".parse()?;
    let end: DateTime<Utc> = "2022-02-02 00:00:00.000000000 UTC".parse()?;

    // This is the same as scenario three, but with an acceptable speedtest
    // the sixth radio is not awarded

    let uuid_1 = Uuid::new_v4();
    let uuid_2 = Uuid::new_v4();
    let uuid_3 = Uuid::new_v4();
    let uuid_4 = Uuid::new_v4();
    let uuid_5 = Uuid::new_v4();
    let uuid_6 = Uuid::new_v4();

    let cbsd_id_1 = "P27-SCE4255W120200039521XGB0105".to_string();
    let cbsd_id_2 = "P27-SCE4255W120200039521XGB0106".to_string();
    let cbsd_id_3 = "P27-SCE4255W120200039521XGB0107".to_string();
    let cbsd_id_4 = "P27-SCE4255W120200039521XGB0108".to_string();
    let cbsd_id_5 = "P27-SCE4255W120200039521XGB0109".to_string();
    let cbsd_id_6 = "P27-SCE4255W120200039521XGB0110".to_string();

    // All coverage objects share the same hexes

    let coverage_object_1 = CoverageObjectIngestReport {
        received_timestamp: Utc::now(),
        report: file_store::coverage::CoverageObject {
            pub_key: PublicKeyBinary::from(vec![1]),
            uuid: uuid_1,
            key_type: file_store::coverage::KeyType::CbsdId(cbsd_id_1.clone()),
            coverage_claim_time: "2022-02-01 00:00:00.000000000 UTC".parse()?,
            indoor: true,
            signature: Vec::new(),
            coverage: vec![
                signal_level("8c2681a3064d9ff", SignalLevel::High)?,
                signal_level("8c2681a3065d3ff", SignalLevel::Low)?,
                signal_level("8c2681a306635ff", SignalLevel::Low)?,
                signal_level("8c2681a3066e7ff", SignalLevel::Low)?,
                signal_level("8c2681a3065adff", SignalLevel::Low)?,
                signal_level("8c2681a339a4bff", SignalLevel::Low)?,
                signal_level("8c2681a3065d7ff", SignalLevel::Low)?,
            ],
            trust_score: 1000,
        },
    };

    let coverage_object_2 = CoverageObjectIngestReport {
        received_timestamp: Utc::now(),
        report: file_store::coverage::CoverageObject {
            pub_key: PublicKeyBinary::from(vec![1]),
            uuid: uuid_2,
            key_type: file_store::coverage::KeyType::CbsdId(cbsd_id_2.clone()),
            coverage_claim_time: "2022-02-01 00:00:00.000000000 UTC".parse()?,
            indoor: true,
            signature: Vec::new(),
            coverage: vec![
                signal_level("8c2681a3064d9ff", SignalLevel::High)?,
                signal_level("8c2681a3065d3ff", SignalLevel::Low)?,
                signal_level("8c2681a306635ff", SignalLevel::Low)?,
                signal_level("8c2681a3066e7ff", SignalLevel::Low)?,
                signal_level("8c2681a3065adff", SignalLevel::Low)?,
                signal_level("8c2681a339a4bff", SignalLevel::Low)?,
                signal_level("8c2681a3065d7ff", SignalLevel::Low)?,
            ],
            trust_score: 1000,
        },
    };

    let coverage_object_3 = CoverageObjectIngestReport {
        received_timestamp: Utc::now(),
        report: file_store::coverage::CoverageObject {
            pub_key: PublicKeyBinary::from(vec![1]),
            uuid: uuid_3,
            key_type: file_store::coverage::KeyType::CbsdId(cbsd_id_3.clone()),
            coverage_claim_time: "2022-02-01 00:00:00.000000000 UTC".parse()?,
            indoor: true,
            signature: Vec::new(),
            coverage: vec![
                signal_level("8c2681a3064d9ff", SignalLevel::High)?,
                signal_level("8c2681a3065d3ff", SignalLevel::Low)?,
                signal_level("8c2681a306635ff", SignalLevel::Low)?,
                signal_level("8c2681a3066e7ff", SignalLevel::Low)?,
                signal_level("8c2681a3065adff", SignalLevel::Low)?,
                signal_level("8c2681a339a4bff", SignalLevel::Low)?,
                signal_level("8c2681a3065d7ff", SignalLevel::Low)?,
            ],
            trust_score: 1000,
        },
    };

    let coverage_object_4 = CoverageObjectIngestReport {
        received_timestamp: Utc::now(),
        report: file_store::coverage::CoverageObject {
            pub_key: PublicKeyBinary::from(vec![1]),
            uuid: uuid_4,
            key_type: file_store::coverage::KeyType::CbsdId(cbsd_id_4.clone()),
            coverage_claim_time: "2022-02-01 00:00:00.000000000 UTC".parse()?,
            indoor: true,
            signature: Vec::new(),
            coverage: vec![
                signal_level("8c2681a3064d9ff", SignalLevel::High)?,
                signal_level("8c2681a3065d3ff", SignalLevel::Low)?,
                signal_level("8c2681a306635ff", SignalLevel::Low)?,
                signal_level("8c2681a3066e7ff", SignalLevel::Low)?,
                signal_level("8c2681a3065adff", SignalLevel::Low)?,
                signal_level("8c2681a339a4bff", SignalLevel::Low)?,
                signal_level("8c2681a3065d7ff", SignalLevel::Low)?,
            ],
            trust_score: 1000,
        },
    };

    let coverage_object_5 = CoverageObjectIngestReport {
        received_timestamp: Utc::now(),
        report: file_store::coverage::CoverageObject {
            pub_key: PublicKeyBinary::from(vec![1]),
            uuid: uuid_5,
            key_type: file_store::coverage::KeyType::CbsdId(cbsd_id_5.clone()),
            coverage_claim_time: "2022-02-01 00:00:00.000000000 UTC".parse()?,
            indoor: true,
            signature: Vec::new(),
            coverage: vec![
                signal_level("8c2681a3064d9ff", SignalLevel::High)?,
                signal_level("8c2681a3065d3ff", SignalLevel::Low)?,
                signal_level("8c2681a306635ff", SignalLevel::Low)?,
                signal_level("8c2681a3066e7ff", SignalLevel::Low)?,
                signal_level("8c2681a3065adff", SignalLevel::Low)?,
                signal_level("8c2681a339a4bff", SignalLevel::Low)?,
                signal_level("8c2681a3065d7ff", SignalLevel::Low)?,
            ],
            trust_score: 1000,
        },
    };

    let coverage_object_6 = CoverageObjectIngestReport {
        received_timestamp: Utc::now(),
        report: file_store::coverage::CoverageObject {
            pub_key: PublicKeyBinary::from(vec![1]),
            uuid: uuid_6,
            key_type: file_store::coverage::KeyType::CbsdId(cbsd_id_6.clone()),
            coverage_claim_time: "2022-02-02 00:00:00.000000000 UTC".parse()?,
            indoor: true,
            signature: Vec::new(),
            coverage: vec![
                signal_level("8c2681a3064d9ff", SignalLevel::High)?,
                signal_level("8c2681a3065d3ff", SignalLevel::Low)?,
                signal_level("8c2681a306635ff", SignalLevel::Low)?,
                signal_level("8c2681a3066e7ff", SignalLevel::Low)?,
                signal_level("8c2681a3065adff", SignalLevel::Low)?,
                signal_level("8c2681a339a4bff", SignalLevel::Low)?,
                signal_level("8c2681a3065d7ff", SignalLevel::Low)?,
            ],
            trust_score: 1000,
        },
    };

    let owner_1: PublicKeyBinary = "11xtYwQYnvkFYnJ9iZ8kmnetYKwhdi87Mcr36e1pVLrhBMPLjV9".parse()?;
    let owner_2: PublicKeyBinary = "11PGVtgW9aM9ynfvns5USUsynYQ7EsMpxVqWuDKqFogKQX7etkR".parse()?;
    let owner_3: PublicKeyBinary = "11ibmJmQXTL6qMh4cq9pJ7tUtrpafWaVjjT6qhY7CNvjyvY9g1".parse()?;
    let owner_4: PublicKeyBinary = "11Kgx4nqN7VpZXobEubLaTvJWkzHf1w1SrUUYK1CTiLFPgiQRHW".parse()?;
    let owner_5: PublicKeyBinary = "11Bn2erjB83zdCBrE248pTVBpTXSuN8Lur4v4mWFnf5Rpd8XK7n".parse()?;
    let owner_6: PublicKeyBinary = "11d5KySrfiMgaDoZ7B5CDm3meE1gQhUJ5EHuJvzwiWjdSUGhBsZ".parse()?;

    let heartbeats_1 = heartbeats(12, start, &owner_1, &cbsd_id_1, 0.0, 0.0, uuid_1);
    let heartbeats_2 = heartbeats(12, start, &owner_2, &cbsd_id_2, 0.0, 0.0, uuid_2);
    let heartbeats_3 = heartbeats(12, start, &owner_3, &cbsd_id_3, 0.0, 0.0, uuid_3);
    let heartbeats_4 = heartbeats(12, start, &owner_4, &cbsd_id_4, 0.0, 0.0, uuid_4);
    let heartbeats_5 = heartbeats(12, start, &owner_5, &cbsd_id_5, 0.0, 0.0, uuid_5);
    let heartbeats_6 = heartbeats(12, start, &owner_6, &cbsd_id_6, 0.0, 0.0, uuid_6);

    process_input(
        &pool,
        &(start..end),
        vec![
            coverage_object_1,
            coverage_object_2,
            coverage_object_3,
            coverage_object_4,
            coverage_object_5,
            coverage_object_6,
        ]
        .into_iter(),
        heartbeats_1
            .chain(heartbeats_2)
            .chain(heartbeats_3)
            .chain(heartbeats_4)
            .chain(heartbeats_5)
            .chain(heartbeats_6),
    )
    .await?;

    let last_timestamp = end - Duration::hours(12);
    let speedtests_1 = vec![
        poor_speedtest(owner_1.clone(), last_timestamp),
        poor_speedtest(owner_1.clone(), end),
    ];
    let speedtests_2 = vec![
        poor_speedtest(owner_2.clone(), last_timestamp),
        poor_speedtest(owner_2.clone(), end),
    ];
    let speedtests_3 = vec![
        acceptable_speedtest(owner_3.clone(), last_timestamp),
        acceptable_speedtest(owner_3.clone(), end),
    ];
    let speedtests_4 = vec![
        acceptable_speedtest(owner_4.clone(), last_timestamp),
        acceptable_speedtest(owner_4.clone(), end),
    ];
    let speedtests_5 = vec![
        acceptable_speedtest(owner_5.clone(), last_timestamp),
        acceptable_speedtest(owner_5.clone(), end),
    ];
    let speedtests_6 = vec![
        acceptable_speedtest(owner_6.clone(), last_timestamp),
        acceptable_speedtest(owner_6.clone(), end),
    ];
    let mut averages = HashMap::new();
    averages.insert(owner_1.clone(), SpeedtestAverage::from(&speedtests_1));
    averages.insert(owner_2.clone(), SpeedtestAverage::from(&speedtests_2));
    averages.insert(owner_3.clone(), SpeedtestAverage::from(&speedtests_3));
    averages.insert(owner_4.clone(), SpeedtestAverage::from(&speedtests_4));
    averages.insert(owner_5.clone(), SpeedtestAverage::from(&speedtests_5));
    averages.insert(owner_6.clone(), SpeedtestAverage::from(&speedtests_6));
    let speedtest_avgs = SpeedtestAverages { averages };

    let reward_period = start..end;
    let heartbeats = HeartbeatReward::validated(&pool, &reward_period, 1000).await?;
    let coverage_points =
        CoveragePoints::aggregate_points(&pool, heartbeats, &speedtest_avgs, end).await?;

    assert_eq!(coverage_points.hotspot_points(&owner_1), dec!(250));
    assert_eq!(coverage_points.hotspot_points(&owner_2), dec!(250));
    assert_eq!(coverage_points.hotspot_points(&owner_3), dec!(1000));
    assert_eq!(coverage_points.hotspot_points(&owner_4), dec!(1000));
    assert_eq!(coverage_points.hotspot_points(&owner_5), dec!(1000));
    assert_eq!(coverage_points.hotspot_points(&owner_6), dec!(0));

    Ok(())
}<|MERGE_RESOLUTION|>--- conflicted
+++ resolved
@@ -390,12 +390,8 @@
     let mut transaction = pool.begin().await?;
     let mut heartbeats = pin!(ValidatedHeartbeat::validate_heartbeats(
         &AllOwnersValid,
-<<<<<<< HEAD
+        stream::iter(heartbeats.map(Heartbeat::from)),
         &coverage_objects,
-=======
-        stream::iter(heartbeats.map(Heartbeat::from)),
-        &covered_hex_cache,
->>>>>>> 54ae5f74
         epoch,
     ));
     while let Some(heartbeat) = heartbeats.next().await.transpose()? {
