mod common;
use crate::common::{MockFileSinkReceiver, MockHexBoostingClient};
use async_trait::async_trait;
use chrono::{DateTime, Duration as ChronoDuration, Utc};
use file_store::{
    coverage::{CoverageObject as FSCoverageObject, KeyType, RadioHexSignalLevel},
    speedtest::CellSpeedtest,
};
use futures_util::{stream, StreamExt as FuturesStreamExt};
use helium_crypto::PublicKeyBinary;
use helium_proto::services::poc_mobile::{
    CoverageObjectValidity, GatewayReward, HeartbeatValidity, RadioReward, SeniorityUpdateReason,
    SignalLevel, UnallocatedReward, UnallocatedRewardType,
};
use mobile_config::{
    boosted_hex_info::{BoostedHexInfo, BoostedHexInfoStream},
    client::{hex_boosting_client::HexBoostingInfoResolver, ClientError},
};
use mobile_verifier::{
    cell_type::CellType,
    coverage::CoverageObject,
    data_session,
    heartbeats::{HbType, Heartbeat, ValidatedHeartbeat},
    reward_shares, rewarder, speedtests,
};
use rust_decimal::prelude::*;
use rust_decimal_macros::dec;
use sqlx::{PgPool, Postgres, Transaction};
use uuid::Uuid;

const HOTSPOT_1: &str = "112NqN2WWMwtK29PMzRby62fDydBJfsCLkCAf392stdok48ovNT6";
const HOTSPOT_2: &str = "11uJHS2YaEWJqgqC7yza9uvSmpv5FWoMQXiP8WbxBGgNUmifUJf";
const HOTSPOT_3: &str = "112E7TxoNHV46M6tiPA8N1MkeMeQxc9ztb4JQLXBVAAUfq1kJLoF";
const PAYER_1: &str = "11eX55faMbqZB7jzN4p67m6w7ScPMH6ubnvCjCPLh72J49PaJEL";

impl MockHexBoostingClient {
    fn new(boosted_hexes: Vec<BoostedHexInfo>) -> Self {
        Self { boosted_hexes }
    }
}

#[async_trait]
impl HexBoostingInfoResolver for MockHexBoostingClient {
    type Error = ClientError;

    async fn stream_boosted_hexes_info(&mut self) -> Result<BoostedHexInfoStream, ClientError> {
        Ok(stream::iter(self.boosted_hexes.clone()).boxed())
    }

    async fn stream_modified_boosted_hexes_info(
        &mut self,
        _timestamp: DateTime<Utc>,
    ) -> Result<BoostedHexInfoStream, ClientError> {
        Ok(stream::iter(self.boosted_hexes.clone()).boxed())
    }
}

#[sqlx::test]
async fn test_poc_and_dc_rewards(pool: PgPool) -> anyhow::Result<()> {
    let (mobile_rewards_client, mut mobile_rewards) = common::create_file_sink();
    let (speedtest_avg_client, _speedtest_avg_server) = common::create_file_sink();
    let now = Utc::now();
    let epoch = (now - ChronoDuration::hours(24))..now;

    // seed all the things
    let mut txn = pool.clone().begin().await?;
    seed_heartbeats(epoch.start, &mut txn).await?;
    seed_speedtests(epoch.end, &mut txn).await?;
    seed_data_sessions(epoch.start, &mut txn).await?;
    txn.commit().await?;

    let boosted_hexes = vec![];

    let hex_boosting_client = MockHexBoostingClient::new(boosted_hexes);

    let (_, rewards) = tokio::join!(
        // run rewards for poc and dc
        rewarder::reward_poc_and_dc(
            &pool,
            &hex_boosting_client,
            &mobile_rewards_client,
            &speedtest_avg_client,
            &epoch,
            dec!(0.0001)
        ),
        receive_expected_rewards(&mut mobile_rewards)
    );
    if let Ok((poc_rewards, dc_rewards, unallocated_poc_reward)) = rewards {
        // assert poc reward outputs
        let hotspot_1_reward = 24_108_003_121_986;
        let hotspot_2_reward = 24_108_003_121_986;
        let hotspot_3_reward = 964_320_124_879;
        assert_eq!(hotspot_1_reward, poc_rewards[0].poc_reward);
        assert_eq!(
            HOTSPOT_1.to_string(),
            PublicKeyBinary::from(poc_rewards[0].hotspot_key.clone()).to_string()
        );
        assert_eq!(hotspot_2_reward, poc_rewards[1].poc_reward);
        assert_eq!(
            HOTSPOT_3.to_string(),
            PublicKeyBinary::from(poc_rewards[1].hotspot_key.clone()).to_string()
        );
        assert_eq!(hotspot_3_reward, poc_rewards[2].poc_reward);
        assert_eq!(
            HOTSPOT_2.to_string(),
            PublicKeyBinary::from(poc_rewards[2].hotspot_key.clone()).to_string()
        );

        // assert the boosted hexes in the radio rewards
        // boosted hexes will contain the used multiplier for each boosted hex
        // in this test there are no boosted hexes
        assert_eq!(0, poc_rewards[0].boosted_hexes.len());
        assert_eq!(0, poc_rewards[1].boosted_hexes.len());
        assert_eq!(0, poc_rewards[2].boosted_hexes.len());

        // assert unallocated amount
        assert_eq!(
            UnallocatedRewardType::Poc as i32,
            unallocated_poc_reward.reward_type
        );
        assert_eq!(1, unallocated_poc_reward.amount);

        // assert the dc reward outputs
        assert_eq!(500_000, dc_rewards[0].dc_transfer_reward);
        assert_eq!(
            HOTSPOT_1.to_string(),
            PublicKeyBinary::from(dc_rewards[0].hotspot_key.clone()).to_string()
        );
        assert_eq!(500_000, dc_rewards[1].dc_transfer_reward);
        assert_eq!(
            HOTSPOT_3.to_string(),
            PublicKeyBinary::from(dc_rewards[1].hotspot_key.clone()).to_string()
        );
        assert_eq!(500_000, dc_rewards[2].dc_transfer_reward);
        assert_eq!(
            HOTSPOT_2.to_string(),
            PublicKeyBinary::from(dc_rewards[2].hotspot_key.clone()).to_string()
        );

        // confirm the total rewards allocated matches expectations
        let poc_sum: u64 = poc_rewards.iter().map(|r| r.poc_reward).sum();
        let dc_sum: u64 = dc_rewards.iter().map(|r| r.dc_transfer_reward).sum();
        let unallocated_sum: u64 = unallocated_poc_reward.amount;
        let total = poc_sum + dc_sum + unallocated_sum;

        let expected_sum = reward_shares::get_scheduled_tokens_for_poc(epoch.end - epoch.start)
            .to_u64()
            .unwrap();
        assert_eq!(expected_sum, total);

        // confirm the rewarded percentage amount matches expectations
        let daily_total = reward_shares::get_total_scheduled_tokens(epoch.end - epoch.start);
        let percent = (Decimal::from(total) / daily_total)
            .round_dp_with_strategy(2, RoundingStrategy::MidpointNearestEven);
        assert_eq!(percent, dec!(0.6));
    } else {
        panic!("no rewards received");
    };
    Ok(())
}

async fn receive_expected_rewards(
    mobile_rewards: &mut MockFileSinkReceiver,
) -> anyhow::Result<(Vec<RadioReward>, Vec<GatewayReward>, UnallocatedReward)> {
    // get the filestore outputs from rewards run
    // we will have 3 radio rewards, 1 wifi radio and 2 cbrs radios
    let radio_reward1 = mobile_rewards.receive_radio_reward().await;
    let radio_reward2 = mobile_rewards.receive_radio_reward().await;
    let radio_reward3 = mobile_rewards.receive_radio_reward().await;
    // ordering is not guaranteed, so stick the rewards into a vec and sort
    let mut poc_rewards = vec![radio_reward1, radio_reward2, radio_reward3];
    // after sorting reward 1 = cbrs radio1, 2 = cbrs radio2, 3 = wifi radio
    poc_rewards.sort_by(|a, b| b.hotspot_key.cmp(&a.hotspot_key));

    // expect one unallocated reward for poc
    let unallocated_poc_reward = mobile_rewards.receive_unallocated_reward().await;

    // expect 3 gateway rewards for dc transfer
    let dc_reward1 = mobile_rewards.receive_gateway_reward().await;
    let dc_reward2 = mobile_rewards.receive_gateway_reward().await;
    let dc_reward3 = mobile_rewards.receive_gateway_reward().await;
    let mut dc_rewards = vec![dc_reward1, dc_reward2, dc_reward3];
    dc_rewards.sort_by(|a, b| b.hotspot_key.cmp(&a.hotspot_key));

    // should be no further msgs
    mobile_rewards.assert_no_messages();

    Ok((poc_rewards, dc_rewards, unallocated_poc_reward))
}

async fn seed_heartbeats(
    ts: DateTime<Utc>,
    txn: &mut Transaction<'_, Postgres>,
) -> anyhow::Result<()> {
    for n in 0..24 {
        let hotspot_key1: PublicKeyBinary = HOTSPOT_1.to_string().parse().unwrap();
        let cbsd_id_1 = "P27-SCE4255W0001".to_string();
        let cov_obj_1 = create_coverage_object(
            ts + ChronoDuration::hours(n),
            Some(cbsd_id_1.clone()),
            hotspot_key1.clone(),
            0x8a1fb466d2dffff_u64,
            true,
        );
        let cbrs_heartbeat_1 = ValidatedHeartbeat {
            heartbeat: Heartbeat {
                hb_type: HbType::Cbrs,
                hotspot_key: hotspot_key1,
                cbsd_id: Some(cbsd_id_1),
                operation_mode: true,
                lat: 0.0,
                lon: 0.0,
                coverage_object: Some(cov_obj_1.coverage_object.uuid),
                location_validation_timestamp: None,
                timestamp: ts + ChronoDuration::hours(n),
            },
            cell_type: CellType::SercommIndoor,
            distance_to_asserted: None,
            coverage_meta: None,
            location_trust_score_multiplier: dec!(1.0),
            validity: HeartbeatValidity::Valid,
        };

        let hotspot_key2: PublicKeyBinary = HOTSPOT_2.to_string().parse().unwrap();
        let cbsd_id_2 = "P27-SCE4255W0002".to_string();
        let cov_obj_2 = create_coverage_object(
            ts + ChronoDuration::hours(n),
            Some(cbsd_id_2.clone()),
            hotspot_key2.clone(),
            0x8a1fb49642dffff_u64,
            false,
        );
        let cbrs_heartbeat_2 = ValidatedHeartbeat {
            heartbeat: Heartbeat {
                hb_type: HbType::Cbrs,
                hotspot_key: hotspot_key2,
                cbsd_id: Some(cbsd_id_2),
                operation_mode: true,
                lat: 0.0,
                lon: 0.0,
                coverage_object: Some(cov_obj_2.coverage_object.uuid),
                location_validation_timestamp: None,
                timestamp: ts + ChronoDuration::hours(n),
            },
            cell_type: CellType::SercommOutdoor,
            distance_to_asserted: None,
            coverage_meta: None,
            location_trust_score_multiplier: dec!(1.0),
            validity: HeartbeatValidity::Valid,
        };

        let hotspot_key3: PublicKeyBinary = HOTSPOT_3.to_string().parse().unwrap();
        let cov_obj_3 = create_coverage_object(
            ts + ChronoDuration::hours(n),
            None,
            hotspot_key3.clone(),
            0x8c2681a306607ff_u64,
            true,
        );
        let wifi_heartbeat = ValidatedHeartbeat {
            heartbeat: Heartbeat {
                hb_type: HbType::Wifi,
                hotspot_key: hotspot_key3,
                cbsd_id: None,
                operation_mode: true,
                lat: 0.0,
                lon: 0.0,
                coverage_object: Some(cov_obj_3.coverage_object.uuid),
                location_validation_timestamp: Some(ts - ChronoDuration::hours(24)),
                timestamp: ts + ChronoDuration::hours(n),
            },
            cell_type: CellType::NovaGenericWifiIndoor,
            distance_to_asserted: Some(10),
            coverage_meta: None,
<<<<<<< HEAD
            asserted_hex: Some(1),
=======
>>>>>>> f7d631dd
            location_trust_score_multiplier: dec!(1.0),
            validity: HeartbeatValidity::Valid,
        };

        save_seniority_object(ts + ChronoDuration::hours(n), &wifi_heartbeat, txn).await?;
        save_seniority_object(ts + ChronoDuration::hours(n), &cbrs_heartbeat_1, txn).await?;
        save_seniority_object(ts + ChronoDuration::hours(n), &cbrs_heartbeat_2, txn).await?;

        cbrs_heartbeat_1.save(txn).await?;
        cbrs_heartbeat_2.save(txn).await?;
        wifi_heartbeat.save(txn).await?;

        cov_obj_1.save(txn).await?;
        cov_obj_2.save(txn).await?;
        cov_obj_3.save(txn).await?;
    }
    Ok(())
}

async fn seed_speedtests(
    ts: DateTime<Utc>,
    txn: &mut Transaction<'_, Postgres>,
) -> anyhow::Result<()> {
    for n in 0..24 {
        let hotspot1_speedtest = CellSpeedtest {
            pubkey: HOTSPOT_1.parse().unwrap(),
            serial: "serial1".to_string(),
            timestamp: ts - ChronoDuration::hours(n * 4),
            upload_speed: 100_000_000,
            download_speed: 100_000_000,
            latency: 50,
        };

        let hotspot2_speedtest = CellSpeedtest {
            pubkey: HOTSPOT_2.parse().unwrap(),
            serial: "serial2".to_string(),
            timestamp: ts - ChronoDuration::hours(n * 4),
            upload_speed: 100_000_000,
            download_speed: 100_000_000,
            latency: 50,
        };

        let hotspot3_speedtest = CellSpeedtest {
            pubkey: HOTSPOT_3.parse().unwrap(),
            serial: "serial3".to_string(),
            timestamp: ts - ChronoDuration::hours(n * 4),
            upload_speed: 100_000_000,
            download_speed: 100_000_000,
            latency: 50,
        };

        speedtests::save_speedtest(&hotspot1_speedtest, txn).await?;
        speedtests::save_speedtest(&hotspot2_speedtest, txn).await?;
        speedtests::save_speedtest(&hotspot3_speedtest, txn).await?;
    }
    Ok(())
}

async fn seed_data_sessions(
    ts: DateTime<Utc>,
    txn: &mut Transaction<'_, Postgres>,
) -> anyhow::Result<()> {
    let data_session_1 = data_session::HotspotDataSession {
        pub_key: HOTSPOT_1.parse().unwrap(),
        payer: PAYER_1.parse().unwrap(),
        upload_bytes: 1024 * 1000,
        download_bytes: 1024 * 50000,
        num_dcs: 5000000,
        received_timestamp: ts + ChronoDuration::hours(1),
    };
    let data_session_2 = data_session::HotspotDataSession {
        pub_key: HOTSPOT_2.parse().unwrap(),
        payer: PAYER_1.parse().unwrap(),
        upload_bytes: 1024 * 1000,
        download_bytes: 1024 * 50000,
        num_dcs: 5000000,
        received_timestamp: ts + ChronoDuration::hours(1),
    };
    let data_session_3 = data_session::HotspotDataSession {
        pub_key: HOTSPOT_3.parse().unwrap(),
        payer: PAYER_1.parse().unwrap(),
        upload_bytes: 1024 * 1000,
        download_bytes: 1024 * 50000,
        num_dcs: 5000000,
        received_timestamp: ts + ChronoDuration::hours(1),
    };
    data_session_1.save(txn).await?;
    data_session_2.save(txn).await?;
    data_session_3.save(txn).await?;
    Ok(())
}

fn create_coverage_object(
    ts: DateTime<Utc>,
    cbsd_id: Option<String>,
    pub_key: PublicKeyBinary,
    hex: u64,
    indoor: bool,
) -> CoverageObject {
    let location = h3o::CellIndex::try_from(hex).unwrap();
    let key_type = match cbsd_id {
        Some(s) => KeyType::CbsdId(s),
        None => KeyType::HotspotKey(pub_key.clone()),
    };
    let report = FSCoverageObject {
        pub_key,
        uuid: Uuid::new_v4(),
        key_type,
        coverage_claim_time: ts,
        coverage: vec![RadioHexSignalLevel {
            location,
            signal_level: SignalLevel::High,
            signal_power: 1000,
        }],
        indoor,
        trust_score: 1000,
        signature: Vec::new(),
    };
    CoverageObject {
        coverage_object: report,
        validity: CoverageObjectValidity::Valid,
    }
}

//TODO: use existing save methods instead of manual sql
async fn save_seniority_object(
    ts: DateTime<Utc>,
    hb: &ValidatedHeartbeat,
    exec: &mut Transaction<'_, Postgres>,
) -> anyhow::Result<()> {
    sqlx::query(
        r#"
        INSERT INTO seniority
          (radio_key, last_heartbeat, uuid, seniority_ts, inserted_at, update_reason, radio_type)
        VALUES
          ($1, $2, $3, $4, $5, $6, $7)
        "#,
    )
    .bind(hb.heartbeat.key())
    .bind(hb.heartbeat.timestamp)
    .bind(hb.heartbeat.coverage_object)
    .bind(ts)
    .bind(ts)
    .bind(SeniorityUpdateReason::NewCoverageClaimTime as i32)
    .bind(hb.heartbeat.hb_type)
    .execute(&mut *exec)
    .await?;
    Ok(())
}<|MERGE_RESOLUTION|>--- conflicted
+++ resolved
@@ -272,10 +272,6 @@
             cell_type: CellType::NovaGenericWifiIndoor,
             distance_to_asserted: Some(10),
             coverage_meta: None,
-<<<<<<< HEAD
-            asserted_hex: Some(1),
-=======
->>>>>>> f7d631dd
             location_trust_score_multiplier: dec!(1.0),
             validity: HeartbeatValidity::Valid,
         };
