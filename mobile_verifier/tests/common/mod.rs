--- conflicted
+++ resolved
@@ -7,18 +7,12 @@
     Message,
 };
 use mobile_config::boosted_hex_info::BoostedHexInfo;
-<<<<<<< HEAD
 use mobile_verifier::boosting_oracles::{Assignment, HexAssignment, HexBoostData};
 use std::{collections::HashMap, sync::Arc};
 use tokio::{
     sync::{mpsc::error::TryRecvError, Mutex},
     time::timeout,
 };
-=======
-use mobile_verifier::boosting_oracles::{Assignment, BoostedHexAssignments, HexAssignments};
-use std::collections::HashMap;
-use tokio::{sync::mpsc::error::TryRecvError, time::timeout};
->>>>>>> f4a60dad
 
 pub type ValidSpMap = HashMap<String, String>;
 
@@ -182,6 +176,7 @@
 type MockAssignmentMap = HashMap<hextree::Cell, Assignment>;
 
 #[derive(Default)]
+#[allow(dead_code)]
 pub struct MockHexAssignments {
     footfall: MockAssignmentMap,
     urbanized: MockAssignmentMap,
@@ -189,12 +184,15 @@
 }
 
 impl MockHexAssignments {
-<<<<<<< HEAD
-    pub fn best() -> HexBoostData<impl HexAssignment, impl HexAssignment> {
+    #[allow(dead_code)]
+    pub fn best() -> HexBoostData<impl HexAssignment, impl HexAssignment, impl HexAssignment> {
         HexBoostData {
+            footfall: Arc::new(Mutex::new(Assignment::A)),
+            landtype: Arc::new(Mutex::new(Assignment::A)),
             urbanization: Arc::new(Mutex::new(Assignment::A)),
-            footfall: Arc::new(Mutex::new(Assignment::A)),
-=======
+        }
+    }
+
     #[allow(dead_code)]
     pub fn new(
         footfall: MockAssignmentMap,
@@ -205,17 +203,6 @@
             footfall,
             urbanized,
             landtype,
->>>>>>> f4a60dad
-        }
-    }
-}
-
-impl BoostedHexAssignments for MockHexAssignments {
-    fn assignments(&self, cell: hextree::Cell) -> anyhow::Result<HexAssignments> {
-        Ok(HexAssignments {
-            footfall: self.footfall.get(&cell).cloned().unwrap_or(Assignment::A),
-            urbanized: self.urbanized.get(&cell).cloned().unwrap_or(Assignment::A),
-            landtype: self.landtype.get(&cell).cloned().unwrap_or(Assignment::A),
-        })
+        }
     }
 }