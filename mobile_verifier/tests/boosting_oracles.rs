mod common;
use anyhow::Context;
use chrono::{DateTime, Duration, Utc};
use file_store::{
    coverage::RadioHexSignalLevel,
    heartbeat::{CbrsHeartbeat, CbrsHeartbeatIngestReport},
    speedtest::CellSpeedtest,
};
use futures::stream::{self, StreamExt};
use h3o::CellIndex;
use helium_crypto::PublicKeyBinary;
use helium_proto::services::poc_mobile::{
    CoverageObjectValidity, OracleBoostingHexAssignment, SignalLevel,
};
use mobile_config::boosted_hex_info::BoostedHexes;
use mobile_verifier::{
<<<<<<< HEAD
    boosting_oracles::{
        set_oracle_boosting_assignments, Assignment, HexBoostData, UnassignedHex, Urbanization,
=======
    boosting_oracles::Assignment,
    coverage::{
        set_oracle_boosting_assignments, CoverageClaimTimeCache, CoverageObject,
        CoverageObjectCache, Seniority, UnassignedHex,
>>>>>>> f4a60dad
    },
    coverage::{CoverageClaimTimeCache, CoverageObject, CoverageObjectCache, Seniority},
    geofence::GeofenceValidator,
    heartbeats::{Heartbeat, HeartbeatReward, LocationCache, SeniorityUpdate, ValidatedHeartbeat},
    radio_threshold::VerifiedRadioThresholds,
    reward_shares::CoveragePoints,
    speedtests::Speedtest,
    speedtests_average::{SpeedtestAverage, SpeedtestAverages},
    GatewayResolution, GatewayResolver,
};
use rust_decimal::Decimal;
use rust_decimal_macros::dec;
use sqlx::PgPool;
use std::{collections::HashMap, pin::pin};
use uuid::Uuid;

#[derive(Clone)]
struct MockGeofence;

impl GeofenceValidator<Heartbeat> for MockGeofence {
    fn in_valid_region(&self, _heartbeat: &Heartbeat) -> bool {
        true
    }
}

impl GeofenceValidator<u64> for MockGeofence {
    fn in_valid_region(&self, _cell: &u64) -> bool {
        true
    }
}

#[derive(Copy, Clone)]
struct AllOwnersValid;

#[async_trait::async_trait]
impl GatewayResolver for AllOwnersValid {
    type Error = std::convert::Infallible;

    async fn resolve_gateway(
        &self,
        _address: &PublicKeyBinary,
    ) -> Result<GatewayResolution, Self::Error> {
        Ok(GatewayResolution::AssertedLocation(0x8c2681a3064d9ff))
    }
}

fn heartbeats<'a>(
    num: usize,
    start: DateTime<Utc>,
    hotspot_key: &'a PublicKeyBinary,
    cbsd_id: &'a str,
    lon: f64,
    lat: f64,
    coverage_object: Uuid,
) -> impl Iterator<Item = CbrsHeartbeatIngestReport> + 'a {
    (0..num).map(move |i| {
        let report = CbrsHeartbeat {
            pubkey: hotspot_key.clone(),
            lon,
            lat,
            operation_mode: true,
            cbsd_id: cbsd_id.to_string(),
            // Unused:
            hotspot_type: String::new(),
            cell_id: 0,
            timestamp: DateTime::<Utc>::MIN_UTC,
            cbsd_category: String::new(),
            coverage_object: Vec::from(coverage_object.into_bytes()),
        };
        CbrsHeartbeatIngestReport {
            report,
            received_timestamp: start + Duration::hours(i as i64),
        }
    })
}

fn bytes_per_s(mbps: u64) -> u64 {
    mbps * 125000
}

fn acceptable_speedtest(pubkey: PublicKeyBinary, timestamp: DateTime<Utc>) -> Speedtest {
    Speedtest {
        report: CellSpeedtest {
            pubkey,
            timestamp,
            upload_speed: bytes_per_s(10),
            download_speed: bytes_per_s(100),
            latency: 25,
            serial: "".to_string(),
        },
    }
}

fn signal_level(hex: &str, signal_level: SignalLevel) -> anyhow::Result<RadioHexSignalLevel> {
    Ok(RadioHexSignalLevel {
        location: hex.parse()?,
        signal_level,
        signal_power: 0, // Unused
    })
}

fn hex_cell(loc: &str) -> hextree::Cell {
    hextree::Cell::from_raw(u64::from_str_radix(loc, 16).unwrap()).unwrap()
}

#[sqlx::test]
async fn test_footfall_and_urbanization_report(pool: PgPool) -> anyhow::Result<()> {
    let uuid = Uuid::new_v4();
    let cbsd_id = "P27-SCE4255W120200039521XGB0102".to_string();

    fn new_hex_assingment(
        cell: &mut CellIndex,
        footfall: Assignment,
        landtype: Assignment,
        urbanized: Assignment,
        assignment_multiplier: u32,
    ) -> OracleBoostingHexAssignment {
        let loc = cell.to_string();
        *cell = cell.succ().unwrap();
        OracleBoostingHexAssignment {
            location: loc,
            assignment_multiplier,
            urbanized: urbanized.into(),
            footfall: footfall.into(),
            landtype: landtype.into(),
        }
    }

    let hexes = {
        // NOTE(mj): Cell is mutated in constructor to keep elements aligned for readability
        let mut cell = CellIndex::try_from(0x8c2681a3064d9ff)?;
        use Assignment::*;
        vec![
            // yellow - POI ≥ 1 Urbanized
            new_hex_assingment(&mut cell, A, A, A, 1000),
            new_hex_assingment(&mut cell, A, B, A, 1000),
            new_hex_assingment(&mut cell, A, C, A, 1000),
            // orange - POI ≥ 1 Not Urbanized
            new_hex_assingment(&mut cell, A, A, B, 1000),
            new_hex_assingment(&mut cell, A, B, B, 1000),
            new_hex_assingment(&mut cell, A, C, B, 1000),
            // light green - Point of Interest Urbanized
            new_hex_assingment(&mut cell, B, A, A, 700),
            new_hex_assingment(&mut cell, B, B, A, 700),
            new_hex_assingment(&mut cell, B, C, A, 700),
            // dark green - Point of Interest Not Urbanized
            new_hex_assingment(&mut cell, B, A, B, 500),
            new_hex_assingment(&mut cell, B, B, B, 500),
            new_hex_assingment(&mut cell, B, C, B, 500),
            // light blue - No POI Urbanized
            new_hex_assingment(&mut cell, C, A, A, 400),
            new_hex_assingment(&mut cell, C, B, A, 300),
            new_hex_assingment(&mut cell, C, C, A, 50),
            // dark blue - No POI Not Urbanized
            new_hex_assingment(&mut cell, C, A, B, 200),
            new_hex_assingment(&mut cell, C, B, B, 150),
            new_hex_assingment(&mut cell, C, C, B, 30),
            // gray - Outside of USA
            new_hex_assingment(&mut cell, A, A, C, 0),
            new_hex_assingment(&mut cell, A, B, C, 0),
            new_hex_assingment(&mut cell, A, C, C, 0),
            new_hex_assingment(&mut cell, B, A, C, 0),
            new_hex_assingment(&mut cell, B, B, C, 0),
            new_hex_assingment(&mut cell, B, C, C, 0),
            new_hex_assingment(&mut cell, C, A, C, 0),
            new_hex_assingment(&mut cell, C, B, C, 0),
            new_hex_assingment(&mut cell, C, C, C, 0),
        ]
    };

    let coverage_object = file_store::coverage::CoverageObject {
        pub_key: PublicKeyBinary::from(vec![1]),
        uuid,
        key_type: file_store::coverage::KeyType::CbsdId(cbsd_id.clone()),
        coverage_claim_time: "2022-01-01 00:00:00.000000000 UTC".parse()?,
        indoor: true,
        signature: Vec::new(),
        coverage: hexes
            .iter()
            .map(|hex| signal_level(&hex.location, SignalLevel::High).unwrap())
            .collect(),
        trust_score: 1000,
    };

    let mut footfall = HashMap::<hextree::Cell, Assignment>::new();
    let mut urbanized = HashMap::<hextree::Cell, Assignment>::new();
    let mut landtype = HashMap::<hextree::Cell, Assignment>::new();
    for hex in hexes.iter() {
        urbanized.insert(hex_cell(&hex.location), hex.urbanized().into());
        footfall.insert(hex_cell(&hex.location), hex.footfall().into());
        landtype.insert(hex_cell(&hex.location), hex.landtype().into());
    }

    let mut transaction = pool.begin().await?;
    CoverageObject {
        coverage_object,
        validity: CoverageObjectValidity::Valid,
    }
    .save(&mut transaction)
    .await?;
    transaction.commit().await?;

<<<<<<< HEAD
    let unassigned_hexes = UnassignedHex::fetch_unassigned(&pool);
    let urbanization = Urbanization::new_mock(urbanized, geofence);
    let hex_boost_data = HexBoostData::new(urbanization, footfall);
=======
    let unassigned_hexes = UnassignedHex::fetch(&pool);
    let hex_boost_data = common::MockHexAssignments::new(footfall, urbanized, landtype);
>>>>>>> f4a60dad
    let oba = set_oracle_boosting_assignments(unassigned_hexes, &hex_boost_data, &pool)
        .await?
        .collect::<Vec<_>>();

    assert_eq!(oba.len(), 1);
    assert_eq!(oba[0].assignments, hexes);

    Ok(())
}

#[sqlx::test]
async fn test_footfall_and_urbanization_and_landtype(pool: PgPool) -> anyhow::Result<()> {
    let start: DateTime<Utc> = "2022-01-01 00:00:00.000000000 UTC".parse()?;
    let end: DateTime<Utc> = "2022-01-02 00:00:00.000000000 UTC".parse()?;

    struct TestHex {
        loc: String,
        landtype: Assignment,
        footfall: Assignment,
        urbanized: Assignment,
        expected_score: Decimal,
    }

    impl TestHex {
        fn new(
            cell: &mut CellIndex,
            footfall: Assignment,
            landtype: Assignment,
            urbanized: Assignment,
            expected_score: usize,
        ) -> Self {
            let loc = cell.to_string();
            *cell = cell.succ().unwrap();
            Self {
                loc,
                landtype,
                footfall,
                urbanized,
                expected_score: Decimal::from(expected_score),
            }
        }
    }

    let hexes = {
        // NOTE(mj): Cell is mutated in constructor to keep elements aligned for readability
        let mut cell = CellIndex::try_from(0x8c2681a3064d9ff)?;
        use Assignment::*;
        vec![
            // yellow - POI ≥ 1 Urbanized
            TestHex::new(&mut cell, A, A, A, 400),
            TestHex::new(&mut cell, A, B, A, 400),
            TestHex::new(&mut cell, A, C, A, 400),
            // orange - POI ≥ 1 Not Urbanized
            TestHex::new(&mut cell, A, A, B, 400),
            TestHex::new(&mut cell, A, B, B, 400),
            TestHex::new(&mut cell, A, C, B, 400),
            // light green - Point of Interest Urbanized
            TestHex::new(&mut cell, B, A, A, 280),
            TestHex::new(&mut cell, B, B, A, 280),
            TestHex::new(&mut cell, B, C, A, 280),
            // dark green - Point of Interest Not Urbanized
            TestHex::new(&mut cell, B, A, B, 200),
            TestHex::new(&mut cell, B, B, B, 200),
            TestHex::new(&mut cell, B, C, B, 200),
            // light blue - No POI Urbanized
            TestHex::new(&mut cell, C, A, A, 160),
            TestHex::new(&mut cell, C, B, A, 120),
            TestHex::new(&mut cell, C, C, A, 20),
            // dark blue - No POI Not Urbanized
            TestHex::new(&mut cell, C, A, B, 80),
            TestHex::new(&mut cell, C, B, B, 60),
            TestHex::new(&mut cell, C, C, B, 12),
            // gray - Outside of USA
            TestHex::new(&mut cell, A, A, C, 0),
            TestHex::new(&mut cell, A, B, C, 0),
            TestHex::new(&mut cell, A, C, C, 0),
            TestHex::new(&mut cell, B, A, C, 0),
            TestHex::new(&mut cell, B, B, C, 0),
            TestHex::new(&mut cell, B, C, C, 0),
            TestHex::new(&mut cell, C, A, C, 0),
            TestHex::new(&mut cell, C, B, C, 0),
            TestHex::new(&mut cell, C, C, C, 0),
        ]
    };
    let sum = hexes.iter().map(|h| h.expected_score).sum::<Decimal>();

    assert_eq!(27, hexes.len());
    assert_eq!(dec!(4292), sum);

    let mut footfall = HashMap::new();
    let mut landtype = HashMap::new();
    let mut urbanized = HashMap::new();
    for hex in hexes.iter() {
        footfall.insert(hex_cell(&hex.loc), hex.footfall);
        urbanized.insert(hex_cell(&hex.loc), hex.urbanized);
        landtype.insert(hex_cell(&hex.loc), hex.landtype);
    }

    let uuid = Uuid::new_v4();
    let cbsd_id = "P27-SCE4255W120200039521XGB0102".to_string();
    let owner: PublicKeyBinary = "11xtYwQYnvkFYnJ9iZ8kmnetYKwhdi87Mcr36e1pVLrhBMPLjV9".parse()?;

    let coverage_object = file_store::coverage::CoverageObject {
        pub_key: PublicKeyBinary::from(vec![1]),
        uuid,
        key_type: file_store::coverage::KeyType::CbsdId(cbsd_id.clone()),
        coverage_claim_time: "2022-01-01 00:00:00.000000000 UTC".parse()?,
        indoor: true,
        signature: Vec::new(),
        coverage: hexes
            .iter()
            .map(|hex| signal_level(&hex.loc, SignalLevel::High).unwrap())
            .collect(),
        trust_score: 1000,
    };

    let mut transaction = pool.begin().await?;
    CoverageObject {
        coverage_object,
        validity: CoverageObjectValidity::Valid,
    }
    .save(&mut transaction)
    .await?;
    transaction.commit().await?;

<<<<<<< HEAD
    let unassigned_hexes = UnassignedHex::fetch_unassigned(&pool);
    let urbanization = Urbanization::new_mock(urbanized, geofence);
    let hex_boost_data = HexBoostData::new(urbanization, footfall);
=======
    let unassigned_hexes = UnassignedHex::fetch(&pool);
    let hex_boost_data = common::MockHexAssignments::new(footfall, urbanized, landtype);
>>>>>>> f4a60dad
    let _ = set_oracle_boosting_assignments(unassigned_hexes, &hex_boost_data, &pool).await?;

    let heartbeats = heartbeats(12, start, &owner, &cbsd_id, 0.0, 0.0, uuid);

    let coverage_objects = CoverageObjectCache::new(&pool);
    let coverage_claim_time_cache = CoverageClaimTimeCache::new();
    let location_cache = LocationCache::new(&pool);

    let epoch = start..end;
    let mut heartbeats = pin!(ValidatedHeartbeat::validate_heartbeats(
        stream::iter(heartbeats.map(Heartbeat::from)),
        &AllOwnersValid,
        &coverage_objects,
        &location_cache,
        2000,
        2000,
        &epoch,
        &MockGeofence,
    ));
    let mut transaction = pool.begin().await?;
    while let Some(heartbeat) = heartbeats.next().await.transpose()? {
        let coverage_claim_time = coverage_claim_time_cache
            .fetch_coverage_claim_time(
                heartbeat.heartbeat.key(),
                &heartbeat.heartbeat.coverage_object,
                &mut transaction,
            )
            .await?;
        let latest_seniority =
            Seniority::fetch_latest(heartbeat.heartbeat.key(), &mut transaction).await?;
        let seniority_update = SeniorityUpdate::determine_update_action(
            &heartbeat,
            coverage_claim_time.unwrap(),
            epoch.start,
            latest_seniority,
        );
        seniority_update.execute(&mut transaction).await?;
        heartbeat.save(&mut transaction).await?;
    }
    transaction.commit().await?;

    let last_timestamp = end - Duration::hours(12);
    let owner_speedtests = vec![
        acceptable_speedtest(owner.clone(), last_timestamp),
        acceptable_speedtest(owner.clone(), end),
    ];
    let mut averages = HashMap::new();
    averages.insert(owner.clone(), SpeedtestAverage::from(owner_speedtests));
    let speedtest_avgs = SpeedtestAverages { averages };

    let heartbeats = HeartbeatReward::validated(&pool, &epoch);
    let coverage_points = CoveragePoints::aggregate_points(
        &pool,
        heartbeats,
        &speedtest_avgs,
        &BoostedHexes::default(),
        &VerifiedRadioThresholds::default(),
        &epoch,
    )
    .await
    .context("aggregating points")?;

    //        (Footfall, Landtype, Urbanized)
    // Hex   | Assignment | Points Equation | Sum
    // -----------------------------------------------
    // == yellow - POI ≥ 1 Urbanized
    // hex1  | A, A, A    | 400 * 1         | 400
    // hex2  | A, B, A    | 400 * 1         | 400
    // hex3  | A, C, A    | 400 * 1         | 400
    // == orange - POI ≥ 1 Not Urbanized
    // hex4  | A, A, B    | 400 * 1         | 400
    // hex5  | A, B, B    | 400 * 1         | 400
    // hex6  | A, C, B    | 400 * 1         | 400
    // == light green - Point of Interest Urbanized
    // hex7  | B, A, A    | 400 * 0.70      | 280
    // hex8  | B, B, A    | 400 * 0.70      | 280
    // hex9  | B, C, A    | 400 * 0.70      | 280
    // == dark green - Point of Interest Not Urbanized
    // hex10 | B, A, B    | 400 * 0.50      | 200
    // hex11 | B, B, B    | 400 * 0.50      | 200
    // hex12 | B, C, B    | 400 * 0.50      | 200
    // == light blue - No POI Urbanized
    // hex13 | C, A, A    | 400 * 0.40     | 160
    // hex14 | C, B, A    | 400 * 0.30     | 120
    // hex15 | C, C, A    | 400 * 0.05     | 20
    // == dark blue - No POI Not Urbanized
    // hex16 | C, A, B    | 400 * 0.20     | 80
    // hex17 | C, B, B    | 400 * 0.15     | 60
    // hex18 | C, C, B    | 400 * 0.03     | 12
    // == gray - Outside of USA
    // hex19 | A, A, C    | 400 * 0.00     | 0
    // hex20 | A, B, C    | 400 * 0.00     | 0
    // hex21 | A, C, C    | 400 * 0.00     | 0
    // hex22 | B, A, C    | 400 * 0.00     | 0
    // hex23 | B, B, C    | 400 * 0.00     | 0
    // hex24 | B, C, C    | 400 * 0.00     | 0
    // hex25 | C, A, C    | 400 * 0.00     | 0
    // hex26 | C, B, C    | 400 * 0.00     | 0
    // hex27 | C, C, C    | 400 * 0.00     | 0
    // -----------------------------------------------
    //                                     = 4,292

    assert_eq!(coverage_points.hotspot_points(&owner), dec!(4292.0));

    Ok(())
}<|MERGE_RESOLUTION|>--- conflicted
+++ resolved
@@ -14,16 +14,7 @@
 };
 use mobile_config::boosted_hex_info::BoostedHexes;
 use mobile_verifier::{
-<<<<<<< HEAD
-    boosting_oracles::{
-        set_oracle_boosting_assignments, Assignment, HexBoostData, UnassignedHex, Urbanization,
-=======
-    boosting_oracles::Assignment,
-    coverage::{
-        set_oracle_boosting_assignments, CoverageClaimTimeCache, CoverageObject,
-        CoverageObjectCache, Seniority, UnassignedHex,
->>>>>>> f4a60dad
-    },
+    boosting_oracles::{set_oracle_boosting_assignments, Assignment, HexBoostData, UnassignedHex},
     coverage::{CoverageClaimTimeCache, CoverageObject, CoverageObjectCache, Seniority},
     geofence::GeofenceValidator,
     heartbeats::{Heartbeat, HeartbeatReward, LocationCache, SeniorityUpdate, ValidatedHeartbeat},
@@ -225,14 +216,8 @@
     .await?;
     transaction.commit().await?;
 
-<<<<<<< HEAD
     let unassigned_hexes = UnassignedHex::fetch_unassigned(&pool);
-    let urbanization = Urbanization::new_mock(urbanized, geofence);
-    let hex_boost_data = HexBoostData::new(urbanization, footfall);
-=======
-    let unassigned_hexes = UnassignedHex::fetch(&pool);
-    let hex_boost_data = common::MockHexAssignments::new(footfall, urbanized, landtype);
->>>>>>> f4a60dad
+    let hex_boost_data = HexBoostData::new(footfall, landtype, urbanized);
     let oba = set_oracle_boosting_assignments(unassigned_hexes, &hex_boost_data, &pool)
         .await?
         .collect::<Vec<_>>();
@@ -358,14 +343,8 @@
     .await?;
     transaction.commit().await?;
 
-<<<<<<< HEAD
     let unassigned_hexes = UnassignedHex::fetch_unassigned(&pool);
-    let urbanization = Urbanization::new_mock(urbanized, geofence);
-    let hex_boost_data = HexBoostData::new(urbanization, footfall);
-=======
-    let unassigned_hexes = UnassignedHex::fetch(&pool);
-    let hex_boost_data = common::MockHexAssignments::new(footfall, urbanized, landtype);
->>>>>>> f4a60dad
+    let hex_boost_data = HexBoostData::new(footfall, landtype, urbanized);
     let _ = set_oracle_boosting_assignments(unassigned_hexes, &hex_boost_data, &pool).await?;
 
     let heartbeats = heartbeats(12, start, &owner, &cbsd_id, 0.0, 0.0, uuid);
