use chrono::{DateTime, Duration, Utc};
use file_store::{
    coverage::RadioHexSignalLevel,
    heartbeat::{CbrsHeartbeat, CbrsHeartbeatIngestReport},
    speedtest::CellSpeedtest,
};
use futures::stream::{self, StreamExt};
use helium_crypto::PublicKeyBinary;
use helium_proto::services::poc_mobile::{
    CoverageObjectValidity, OracleBoostingHexAssignment, SignalLevel,
};
use mobile_config::boosted_hex_info::BoostedHexes;
use mobile_verifier::{
<<<<<<< HEAD
    boosting_oracles::{set_oracle_boosting_assignments, UnassignedHex, Urbanization},
    coverage::{CoverageClaimTimeCache, CoverageObject, CoverageObjectCache, Seniority},
=======
    boosting_oracles::{Assignment, HexBoostData, UrbanizationData},
    coverage::{
        set_oracle_boosting_assignments, CoverageClaimTimeCache, CoverageObject,
        CoverageObjectCache, Seniority, UnassignedHex,
    },
>>>>>>> c9b58530
    geofence::GeofenceValidator,
    heartbeats::{Heartbeat, HeartbeatReward, LocationCache, SeniorityUpdate, ValidatedHeartbeat},
    radio_threshold::VerifiedRadioThresholds,
    reward_shares::CoveragePoints,
    speedtests::Speedtest,
    speedtests_average::{SpeedtestAverage, SpeedtestAverages},
    GatewayResolution, GatewayResolver,
};
use rust_decimal_macros::dec;
use sqlx::PgPool;
use std::{
    collections::{HashMap, HashSet},
    pin::pin,
};
use uuid::Uuid;

#[derive(Clone)]
struct MockGeofence;

impl GeofenceValidator<Heartbeat> for MockGeofence {
    fn in_valid_region(&self, _heartbeat: &Heartbeat) -> bool {
        true
    }
}

impl GeofenceValidator<u64> for MockGeofence {
    fn in_valid_region(&self, _cell: &u64) -> bool {
        true
    }
}

#[derive(Copy, Clone)]
struct AllOwnersValid;

#[async_trait::async_trait]
impl GatewayResolver for AllOwnersValid {
    type Error = std::convert::Infallible;

    async fn resolve_gateway(
        &self,
        _address: &PublicKeyBinary,
    ) -> Result<GatewayResolution, Self::Error> {
        Ok(GatewayResolution::AssertedLocation(0x8c2681a3064d9ff))
    }
}

fn heartbeats<'a>(
    num: usize,
    start: DateTime<Utc>,
    hotspot_key: &'a PublicKeyBinary,
    cbsd_id: &'a str,
    lon: f64,
    lat: f64,
    coverage_object: Uuid,
) -> impl Iterator<Item = CbrsHeartbeatIngestReport> + 'a {
    (0..num).map(move |i| {
        let report = CbrsHeartbeat {
            pubkey: hotspot_key.clone(),
            lon,
            lat,
            operation_mode: true,
            cbsd_id: cbsd_id.to_string(),
            // Unused:
            hotspot_type: String::new(),
            cell_id: 0,
            timestamp: DateTime::<Utc>::MIN_UTC,
            cbsd_category: String::new(),
            coverage_object: Vec::from(coverage_object.into_bytes()),
        };
        CbrsHeartbeatIngestReport {
            report,
            received_timestamp: start + Duration::hours(i as i64),
        }
    })
}

fn bytes_per_s(mbps: u64) -> u64 {
    mbps * 125000
}

fn acceptable_speedtest(pubkey: PublicKeyBinary, timestamp: DateTime<Utc>) -> Speedtest {
    Speedtest {
        report: CellSpeedtest {
            pubkey,
            timestamp,
            upload_speed: bytes_per_s(10),
            download_speed: bytes_per_s(100),
            latency: 25,
            serial: "".to_string(),
        },
    }
}

fn signal_level(hex: &str, signal_level: SignalLevel) -> anyhow::Result<RadioHexSignalLevel> {
    Ok(RadioHexSignalLevel {
        location: hex.parse()?,
        signal_level,
        signal_power: 0, // Unused
    })
}

fn hex_cell(loc: &str) -> hextree::Cell {
    hextree::Cell::from_raw(u64::from_str_radix(loc, 16).unwrap()).unwrap()
}

#[sqlx::test]
async fn test_footfall_and_urbanization_report(pool: PgPool) -> anyhow::Result<()> {
    let uuid = Uuid::new_v4();
    let cbsd_id = "P27-SCE4255W120200039521XGB0102".to_string();

    let hex1 = OracleBoostingHexAssignment {
        location: "8c2681a3064d9ff".to_string(),
        assignment_multiplier: 1000,
        urbanized: Assignment::A.into(),
        footfall: Assignment::A.into(),
    };
    let hex2 = OracleBoostingHexAssignment {
        location: "8c2681a3064d1ff".to_string(),
        assignment_multiplier: 1000,
        urbanized: Assignment::B.into(),
        footfall: Assignment::A.into(),
    };
    let hex3 = OracleBoostingHexAssignment {
        location: "8c450e64dc899ff".to_string(),
        assignment_multiplier: 0,
        urbanized: Assignment::C.into(),
        footfall: Assignment::A.into(),
    };
    let hex4 = OracleBoostingHexAssignment {
        location: "8c2681a3064dbff".to_string(),
        assignment_multiplier: 750,
        urbanized: Assignment::A.into(),
        footfall: Assignment::B.into(),
    };
    let hex5 = OracleBoostingHexAssignment {
        location: "8c2681a339365ff".to_string(),
        assignment_multiplier: 500,
        urbanized: Assignment::B.into(),
        footfall: Assignment::B.into(),
    };
    let hex6 = OracleBoostingHexAssignment {
        location: "8c450e64dc89dff".to_string(),
        assignment_multiplier: 0,
        urbanized: Assignment::C.into(),
        footfall: Assignment::B.into(),
    };
    let hex7 = OracleBoostingHexAssignment {
        location: "8c2681a3066b3ff".to_string(),
        assignment_multiplier: 400,
        urbanized: Assignment::A.into(),
        footfall: Assignment::C.into(),
    };
    let hex8 = OracleBoostingHexAssignment {
        location: "8c2681a3066b7ff".to_string(),
        assignment_multiplier: 100,
        urbanized: Assignment::B.into(),
        footfall: Assignment::C.into(),
    };
    let hex9 = OracleBoostingHexAssignment {
        location: "8c450e64dc883ff".to_string(),
        assignment_multiplier: 0,
        urbanized: Assignment::C.into(),
        footfall: Assignment::C.into(),
    };

    let coverage_object = file_store::coverage::CoverageObject {
        pub_key: PublicKeyBinary::from(vec![1]),
        uuid,
        key_type: file_store::coverage::KeyType::CbsdId(cbsd_id.clone()),
        coverage_claim_time: "2022-01-01 00:00:00.000000000 UTC".parse()?,
        indoor: true,
        signature: Vec::new(),
        coverage: vec![
            signal_level(&hex1.location, SignalLevel::High)?,
            signal_level(&hex2.location, SignalLevel::High)?,
            signal_level(&hex3.location, SignalLevel::High)?,
            signal_level(&hex4.location, SignalLevel::High)?,
            signal_level(&hex5.location, SignalLevel::High)?,
            signal_level(&hex6.location, SignalLevel::High)?,
            signal_level(&hex7.location, SignalLevel::High)?,
            signal_level(&hex8.location, SignalLevel::High)?,
            signal_level(&hex9.location, SignalLevel::High)?,
        ],
        trust_score: 1000,
    };

    let mut footfall = HashMap::new();
    footfall.insert(hex_cell(&hex1.location), true);
    footfall.insert(hex_cell(&hex2.location), true);
    footfall.insert(hex_cell(&hex3.location), true);
    footfall.insert(hex_cell(&hex4.location), false);
    footfall.insert(hex_cell(&hex5.location), false);
    footfall.insert(hex_cell(&hex6.location), false);

    let mut urbanized = HashSet::new();
    urbanized.insert(hex_cell(&hex1.location));
    urbanized.insert(hex_cell(&hex4.location));
    urbanized.insert(hex_cell(&hex7.location));

    let mut geofence = HashSet::new();
    geofence.insert(hex_cell(&hex1.location));
    geofence.insert(hex_cell(&hex2.location));
    geofence.insert(hex_cell(&hex4.location));
    geofence.insert(hex_cell(&hex5.location));
    geofence.insert(hex_cell(&hex7.location));
    geofence.insert(hex_cell(&hex8.location));

    let mut transaction = pool.begin().await?;
    CoverageObject {
        coverage_object,
        validity: CoverageObjectValidity::Valid,
    }
    .save(&mut transaction)
    .await?;
    transaction.commit().await?;

    let unassigned_hexes = UnassignedHex::fetch(&pool);
    let urbanization = UrbanizationData::new(urbanized, geofence);
    let hex_boost_data = HexBoostData::new(urbanization, footfall);
    let oba = set_oracle_boosting_assignments(unassigned_hexes, &hex_boost_data, &pool)
        .await?
        .collect::<Vec<_>>();

    assert_eq!(oba.len(), 1);
    assert_eq!(
        oba[0].assignments,
        vec![hex1, hex2, hex3, hex4, hex5, hex6, hex7, hex8, hex9]
    );

    Ok(())
}

#[sqlx::test]
async fn test_footfall_and_urbanization(pool: PgPool) -> anyhow::Result<()> {
    let start: DateTime<Utc> = "2022-01-01 00:00:00.000000000 UTC".parse()?;
    let end: DateTime<Utc> = "2022-01-02 00:00:00.000000000 UTC".parse()?;

    let uuid = Uuid::new_v4();
    let cbsd_id = "P27-SCE4255W120200039521XGB0102".to_string();
    let owner: PublicKeyBinary = "11xtYwQYnvkFYnJ9iZ8kmnetYKwhdi87Mcr36e1pVLrhBMPLjV9".parse()?;
    let hex1 = OracleBoostingHexAssignment {
        location: "8c2681a3064d9ff".to_string(),
        assignment_multiplier: 1000,
        urbanized: Assignment::A.into(),
        footfall: Assignment::A.into(),
    };
    let hex2 = OracleBoostingHexAssignment {
        location: "8c2681a3064d1ff".to_string(),
        assignment_multiplier: 1000,
        urbanized: Assignment::B.into(),
        footfall: Assignment::A.into(),
    };
    let hex3 = OracleBoostingHexAssignment {
        location: "8c450e64dc899ff".to_string(),
        assignment_multiplier: 0,
        urbanized: Assignment::C.into(),
        footfall: Assignment::A.into(),
    };
    let hex4 = OracleBoostingHexAssignment {
        location: "8c2681a3064dbff".to_string(),
        assignment_multiplier: 750,
        urbanized: Assignment::A.into(),
        footfall: Assignment::B.into(),
    };
    let hex5 = OracleBoostingHexAssignment {
        location: "8c2681a339365ff".to_string(),
        assignment_multiplier: 500,
        urbanized: Assignment::B.into(),
        footfall: Assignment::B.into(),
    };
    let hex6 = OracleBoostingHexAssignment {
        location: "8c450e64dc89dff".to_string(),
        assignment_multiplier: 0,
        urbanized: Assignment::C.into(),
        footfall: Assignment::B.into(),
    };
    let hex7 = OracleBoostingHexAssignment {
        location: "8c2681a3066b3ff".to_string(),
        assignment_multiplier: 400,
        urbanized: Assignment::A.into(),
        footfall: Assignment::C.into(),
    };
    let hex8 = OracleBoostingHexAssignment {
        location: "8c2681a3066b7ff".to_string(),
        assignment_multiplier: 100,
        urbanized: Assignment::B.into(),
        footfall: Assignment::C.into(),
    };
    let hex9 = OracleBoostingHexAssignment {
        location: "8c450e64dc883ff".to_string(),
        assignment_multiplier: 0,
        urbanized: Assignment::C.into(),
        footfall: Assignment::C.into(),
    };

    let coverage_object = file_store::coverage::CoverageObject {
        pub_key: PublicKeyBinary::from(vec![1]),
        uuid,
        key_type: file_store::coverage::KeyType::CbsdId(cbsd_id.clone()),
        coverage_claim_time: "2022-01-01 00:00:00.000000000 UTC".parse()?,
        indoor: true,
        signature: Vec::new(),
        coverage: vec![
            signal_level(&hex1.location, SignalLevel::High)?,
            signal_level(&hex2.location, SignalLevel::High)?,
            signal_level(&hex3.location, SignalLevel::High)?,
            signal_level(&hex4.location, SignalLevel::High)?,
            signal_level(&hex5.location, SignalLevel::High)?,
            signal_level(&hex6.location, SignalLevel::High)?,
            signal_level(&hex7.location, SignalLevel::High)?,
            signal_level(&hex8.location, SignalLevel::High)?,
            signal_level(&hex9.location, SignalLevel::High)?,
        ],
        trust_score: 1000,
    };

    let mut footfall = HashMap::new();
    footfall.insert(hex_cell(&hex1.location), true);
    footfall.insert(hex_cell(&hex2.location), true);
    footfall.insert(hex_cell(&hex3.location), true);
    footfall.insert(hex_cell(&hex4.location), false);
    footfall.insert(hex_cell(&hex5.location), false);
    footfall.insert(hex_cell(&hex6.location), false);

    let mut urbanized = HashSet::new();
    urbanized.insert(hex_cell(&hex1.location));
    urbanized.insert(hex_cell(&hex4.location));
    urbanized.insert(hex_cell(&hex7.location));

    let mut geofence = HashSet::new();
    geofence.insert(hex_cell(&hex1.location));
    geofence.insert(hex_cell(&hex2.location));
    geofence.insert(hex_cell(&hex4.location));
    geofence.insert(hex_cell(&hex5.location));
    geofence.insert(hex_cell(&hex7.location));
    geofence.insert(hex_cell(&hex8.location));

    let mut transaction = pool.begin().await?;
    CoverageObject {
        coverage_object,
        validity: CoverageObjectValidity::Valid,
    }
    .save(&mut transaction)
    .await?;
    transaction.commit().await?;

<<<<<<< HEAD
    let urbanization = Urbanization::new_mock(urbanized, geofence);
    let unassigned_hexes = UnassignedHex::fetch_unassigned(&pool);
    let _ = set_oracle_boosting_assignments(unassigned_hexes, &urbanization, &pool).await?;
=======
    let unassigned_hexes = UnassignedHex::fetch(&pool);
    let urbanization = UrbanizationData::new(urbanized, geofence);
    let hex_boost_data = HexBoostData::new(urbanization, footfall);
    let _ = set_oracle_boosting_assignments(unassigned_hexes, &hex_boost_data, &pool).await?;
>>>>>>> c9b58530

    let heartbeats = heartbeats(12, start, &owner, &cbsd_id, 0.0, 0.0, uuid);

    let coverage_objects = CoverageObjectCache::new(&pool);
    let coverage_claim_time_cache = CoverageClaimTimeCache::new();
    let location_cache = LocationCache::new(&pool);

    let epoch = start..end;
    let mut heartbeats = pin!(ValidatedHeartbeat::validate_heartbeats(
        stream::iter(heartbeats.map(Heartbeat::from)),
        &AllOwnersValid,
        &coverage_objects,
        &location_cache,
        2000,
        2000,
        &epoch,
        &MockGeofence,
    ));
    let mut transaction = pool.begin().await?;
    while let Some(heartbeat) = heartbeats.next().await.transpose()? {
        let coverage_claim_time = coverage_claim_time_cache
            .fetch_coverage_claim_time(
                heartbeat.heartbeat.key(),
                &heartbeat.heartbeat.coverage_object,
                &mut transaction,
            )
            .await?;
        let latest_seniority =
            Seniority::fetch_latest(heartbeat.heartbeat.key(), &mut transaction).await?;
        let seniority_update = SeniorityUpdate::determine_update_action(
            &heartbeat,
            coverage_claim_time.unwrap(),
            epoch.start,
            latest_seniority,
        );
        seniority_update.execute(&mut transaction).await?;
        heartbeat.save(&mut transaction).await?;
    }
    transaction.commit().await?;

    let last_timestamp = end - Duration::hours(12);
    let owner_speedtests = vec![
        acceptable_speedtest(owner.clone(), last_timestamp),
        acceptable_speedtest(owner.clone(), end),
    ];
    let mut averages = HashMap::new();
    averages.insert(owner.clone(), SpeedtestAverage::from(owner_speedtests));
    let speedtest_avgs = SpeedtestAverages { averages };

    let heartbeats = HeartbeatReward::validated(&pool, &epoch);
    let coverage_points = CoveragePoints::aggregate_points(
        &pool,
        heartbeats,
        &speedtest_avgs,
        &BoostedHexes::default(),
        &VerifiedRadioThresholds::default(),
        &epoch,
    )
    .await?;

    // Hex  | Assignment  | Points Equation | Sum
    // --------------------------------------------
    // hex1 | A, A        | 400 * 1    | 400
    // hex2 | A, B        | 400 * 1    | 400
    // hex3 | B, A        | 400 * 0.75 | 300
    // hex4 | B, B        | 400 * 0.50 | 200
    // hex5 | C, A        | 400 * 0.40 | 160
    // hex6 | C, B        | 400 * 0.10 | 40
    // hex7 | A, C        | 400 * 0.00 | 0
    // hex8 | B, C        | 400 * 0.00 | 0
    // hex9 | C, C        | 400 * 0.00 | 0
    // -------------------------------------------
    //                                 = 1,500

    assert_eq!(coverage_points.hotspot_points(&owner), dec!(1500));

    Ok(())
}<|MERGE_RESOLUTION|>--- conflicted
+++ resolved
@@ -11,16 +11,11 @@
 };
 use mobile_config::boosted_hex_info::BoostedHexes;
 use mobile_verifier::{
-<<<<<<< HEAD
-    boosting_oracles::{set_oracle_boosting_assignments, UnassignedHex, Urbanization},
-    coverage::{CoverageClaimTimeCache, CoverageObject, CoverageObjectCache, Seniority},
-=======
     boosting_oracles::{Assignment, HexBoostData, UrbanizationData},
     coverage::{
         set_oracle_boosting_assignments, CoverageClaimTimeCache, CoverageObject,
         CoverageObjectCache, Seniority, UnassignedHex,
     },
->>>>>>> c9b58530
     geofence::GeofenceValidator,
     heartbeats::{Heartbeat, HeartbeatReward, LocationCache, SeniorityUpdate, ValidatedHeartbeat},
     radio_threshold::VerifiedRadioThresholds,
@@ -237,7 +232,7 @@
     .await?;
     transaction.commit().await?;
 
-    let unassigned_hexes = UnassignedHex::fetch(&pool);
+    let unassigned_hexes = UnassignedHex::fetch_unassigned(&pool);
     let urbanization = UrbanizationData::new(urbanized, geofence);
     let hex_boost_data = HexBoostData::new(urbanization, footfall);
     let oba = set_oracle_boosting_assignments(unassigned_hexes, &hex_boost_data, &pool)
@@ -367,16 +362,10 @@
     .await?;
     transaction.commit().await?;
 
-<<<<<<< HEAD
-    let urbanization = Urbanization::new_mock(urbanized, geofence);
     let unassigned_hexes = UnassignedHex::fetch_unassigned(&pool);
-    let _ = set_oracle_boosting_assignments(unassigned_hexes, &urbanization, &pool).await?;
-=======
-    let unassigned_hexes = UnassignedHex::fetch(&pool);
     let urbanization = UrbanizationData::new(urbanized, geofence);
     let hex_boost_data = HexBoostData::new(urbanization, footfall);
     let _ = set_oracle_boosting_assignments(unassigned_hexes, &hex_boost_data, &pool).await?;
->>>>>>> c9b58530
 
     let heartbeats = heartbeats(12, start, &owner, &cbsd_id, 0.0, 0.0, uuid);
 
