--- conflicted
+++ resolved
@@ -20,12 +20,7 @@
 use rust_decimal::{prelude::ToPrimitive, Decimal};
 use rust_decimal_macros::dec;
 use sqlx::{PgExecutor, Pool, Postgres};
-use std::{
-    ops::Range,
-    pin::pin,
-    sync::Arc,
-    time
-};
+use std::{ops::Range, pin::pin, sync::Arc, time};
 use tokio::{
     sync::mpsc::Receiver,
     task::{JoinError, JoinHandle},
@@ -64,7 +59,6 @@
             reward_period_hours,
         } = self;
 
-
         let heartbeat_pool = pool.clone();
         let heartbeat_config_client = config_client.clone();
         let mut heartbeat_verification_task: JoinHandle<anyhow::Result<()>> =
@@ -152,7 +146,8 @@
                 Duration::zero()
             } else {
                 next_rewarded_end_time - Utc::now()
-            }.to_std()?;
+            }
+            .to_std()?;
             tracing::info!(
                 "Next reward will be given in {}",
                 humantime::format_duration(next_reward)
@@ -229,18 +224,9 @@
         };
         metrics::gauge!("data_transfer_rewards_scale", scale);
 
-<<<<<<< HEAD
-        for mobile_reward_share in poc_rewards.into_rewards(&transfer_rewards, reward_period) {
-=======
-        for (radio_reward_share, mobile_reward_share) in
-            poc_rewards.into_rewards(transfer_rewards.reward_sum(), &scheduler.reward_period)
+        for mobile_reward_share in
+            poc_rewards.into_rewards(transfer_rewards.reward_sum(), reward_period)
         {
-            self.radio_rewards
-                .write(radio_reward_share, [])
-                .await?
-                // Await the returned one shot to ensure that we wrote the file
-                .await??;
->>>>>>> 638a3e98
             self.mobile_rewards
                 .write(mobile_reward_share, [])
                 .await?
@@ -248,7 +234,7 @@
                 .await??;
         }
 
-        for mobile_reward_share in transfer_rewards.into_rewards(&scheduler.reward_period) {
+        for mobile_reward_share in transfer_rewards.into_rewards(reward_period) {
             self.mobile_rewards
                 .write(mobile_reward_share, [])
                 .await?
