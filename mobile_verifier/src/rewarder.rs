--- conflicted
+++ resolved
@@ -1,11 +1,7 @@
 use crate::{
     coverage, data_session,
     heartbeats::{self, HeartbeatReward},
-<<<<<<< HEAD
-    reward_shares::{CoveragePoints, MapperShares, TransferRewards},
-=======
     reward_shares::{self, CoveragePoints, MapperShares, ServiceProviderShares, TransferRewards},
->>>>>>> f3cd7195
     speedtests,
     speedtests_average::SpeedtestAverages,
     subscriber_location, telemetry,
@@ -181,21 +177,6 @@
             reward_period.end
         );
 
-<<<<<<< HEAD
-        let heartbeats =
-            HeartbeatReward::validated(&self.pool, reward_period, self.max_distance_to_asserted)
-                .await?;
-        let speedtest_averages =
-            SpeedtestAverages::aggregate_epoch_averages(reward_period.end, &self.pool).await?;
-        let coverage_points = CoveragePoints::aggregate_points(
-            &self.pool,
-            heartbeats,
-            &speedtest_averages,
-            reward_period.end,
-        )
-        .await?;
-=======
->>>>>>> f3cd7195
         let mobile_price = self
             .price_tracker
             .price(&helium_proto::BlockchainTokenTypeV1::Mobile)
@@ -217,28 +198,8 @@
         )
         .await?;
 
-<<<<<<< HEAD
-        // It's important to gauge the scale metric. If this value is < 1.0, we are in
-        // big trouble.
-        let Some(scale) = transfer_rewards.reward_scale().to_f64() else {
-            bail!("The data transfer rewards scale cannot be converted to a float");
-        };
-        telemetry::data_transfer_rewards_scale(scale);
-
-        if let Some(mobile_reward_shares) =
-            coverage_points.into_rewards(transfer_rewards.reward_sum(), reward_period)
-        {
-            for mobile_reward_share in mobile_reward_shares {
-                self.mobile_rewards
-                    .write(mobile_reward_share, [])
-                    .await?
-                    // Await the returned one shot to ensure that we wrote the file
-                    .await??;
-            }
-=======
         // process rewards for mappers
         reward_mappers(&self.pool, &self.mobile_rewards, reward_period).await?;
->>>>>>> f3cd7195
 
         // process rewards for service providers
         reward_service_providers(
