--- conflicted
+++ resolved
@@ -179,7 +179,6 @@
             &self.mobile_rewards,
             reward_period,
             mobile_bone_price,
-            self.max_distance_to_asserted,
         )
         .await?;
 
@@ -233,55 +232,11 @@
     }
 }
 
-<<<<<<< HEAD
-    async fn reward_poc_and_dc(
-        &self,
-        reward_period: &Range<DateTime<Utc>>,
-        mobile_bone_price: Decimal,
-    ) -> anyhow::Result<()> {
-        let transfer_rewards = TransferRewards::from_transfer_sessions(
-            mobile_bone_price,
-            data_session::aggregate_hotspot_data_sessions_to_dc(&self.pool, reward_period).await?,
-            reward_period,
-        )
-        .await;
-        let transfer_rewards_sum = transfer_rewards.reward_sum();
-
-        // It's important to gauge the scale metric. If this value is < 1.0, we are in
-        // big trouble.
-        let Some(scale) = transfer_rewards.reward_scale().to_f64() else {
-            bail!("The data transfer rewards scale cannot be converted to a float");
-        };
-        telemetry::data_transfer_rewards_scale(scale);
-
-        self.reward_poc(reward_period, transfer_rewards_sum).await?;
-        self.reward_dc(reward_period, transfer_rewards).await?;
-
-        Ok(())
-    }
-
-    async fn reward_poc(
-        &self,
-        reward_period: &Range<DateTime<Utc>>,
-        transfer_reward_sum: Decimal,
-    ) -> anyhow::Result<()> {
-        let heartbeats = HeartbeatReward::validated(&self.pool, reward_period);
-        let speedtest_averages =
-            SpeedtestAverages::aggregate_epoch_averages(reward_period.end, &self.pool).await?;
-        let coverage_points = CoveragePoints::aggregate_points(
-            &self.pool,
-            heartbeats,
-            &speedtest_averages,
-            reward_period.end,
-        )
-        .await?;
-=======
 pub async fn reward_poc_and_dc(
     pool: &Pool<Postgres>,
     mobile_rewards: &FileSinkClient,
     reward_period: &Range<DateTime<Utc>>,
     mobile_bone_price: Decimal,
-    max_distance_to_asserted: u32,
 ) -> anyhow::Result<()> {
     let transfer_rewards = TransferRewards::from_transfer_sessions(
         mobile_bone_price,
@@ -302,7 +257,6 @@
         mobile_rewards,
         reward_period,
         transfer_rewards_sum,
-        max_distance_to_asserted,
     )
     .await?;
 
@@ -310,20 +264,18 @@
 
     Ok(())
 }
->>>>>>> 835e59b5
 
 async fn reward_poc(
     pool: &Pool<Postgres>,
     mobile_rewards: &FileSinkClient,
     reward_period: &Range<DateTime<Utc>>,
     transfer_reward_sum: Decimal,
-    max_distance_to_asserted: u32,
 ) -> anyhow::Result<()> {
     let total_poc_rewards =
         reward_shares::get_scheduled_tokens_for_poc(reward_period.end - reward_period.start)
             - transfer_reward_sum;
 
-    let heartbeats = HeartbeatReward::validated(pool, reward_period, max_distance_to_asserted);
+    let heartbeats = HeartbeatReward::validated(pool, reward_period);
     let speedtest_averages =
         SpeedtestAverages::aggregate_epoch_averages(reward_period.end, pool).await?;
     let coverage_points =
