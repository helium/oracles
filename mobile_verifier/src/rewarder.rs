use crate::{
    boosting_oracles::db::check_for_unprocessed_data_sets,
    coverage, data_session,
    heartbeats::{self, HeartbeatReward},
    radio_threshold,
    reward_shares::{
<<<<<<< HEAD
        self, CalculatedPocRewardShares, CoverageShares, DataTransferAndPocAllocatedRewardBuckets,
        MapperShares, ServiceProviderShares, TransferRewards,
    },
    speedtests,
=======
        self, CoverageShares, DataTransferAndPocAllocatedRewardBuckets, MapperShares,
        ServiceProviderShares, TransferRewards,
    },
    sp_boosted_rewards_bans, speedtests,
>>>>>>> ba2615e3
    speedtests_average::SpeedtestAverages,
    subscriber_location, telemetry, Settings,
};
use anyhow::bail;
use chrono::{DateTime, TimeZone, Utc};
use db_store::meta;
use file_store::{
    file_sink::{self, FileSinkClient},
    file_upload::FileUpload,
    traits::TimestampEncode,
    FileType,
};
use futures_util::TryFutureExt;

use helium_proto::{
    reward_manifest::RewardData::MobileRewardData,
    services::{
        poc_mobile as proto, poc_mobile::mobile_reward_share::Reward as ProtoReward,
        poc_mobile::UnallocatedReward, poc_mobile::UnallocatedRewardType,
    },
    MobileRewardData as ManifestMobileRewardData, RewardManifest,
};
use mobile_config::{
    boosted_hex_info::BoostedHexes,
    client::{
        carrier_service_client::CarrierServiceVerifier,
        hex_boosting_client::HexBoostingInfoResolver, ClientError,
    },
};
use price::PriceTracker;
use reward_scheduler::Scheduler;
use rust_decimal::{prelude::*, Decimal};
use rust_decimal_macros::dec;
use sqlx::{PgExecutor, Pool, Postgres};
use std::{ops::Range, time::Duration};
use task_manager::{ManagedTask, TaskManager};
use tokio::time::sleep;

use self::boosted_hex_eligibility::BoostedHexEligibility;

pub mod boosted_hex_eligibility;

const REWARDS_NOT_CURRENT_DELAY_PERIOD: i64 = 5;

pub struct Rewarder<A, B> {
    pool: Pool<Postgres>,
    carrier_client: A,
    hex_service_client: B,
    reward_period_duration: Duration,
    reward_offset: Duration,
    pub mobile_rewards: FileSinkClient,
    reward_manifests: FileSinkClient,
    price_tracker: PriceTracker,
    speedtest_averages: FileSinkClient,
}

impl<A, B> Rewarder<A, B>
where
    A: CarrierServiceVerifier<Error = ClientError> + Send + Sync + 'static,
    B: HexBoostingInfoResolver<Error = ClientError> + Send + Sync + 'static,
{
    pub async fn create_managed_task(
        pool: Pool<Postgres>,
        settings: &Settings,
        file_upload: FileUpload,
        carrier_service_verifier: A,
        hex_boosting_info_resolver: B,
        speedtests_avg: FileSinkClient,
    ) -> anyhow::Result<impl ManagedTask> {
        let (price_tracker, price_daemon) = PriceTracker::new_tm(&settings.price_tracker).await?;

        let (mobile_rewards, mobile_rewards_server) = file_sink::FileSinkBuilder::new(
            FileType::MobileRewardShare,
            settings.store_base_path(),
            file_upload.clone(),
            concat!(env!("CARGO_PKG_NAME"), "_radio_reward_shares"),
        )
        .auto_commit(false)
        .create()
        .await?;

        let (reward_manifests, reward_manifests_server) = file_sink::FileSinkBuilder::new(
            FileType::RewardManifest,
            settings.store_base_path(),
            file_upload,
            concat!(env!("CARGO_PKG_NAME"), "_reward_manifest"),
        )
        .auto_commit(false)
        .create()
        .await?;

        let rewarder = Rewarder::new(
            pool.clone(),
            carrier_service_verifier,
            hex_boosting_info_resolver,
            settings.reward_period,
            settings.reward_period_offset,
            mobile_rewards,
            reward_manifests,
            price_tracker,
            speedtests_avg,
        );

        Ok(TaskManager::builder()
            .add_task(price_daemon)
            .add_task(mobile_rewards_server)
            .add_task(reward_manifests_server)
            .add_task(rewarder)
            .build())
    }

    #[allow(clippy::too_many_arguments)]
    pub fn new(
        pool: Pool<Postgres>,
        carrier_client: A,
        hex_service_client: B,
        reward_period_duration: Duration,
        reward_offset: Duration,
        mobile_rewards: FileSinkClient,
        reward_manifests: FileSinkClient,
        price_tracker: PriceTracker,
        speedtest_averages: FileSinkClient,
    ) -> Self {
        Self {
            pool,
            carrier_client,
            hex_service_client,
            reward_period_duration,
            reward_offset,
            mobile_rewards,
            reward_manifests,
            price_tracker,
            speedtest_averages,
        }
    }

    pub async fn run(self, shutdown: triggered::Listener) -> anyhow::Result<()> {
        loop {
            let last_rewarded_end_time = last_rewarded_end_time(&self.pool).await?;
            let next_rewarded_end_time = next_rewarded_end_time(&self.pool).await?;
            let scheduler = Scheduler::new(
                self.reward_period_duration,
                last_rewarded_end_time,
                next_rewarded_end_time,
                self.reward_offset,
            );
            let now = Utc::now();
            let sleep_duration = if scheduler.should_reward(now) {
                if self.is_data_current(&scheduler.reward_period).await? {
                    self.reward(&scheduler).await?;
                    continue;
                } else {
                    chrono::Duration::minutes(REWARDS_NOT_CURRENT_DELAY_PERIOD).to_std()?
                }
            } else {
                scheduler.sleep_duration(now)?
            };

            tracing::info!(
                "Sleeping for {}",
                humantime::format_duration(sleep_duration)
            );

            tokio::select! {
                biased;
                _ = shutdown.clone() => break,
                _ = sleep(sleep_duration) => (),
            }
        }

        Ok(())
    }

    async fn disable_complete_data_checks_until(&self) -> db_store::Result<DateTime<Utc>> {
        Utc.timestamp_opt(
            meta::fetch(&self.pool, "disable_complete_data_checks_until").await?,
            0,
        )
        .single()
        .ok_or(db_store::Error::DecodeError)
    }

    pub async fn is_data_current(
        &self,
        reward_period: &Range<DateTime<Utc>>,
    ) -> anyhow::Result<bool> {
        // Check if we have heartbeats and speedtests past the end of the reward period
        if reward_period.end >= self.disable_complete_data_checks_until().await? {
            if sqlx::query_scalar::<_, i64>(
                "SELECT COUNT(*) FROM cbrs_heartbeats WHERE latest_timestamp >= $1",
            )
            .bind(reward_period.end)
            .fetch_one(&self.pool)
            .await?
                == 0
            {
                tracing::info!("No cbrs heartbeats found past reward period");
                return Ok(false);
            }

            if sqlx::query_scalar::<_, i64>(
                "SELECT COUNT(*) FROM wifi_heartbeats WHERE latest_timestamp >= $1",
            )
            .bind(reward_period.end)
            .fetch_one(&self.pool)
            .await?
                == 0
            {
                tracing::info!("No wifi heartbeats found past reward period");
                return Ok(false);
            }

            if sqlx::query_scalar::<_, i64>("SELECT COUNT(*) FROM speedtests WHERE timestamp >= $1")
                .bind(reward_period.end)
                .fetch_one(&self.pool)
                .await?
                == 0
            {
                tracing::info!("No speedtests found past reward period");
                return Ok(false);
            }

            if check_for_unprocessed_data_sets(&self.pool, reward_period.end).await? {
                tracing::info!("Data sets still need to be processed");
                return Ok(false);
            }
        } else {
            tracing::info!("Complete data checks are disabled for this reward period");
        }

        Ok(true)
    }

    pub async fn reward(&self, scheduler: &Scheduler) -> anyhow::Result<()> {
        let reward_period = &scheduler.reward_period;

        tracing::info!(
            "Rewarding for period: {} to {}",
            reward_period.start,
            reward_period.end
        );

        let mobile_price = self
            .price_tracker
            .price(&helium_proto::BlockchainTokenTypeV1::Mobile)
            .await?;

        // Mobile prices are supplied in 10^6, so we must convert them to Decimal
        let mobile_bone_price = Decimal::from(mobile_price)
                / dec!(1_000_000)  // Per Mobile token
                / dec!(1_000_000); // Per Bone

        // process rewards for poc and data transfer
        let poc_dc_shares = reward_poc_and_dc(
            &self.pool,
            &self.hex_service_client,
            &self.mobile_rewards,
            &self.speedtest_averages,
            reward_period,
            mobile_bone_price,
        )
        .await?;

        // process rewards for mappers
        reward_mappers(&self.pool, &self.mobile_rewards, reward_period).await?;

        // process rewards for service providers
        reward_service_providers(
            &self.pool,
            &self.carrier_client,
            &self.mobile_rewards,
            reward_period,
            mobile_bone_price,
        )
        .await?;

        // process rewards for oracles
        reward_oracles(&self.mobile_rewards, reward_period).await?;

        self.speedtest_averages.commit().await?;
        let written_files = self.mobile_rewards.commit().await?.await??;

        let mut transaction = self.pool.begin().await?;
        // clear out the various db tables
        heartbeats::clear_heartbeats(&mut transaction, &reward_period.start).await?;
        speedtests::clear_speedtests(&mut transaction, &reward_period.start).await?;
        data_session::clear_hotspot_data_sessions(&mut transaction, &reward_period.start).await?;
        coverage::clear_coverage_objects(&mut transaction, &reward_period.start).await?;
        sp_boosted_rewards_bans::clear_bans(&mut transaction, reward_period.start).await?;
        // subscriber_location::clear_location_shares(&mut transaction, &reward_period.end).await?;

        let next_reward_period = scheduler.next_reward_period();
        save_last_rewarded_end_time(&mut transaction, &next_reward_period.start).await?;
        save_next_rewarded_end_time(&mut transaction, &next_reward_period.end).await?;
        transaction.commit().await?;

        // now that the db has been purged, safe to write out the manifest
        let reward_data = ManifestMobileRewardData {
            poc_bones_per_coverage_point: Some(helium_proto::Decimal {
                value: poc_dc_shares.normal.to_string(),
            }),
            boosted_poc_bones_per_coverage_point: Some(helium_proto::Decimal {
                value: poc_dc_shares.boost.to_string(),
            }),
        };
        self.reward_manifests
            .write(
                RewardManifest {
                    start_timestamp: reward_period.start.encode_timestamp(),
                    end_timestamp: reward_period.end.encode_timestamp(),
                    written_files,
                    reward_data: Some(MobileRewardData(reward_data)),
                },
                [],
            )
            .await?
            .await??;

        self.reward_manifests.commit().await?;
        telemetry::last_rewarded_end_time(next_reward_period.start);
        Ok(())
    }
}

impl<A, B> ManagedTask for Rewarder<A, B>
where
    A: CarrierServiceVerifier<Error = ClientError> + Send + Sync + 'static,
    B: HexBoostingInfoResolver<Error = ClientError> + Send + Sync + 'static,
{
    fn start_task(
        self: Box<Self>,
        shutdown: triggered::Listener,
    ) -> futures_util::future::LocalBoxFuture<'static, anyhow::Result<()>> {
        let handle = tokio::spawn(self.run(shutdown));
        Box::pin(
            handle
                .map_err(anyhow::Error::from)
                .and_then(|result| async move { result.map_err(anyhow::Error::from) }),
        )
    }
}

pub async fn reward_poc_and_dc(
    pool: &Pool<Postgres>,
    hex_service_client: &impl HexBoostingInfoResolver<Error = ClientError>,
    mobile_rewards: &FileSinkClient,
    speedtest_avg_sink: &FileSinkClient,
    reward_period: &Range<DateTime<Utc>>,
    mobile_bone_price: Decimal,
<<<<<<< HEAD
) -> anyhow::Result<CalculatedPocRewardShares> {
=======
) -> anyhow::Result<()> {
>>>>>>> ba2615e3
    let mut reward_shares = DataTransferAndPocAllocatedRewardBuckets::new(reward_period);

    let transfer_rewards = TransferRewards::from_transfer_sessions(
        mobile_bone_price,
        data_session::aggregate_hotspot_data_sessions_to_dc(pool, reward_period).await?,
        &reward_shares,
    )
    .await;

    // It's important to gauge the scale metric. If this value is < 1.0, we are in
    // big trouble.
    let Some(scale) = transfer_rewards.reward_scale().to_f64() else {
        bail!("The data transfer rewards scale cannot be converted to a float");
    };
    telemetry::data_transfer_rewards_scale(scale);

    // reward dc before poc so that we can calculate the unallocated dc reward
    // and carry this into the poc pool
    let dc_unallocated_amount = reward_dc(
        mobile_rewards,
        reward_period,
        transfer_rewards,
        &reward_shares,
    )
    .await?;

    reward_shares.handle_unallocated_data_transfer(dc_unallocated_amount);
<<<<<<< HEAD
    let (poc_unallocated_amount, calculated_poc_reward_shares) = reward_poc(
=======
    let poc_unallocated_amount = reward_poc(
>>>>>>> ba2615e3
        pool,
        hex_service_client,
        mobile_rewards,
        speedtest_avg_sink,
        reward_period,
        reward_shares,
    )
    .await?;

    let poc_unallocated_amount = poc_unallocated_amount
        .round_dp_with_strategy(0, RoundingStrategy::ToZero)
        .to_u64()
        .unwrap_or(0);

    write_unallocated_reward(
        mobile_rewards,
        UnallocatedRewardType::Poc,
        poc_unallocated_amount,
        reward_period,
    )
    .await?;

    Ok(calculated_poc_reward_shares)
}

async fn reward_poc(
    pool: &Pool<Postgres>,
    hex_service_client: &impl HexBoostingInfoResolver<Error = ClientError>,
    mobile_rewards: &FileSinkClient,
    speedtest_avg_sink: &FileSinkClient,
    reward_period: &Range<DateTime<Utc>>,
    reward_shares: DataTransferAndPocAllocatedRewardBuckets,
<<<<<<< HEAD
) -> anyhow::Result<(Decimal, CalculatedPocRewardShares)> {
=======
) -> anyhow::Result<Decimal> {
>>>>>>> ba2615e3
    let heartbeats = HeartbeatReward::validated(pool, reward_period);
    let speedtest_averages =
        SpeedtestAverages::aggregate_epoch_averages(reward_period.end, pool).await?;

    speedtest_averages.write_all(speedtest_avg_sink).await?;

    let boosted_hexes = BoostedHexes::get_all(hex_service_client).await?;

    let boosted_hex_eligibility = BoostedHexEligibility::new(
        radio_threshold::verified_radio_thresholds(pool, reward_period).await?,
        sp_boosted_rewards_bans::db::get_banned_radios(pool, reward_period.end).await?,
    );

    let coverage_shares = CoverageShares::new(
        pool,
        heartbeats,
        &speedtest_averages,
        &boosted_hexes,
        &boosted_hex_eligibility,
        reward_period,
    )
    .await?;

    let total_poc_rewards = reward_shares.total_poc();

<<<<<<< HEAD
    let (unallocated_poc_amount, calculated_poc_rewards_per_share) =
        if let Some((calculated_poc_rewards_per_share, mobile_reward_shares)) =
            coverage_shares.into_rewards(reward_shares, reward_period)
        {
            // handle poc reward outputs
            let mut allocated_poc_rewards = 0_u64;
            for (poc_reward_amount, mobile_reward_share) in mobile_reward_shares {
                allocated_poc_rewards += poc_reward_amount;
                mobile_rewards
                    .write(mobile_reward_share, [])
                    .await?
                    // Await the returned one shot to ensure that we wrote the file
                    .await??;
            }
            // calculate any unallocated poc reward
            (
                total_poc_rewards - Decimal::from(allocated_poc_rewards),
                calculated_poc_rewards_per_share,
            )
        } else {
            // default unallocated poc reward to the total poc reward
            (total_poc_rewards, CalculatedPocRewardShares::default())
        };
    Ok((unallocated_poc_amount, calculated_poc_rewards_per_share))
=======
    let unallocated_poc_amount = if let Some(mobile_reward_shares) =
        coverage_shares.into_rewards(reward_shares, reward_period)
    {
        // handle poc reward outputs
        let mut allocated_poc_rewards = 0_u64;
        for (poc_reward_amount, mobile_reward_share) in mobile_reward_shares {
            allocated_poc_rewards += poc_reward_amount;
            mobile_rewards
                .write(mobile_reward_share, [])
                .await?
                // Await the returned one shot to ensure that we wrote the file
                .await??;
        }
        // calculate any unallocated poc reward
        total_poc_rewards - Decimal::from(allocated_poc_rewards)
    } else {
        // default unallocated poc reward to the total poc reward
        total_poc_rewards
    };
    Ok(unallocated_poc_amount)
>>>>>>> ba2615e3
}

pub async fn reward_dc(
    mobile_rewards: &FileSinkClient,
    reward_period: &Range<DateTime<Utc>>,
    transfer_rewards: TransferRewards,
    reward_shares: &DataTransferAndPocAllocatedRewardBuckets,
) -> anyhow::Result<Decimal> {
    // handle dc reward outputs
    let mut allocated_dc_rewards = 0_u64;
    for (dc_reward_amount, mobile_reward_share) in transfer_rewards.into_rewards(reward_period) {
        allocated_dc_rewards += dc_reward_amount;
        mobile_rewards
            .write(mobile_reward_share, [])
            .await?
            // Await the returned one shot to ensure that we wrote the file
            .await??;
    }
    // for Dc we return the unallocated amount rather than writing it out to as an unallocated reward
    // it then gets added to the poc pool
    // we return the full decimal value just to ensure we allocate all to poc
    let unallocated_dc_reward_amount =
        reward_shares.data_transfer - Decimal::from(allocated_dc_rewards);
    Ok(unallocated_dc_reward_amount)
}

pub async fn reward_mappers(
    pool: &Pool<Postgres>,
    mobile_rewards: &FileSinkClient,
    reward_period: &Range<DateTime<Utc>>,
) -> anyhow::Result<()> {
    // Mapper rewards currently include rewards for discovery mapping only.
    // Verification mapping rewards to be added
    // get subscriber location shares this epoch
    let location_shares =
        subscriber_location::aggregate_location_shares(pool, reward_period).await?;

    // determine mapping shares based on location shares and data transferred
    let mapping_shares = MapperShares::new(location_shares);
    let total_mappers_pool =
        reward_shares::get_scheduled_tokens_for_mappers(reward_period.end - reward_period.start);
    let rewards_per_share = mapping_shares.rewards_per_share(total_mappers_pool)?;

    // translate discovery mapping shares into subscriber rewards
    let mut allocated_mapping_rewards = 0_u64;
    for (reward_amount, mapping_share) in
        mapping_shares.into_subscriber_rewards(reward_period, rewards_per_share)
    {
        allocated_mapping_rewards += reward_amount;
        mobile_rewards
            .write(mapping_share.clone(), [])
            .await?
            // Await the returned one shot to ensure that we wrote the file
            .await??;
    }

    // write out any unallocated mapping rewards
    let unallocated_mapping_reward_amount = total_mappers_pool
        .round_dp_with_strategy(0, RoundingStrategy::ToZero)
        .to_u64()
        .unwrap_or(0)
        - allocated_mapping_rewards;
    write_unallocated_reward(
        mobile_rewards,
        UnallocatedRewardType::Mapper,
        unallocated_mapping_reward_amount,
        reward_period,
    )
    .await?;
    Ok(())
}

pub async fn reward_oracles(
    mobile_rewards: &FileSinkClient,
    reward_period: &Range<DateTime<Utc>>,
) -> anyhow::Result<()> {
    // atm 100% of oracle rewards are assigned to 'unallocated'
    let total_oracle_rewards =
        reward_shares::get_scheduled_tokens_for_oracles(reward_period.end - reward_period.start);
    let allocated_oracle_rewards = 0_u64;
    let unallocated_oracle_reward_amount = total_oracle_rewards
        .round_dp_with_strategy(0, RoundingStrategy::ToZero)
        .to_u64()
        .unwrap_or(0)
        - allocated_oracle_rewards;
    write_unallocated_reward(
        mobile_rewards,
        UnallocatedRewardType::Oracle,
        unallocated_oracle_reward_amount,
        reward_period,
    )
    .await?;
    Ok(())
}

pub async fn reward_service_providers(
    pool: &Pool<Postgres>,
    carrier_client: &impl CarrierServiceVerifier<Error = ClientError>,
    mobile_rewards: &FileSinkClient,
    reward_period: &Range<DateTime<Utc>>,
    mobile_bone_price: Decimal,
) -> anyhow::Result<()> {
    let payer_dc_sessions =
        data_session::sum_data_sessions_to_dc_by_payer(pool, reward_period).await?;
    let sp_shares =
        ServiceProviderShares::from_payers_dc(payer_dc_sessions, carrier_client).await?;
    let total_sp_rewards = reward_shares::get_scheduled_tokens_for_service_providers(
        reward_period.end - reward_period.start,
    );
    let rewards_per_share = sp_shares.rewards_per_share(total_sp_rewards, mobile_bone_price)?;
    // translate service provider shares into service provider rewards
    // track the amount of allocated reward value as we go
    let mut allocated_sp_rewards = 0_u64;
    for (amount, sp_share) in
        sp_shares.into_service_provider_rewards(reward_period, rewards_per_share)
    {
        allocated_sp_rewards += amount;
        mobile_rewards.write(sp_share.clone(), []).await?.await??;
    }
    // write out any unallocated service provider reward
    let unallocated_sp_reward_amount = total_sp_rewards
        .round_dp_with_strategy(0, RoundingStrategy::ToZero)
        .to_u64()
        .unwrap_or(0)
        - allocated_sp_rewards;
    write_unallocated_reward(
        mobile_rewards,
        UnallocatedRewardType::ServiceProvider,
        unallocated_sp_reward_amount,
        reward_period,
    )
    .await?;
    Ok(())
}

async fn write_unallocated_reward(
    mobile_rewards: &FileSinkClient,
    unallocated_type: UnallocatedRewardType,
    unallocated_amount: u64,
    reward_period: &'_ Range<DateTime<Utc>>,
) -> anyhow::Result<()> {
    if unallocated_amount > 0 {
        let unallocated_reward = proto::MobileRewardShare {
            start_period: reward_period.start.encode_timestamp(),
            end_period: reward_period.end.encode_timestamp(),
            reward: Some(ProtoReward::UnallocatedReward(UnallocatedReward {
                reward_type: unallocated_type as i32,
                amount: unallocated_amount,
            })),
        };
        mobile_rewards
            .write(unallocated_reward, [])
            .await?
            .await??;
    };
    Ok(())
}

pub async fn last_rewarded_end_time(db: &Pool<Postgres>) -> db_store::Result<DateTime<Utc>> {
    Utc.timestamp_opt(meta::fetch(db, "last_rewarded_end_time").await?, 0)
        .single()
        .ok_or(db_store::Error::DecodeError)
}

async fn next_rewarded_end_time(db: &Pool<Postgres>) -> db_store::Result<DateTime<Utc>> {
    Utc.timestamp_opt(meta::fetch(db, "next_rewarded_end_time").await?, 0)
        .single()
        .ok_or(db_store::Error::DecodeError)
}

async fn save_last_rewarded_end_time(
    exec: impl PgExecutor<'_>,
    value: &DateTime<Utc>,
) -> db_store::Result<()> {
    meta::store(exec, "last_rewarded_end_time", value.timestamp()).await
}

async fn save_next_rewarded_end_time(
    exec: impl PgExecutor<'_>,
    value: &DateTime<Utc>,
) -> db_store::Result<()> {
    meta::store(exec, "next_rewarded_end_time", value.timestamp()).await
}<|MERGE_RESOLUTION|>--- conflicted
+++ resolved
@@ -4,17 +4,10 @@
     heartbeats::{self, HeartbeatReward},
     radio_threshold,
     reward_shares::{
-<<<<<<< HEAD
         self, CalculatedPocRewardShares, CoverageShares, DataTransferAndPocAllocatedRewardBuckets,
         MapperShares, ServiceProviderShares, TransferRewards,
     },
-    speedtests,
-=======
-        self, CoverageShares, DataTransferAndPocAllocatedRewardBuckets, MapperShares,
-        ServiceProviderShares, TransferRewards,
-    },
     sp_boosted_rewards_bans, speedtests,
->>>>>>> ba2615e3
     speedtests_average::SpeedtestAverages,
     subscriber_location, telemetry, Settings,
 };
@@ -364,11 +357,7 @@
     speedtest_avg_sink: &FileSinkClient,
     reward_period: &Range<DateTime<Utc>>,
     mobile_bone_price: Decimal,
-<<<<<<< HEAD
 ) -> anyhow::Result<CalculatedPocRewardShares> {
-=======
-) -> anyhow::Result<()> {
->>>>>>> ba2615e3
     let mut reward_shares = DataTransferAndPocAllocatedRewardBuckets::new(reward_period);
 
     let transfer_rewards = TransferRewards::from_transfer_sessions(
@@ -396,11 +385,7 @@
     .await?;
 
     reward_shares.handle_unallocated_data_transfer(dc_unallocated_amount);
-<<<<<<< HEAD
     let (poc_unallocated_amount, calculated_poc_reward_shares) = reward_poc(
-=======
-    let poc_unallocated_amount = reward_poc(
->>>>>>> ba2615e3
         pool,
         hex_service_client,
         mobile_rewards,
@@ -433,11 +418,7 @@
     speedtest_avg_sink: &FileSinkClient,
     reward_period: &Range<DateTime<Utc>>,
     reward_shares: DataTransferAndPocAllocatedRewardBuckets,
-<<<<<<< HEAD
 ) -> anyhow::Result<(Decimal, CalculatedPocRewardShares)> {
-=======
-) -> anyhow::Result<Decimal> {
->>>>>>> ba2615e3
     let heartbeats = HeartbeatReward::validated(pool, reward_period);
     let speedtest_averages =
         SpeedtestAverages::aggregate_epoch_averages(reward_period.end, pool).await?;
@@ -463,7 +444,6 @@
 
     let total_poc_rewards = reward_shares.total_poc();
 
-<<<<<<< HEAD
     let (unallocated_poc_amount, calculated_poc_rewards_per_share) =
         if let Some((calculated_poc_rewards_per_share, mobile_reward_shares)) =
             coverage_shares.into_rewards(reward_shares, reward_period)
@@ -488,28 +468,6 @@
             (total_poc_rewards, CalculatedPocRewardShares::default())
         };
     Ok((unallocated_poc_amount, calculated_poc_rewards_per_share))
-=======
-    let unallocated_poc_amount = if let Some(mobile_reward_shares) =
-        coverage_shares.into_rewards(reward_shares, reward_period)
-    {
-        // handle poc reward outputs
-        let mut allocated_poc_rewards = 0_u64;
-        for (poc_reward_amount, mobile_reward_share) in mobile_reward_shares {
-            allocated_poc_rewards += poc_reward_amount;
-            mobile_rewards
-                .write(mobile_reward_share, [])
-                .await?
-                // Await the returned one shot to ensure that we wrote the file
-                .await??;
-        }
-        // calculate any unallocated poc reward
-        total_poc_rewards - Decimal::from(allocated_poc_rewards)
-    } else {
-        // default unallocated poc reward to the total poc reward
-        total_poc_rewards
-    };
-    Ok(unallocated_poc_amount)
->>>>>>> ba2615e3
 }
 
 pub async fn reward_dc(
