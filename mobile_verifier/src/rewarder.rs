--- conflicted
+++ resolved
@@ -1,13 +1,7 @@
 use crate::{
-<<<<<<< HEAD
-    data_session,
+    coverage, data_session,
     heartbeats::{self, HeartbeatReward},
     reward_shares::{CoveragePoints, MapperShares, TransferRewards},
-=======
-    coverage, data_session,
-    heartbeats::{clear_heartbeats, HeartbeatReward},
-    reward_shares::{MapperShares, PocShares, TransferRewards},
->>>>>>> c5d32b05
     speedtests,
     speedtests_average::SpeedtestAverages,
     subscriber_location, telemetry,
@@ -148,13 +142,8 @@
             reward_period.end
         );
 
-<<<<<<< HEAD
-        let heartbeats = HeartbeatReward::validated(&self.pool, reward_period);
-
-=======
         let heartbeats =
             HeartbeatReward::validated(&self.pool, reward_period, self.max_distance_to_asserted);
->>>>>>> c5d32b05
         let speedtest_averages =
             SpeedtestAverages::aggregate_epoch_averages(reward_period.end, &self.pool).await?;
         let coverage_points = CoveragePoints::aggregate_points(
@@ -176,10 +165,6 @@
         let transfer_rewards = TransferRewards::from_transfer_sessions(
             mobile_bone_price,
             data_session::aggregate_hotspot_data_sessions_to_dc(&self.pool, reward_period).await?,
-<<<<<<< HEAD
-            &coverage_points,
-=======
->>>>>>> c5d32b05
             reward_period,
         )
         .await;
@@ -240,7 +225,7 @@
         let mut transaction = self.pool.begin().await?;
 
         // clear out the various db tables
-        clear_heartbeats(&mut transaction, &reward_period.start).await?;
+        heartbeats::clear_heartbeats(&mut transaction, &reward_period.start).await?;
         speedtests::clear_speedtests(&mut transaction, &reward_period.start).await?;
         data_session::clear_hotspot_data_sessions(&mut transaction, &reward_period.end).await?;
         coverage::clear_coverage_objects(&mut transaction, &reward_period.start).await?;
