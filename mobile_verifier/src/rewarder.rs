use crate::{
    data_session,
    heartbeats::HeartbeatReward,
    reward_shares::{CoveragePoints, MapperShares, TransferRewards},
    speedtests::SpeedtestAverages,
    subscriber_location, telemetry,
};
use anyhow::bail;
use chrono::{DateTime, Duration, TimeZone, Utc};
use db_store::meta;
use file_store::{file_sink::FileSinkClient, traits::TimestampEncode};
use helium_proto::services::poc_mobile::mobile_reward_share::Reward as ProtoReward;
use helium_proto::RewardManifest;
use price::PriceTracker;
use reward_scheduler::Scheduler;
use rust_decimal::{prelude::ToPrimitive, Decimal};
use rust_decimal_macros::dec;
use sqlx::{PgExecutor, Pool, Postgres};
use std::ops::Range;
use tokio::time::sleep;

const REWARDS_NOT_CURRENT_DELAY_PERIOD: i64 = 5;

pub struct Rewarder {
    pool: Pool<Postgres>,
    reward_period_duration: Duration,
    reward_offset: Duration,
    mobile_rewards: FileSinkClient,
    reward_manifests: FileSinkClient,
    price_tracker: PriceTracker,
    disable_discovery_loc_rewards_to_s3: bool,
}

impl Rewarder {
    pub fn new(
        pool: Pool<Postgres>,
        reward_period_duration: Duration,
        reward_offset: Duration,
        mobile_rewards: FileSinkClient,
        reward_manifests: FileSinkClient,
        price_tracker: PriceTracker,
        disable_discovery_loc_rewards_to_s3: bool,
    ) -> Self {
        Self {
            pool,
            reward_period_duration,
            reward_offset,
            mobile_rewards,
            reward_manifests,
            price_tracker,
            disable_discovery_loc_rewards_to_s3,
        }
    }

    pub async fn run(self, shutdown: triggered::Listener) -> anyhow::Result<()> {
        loop {
            let last_rewarded_end_time = last_rewarded_end_time(&self.pool).await?;
            let next_rewarded_end_time = next_rewarded_end_time(&self.pool).await?;
            let scheduler = Scheduler::new(
                self.reward_period_duration,
                last_rewarded_end_time,
                next_rewarded_end_time,
                self.reward_offset,
            );
            let now = Utc::now();
            let sleep_duration = if scheduler.should_reward(now) {
                if self.is_data_current(&scheduler.reward_period).await? {
                    self.reward(&scheduler).await?;
                    continue;
                } else {
                    Duration::minutes(REWARDS_NOT_CURRENT_DELAY_PERIOD).to_std()?
                }
            } else {
                scheduler.sleep_duration(now)?
            };

            tracing::info!(
                "Sleeping for {}",
                humantime::format_duration(sleep_duration)
            );

            tokio::select! {
                _ = shutdown.clone() => break,
                _ = sleep(sleep_duration) => (),
            }
        }

        Ok(())
    }

    async fn disable_complete_data_checks_until(&self) -> db_store::Result<DateTime<Utc>> {
        Utc.timestamp_opt(
            meta::fetch(&self.pool, "disable_complete_data_checks_until").await?,
            0,
        )
        .single()
        .ok_or(db_store::Error::DecodeError)
    }

    pub async fn is_data_current(
        &self,
        reward_period: &Range<DateTime<Utc>>,
    ) -> anyhow::Result<bool> {
        // Check if we have heartbeats and speedtests past the end of the reward period
        if reward_period.end >= self.disable_complete_data_checks_until().await? {
            if sqlx::query_scalar::<_, i64>(
                "SELECT COUNT(*) FROM heartbeats WHERE latest_timestamp >= $1",
            )
            .bind(reward_period.end)
            .fetch_one(&self.pool)
            .await?
                == 0
            {
                tracing::info!("No heartbeats found past reward period");
                return Ok(false);
            }

            if sqlx::query_scalar::<_, i64>(
                "SELECT COUNT(*) FROM speedtests WHERE latest_timestamp >= $1",
            )
            .bind(reward_period.end)
            .fetch_one(&self.pool)
            .await?
                == 0
            {
                tracing::info!("No speedtests found past reward period");
                return Ok(false);
            }
        } else {
            tracing::info!("Complete data checks are disabled for this reward period");
        }

        Ok(true)
    }

    pub async fn reward(&self, scheduler: &Scheduler) -> anyhow::Result<()> {
        let reward_period = &scheduler.reward_period;

        tracing::info!(
            "Rewarding for period: {} to {}",
            reward_period.start,
            reward_period.end
        );

        let heartbeats = HeartbeatReward::validated(&self.pool, reward_period);
        let speedtests = SpeedtestAverages::validated(&self.pool, reward_period.end).await?;

        let coverage_points =
            CoveragePoints::aggregate_points(&self.pool, heartbeats, speedtests, reward_period.end)
                .await?;
        let mobile_price = self
            .price_tracker
            .price(&helium_proto::BlockchainTokenTypeV1::Mobile)
            .await?;

        // Mobile prices are supplied in 10^6, so we must convert them to Decimal
        let mobile_bone_price = Decimal::from(mobile_price)
                / dec!(1_000_000)  // Per Mobile token
                / dec!(1_000_000); // Per Bone
        let transfer_rewards = TransferRewards::from_transfer_sessions(
            mobile_bone_price,
            data_session::aggregate_hotspot_data_sessions_to_dc(&self.pool, reward_period).await?,
            &coverage_points,
            reward_period,
        )
        .await;

        // It's important to gauge the scale metric. If this value is < 1.0, we are in
        // big trouble.
        let Some(scale) = transfer_rewards.reward_scale().to_f64() else {
            bail!("The data transfer rewards scale cannot be converted to a float");
        };
        telemetry::data_transfer_rewards_scale(scale);

<<<<<<< HEAD
        for mobile_reward_share in
            coverage_points.into_rewards(transfer_rewards.reward_sum(), reward_period)
=======
        if let Some(mobile_reward_shares) =
            poc_rewards.into_rewards(transfer_rewards.reward_sum(), reward_period)
>>>>>>> e82216db
        {
            for mobile_reward_share in mobile_reward_shares {
                self.mobile_rewards
                    .write(mobile_reward_share, [])
                    .await?
                    // Await the returned one shot to ensure that we wrote the file
                    .await??;
            }

            for mobile_reward_share in transfer_rewards.into_rewards(reward_period) {
                self.mobile_rewards
                    .write(mobile_reward_share, [])
                    .await?
                    // Await the returned one shot to ensure that we wrote the file
                    .await??;
            }
        }

        // Mapper rewards currently include rewards for discovery mapping only.
        // Verification mapping rewards to be added
        // Any subscriber for which the carrier has submitted a location sharing report
        // during the epoch will be eligible for discovery mapping rewards

        // get subscriber location shares this epoch
        let location_shares =
            subscriber_location::aggregate_location_shares(&self.pool, reward_period).await?;

        // determine mapping shares based on location shares and data transferred
        let mapping_shares = MapperShares::new(location_shares);
        let rewards_per_share = mapping_shares.rewards_per_share(reward_period)?;

        // translate discovery mapping shares into subscriber rewards
        for mapping_share in
            mapping_shares.into_subscriber_rewards(reward_period, rewards_per_share)
        {
            if self.disable_discovery_loc_rewards_to_s3 {
                tracing::info!(
                    "discovery location rewards output to s3 is disabled, outputting to logs only"
                );
                if let Some(ProtoReward::SubscriberReward(reward)) = mapping_share.reward {
                    tracing::info!(
                        "subscriber_id: {:?}, discovery_location_amount: {}",
                        reward.subscriber_id,
                        reward.discovery_location_amount
                    )
                }
            } else {
                self.mobile_rewards
                    .write(mapping_share.clone(), [])
                    .await?
                    // Await the returned one shot to ensure that we wrote the file
                    .await??;
            }
        }

        let written_files = self.mobile_rewards.commit().await?.await??;

        let mut transaction = self.pool.begin().await?;

        // Clear the heartbeats table of old heartbeats:
        sqlx::query("DELETE FROM heartbeats WHERE truncated_timestamp < $1")
            .bind(reward_period.start)
            .execute(&mut transaction)
            .await?;

        // clear the db of data sessions data & subscriber location data for the epoch
        data_session::clear_hotspot_data_sessions(&mut transaction, reward_period).await?;
        subscriber_location::clear_location_shares(&mut transaction, reward_period).await?;

        let next_reward_period = scheduler.next_reward_period();
        save_last_rewarded_end_time(&mut transaction, &next_reward_period.start).await?;
        save_next_rewarded_end_time(&mut transaction, &next_reward_period.end).await?;
        transaction.commit().await?;

        // now that the db has been purged, safe to write out the manifest
        self.reward_manifests
            .write(
                RewardManifest {
                    start_timestamp: reward_period.start.encode_timestamp(),
                    end_timestamp: reward_period.end.encode_timestamp(),
                    written_files,
                },
                [],
            )
            .await?
            .await??;

        self.reward_manifests.commit().await?;
        telemetry::last_rewarded_end_time(next_reward_period.start);
        Ok(())
    }
}

pub async fn last_rewarded_end_time(db: &Pool<Postgres>) -> db_store::Result<DateTime<Utc>> {
    Utc.timestamp_opt(meta::fetch(db, "last_rewarded_end_time").await?, 0)
        .single()
        .ok_or(db_store::Error::DecodeError)
}

async fn next_rewarded_end_time(db: &Pool<Postgres>) -> db_store::Result<DateTime<Utc>> {
    Utc.timestamp_opt(meta::fetch(db, "next_rewarded_end_time").await?, 0)
        .single()
        .ok_or(db_store::Error::DecodeError)
}

async fn save_last_rewarded_end_time(
    exec: impl PgExecutor<'_>,
    value: &DateTime<Utc>,
) -> db_store::Result<()> {
    meta::store(exec, "last_rewarded_end_time", value.timestamp()).await
}

async fn save_next_rewarded_end_time(
    exec: impl PgExecutor<'_>,
    value: &DateTime<Utc>,
) -> db_store::Result<()> {
    meta::store(exec, "next_rewarded_end_time", value.timestamp()).await
}<|MERGE_RESOLUTION|>--- conflicted
+++ resolved
@@ -172,13 +172,8 @@
         };
         telemetry::data_transfer_rewards_scale(scale);
 
-<<<<<<< HEAD
-        for mobile_reward_share in
+        if let Some(mobile_reward_shares) =
             coverage_points.into_rewards(transfer_rewards.reward_sum(), reward_period)
-=======
-        if let Some(mobile_reward_shares) =
-            poc_rewards.into_rewards(transfer_rewards.reward_sum(), reward_period)
->>>>>>> e82216db
         {
             for mobile_reward_share in mobile_reward_shares {
                 self.mobile_rewards
