--- conflicted
+++ resolved
@@ -434,34 +434,29 @@
     )
     .await?;
 
-    let total_shares = coverage_points.total_shares();
-    let poc_rewards_per_share = total_poc_rewards
-        .checked_div(total_shares)
-        .unwrap_or_default();
-
-    let unallocated_poc_amount = if let Some(mobile_reward_shares) =
-<<<<<<< HEAD
-        coverage_points.into_rewards(reward_period, poc_rewards_per_share)
-=======
-        coverage_shares.into_rewards(total_poc_rewards, reward_period)
->>>>>>> d945ad18
-    {
-        // handle poc reward outputs
-        let mut allocated_poc_rewards = 0_u64;
-        for (poc_reward_amount, mobile_reward_share) in mobile_reward_shares {
-            allocated_poc_rewards += poc_reward_amount;
-            mobile_rewards
-                .write(mobile_reward_share, [])
-                .await?
-                // Await the returned one shot to ensure that we wrote the file
-                .await??;
-        }
-        // calculate any unallocated poc reward
-        total_poc_rewards - Decimal::from(allocated_poc_rewards)
-    } else {
-        // default unallocated poc reward to the total poc reward
-        total_poc_rewards
-    };
+    let (unallocated_poc_amount, poc_rewards_per_share) =
+        if let Some((poc_rewards_per_share, mobile_reward_shares)) =
+            coverage_shares.into_rewards(reward_period, total_poc_rewards)
+        {
+            // handle poc reward outputs
+            let mut allocated_poc_rewards = 0_u64;
+            for (poc_reward_amount, mobile_reward_share) in mobile_reward_shares {
+                allocated_poc_rewards += poc_reward_amount;
+                mobile_rewards
+                    .write(mobile_reward_share, [])
+                    .await?
+                    // Await the returned one shot to ensure that we wrote the file
+                    .await??;
+            }
+            // calculate any unallocated poc reward
+            (
+                total_poc_rewards - Decimal::from(allocated_poc_rewards),
+                poc_rewards_per_share,
+            )
+        } else {
+            // default unallocated poc reward to the total poc reward
+            (total_poc_rewards, Decimal::ZERO)
+        };
     Ok((unallocated_poc_amount, poc_rewards_per_share))
 }
 
