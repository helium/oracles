--- conflicted
+++ resolved
@@ -1,12 +1,8 @@
 use crate::{
-<<<<<<< HEAD
     boosting_oracles::{
         assignment::HexAssignments, set_oracle_boosting_assignments, DataSet, HexBoostData,
         UnassignedHex,
     },
-=======
-    boosting_oracles::{BoostedHexAssignments, HexAssignments, HexBoostData},
->>>>>>> 36ca129b
     heartbeats::{HbType, KeyType, OwnedKeyType},
     IsAuthorized, Settings,
 };
@@ -80,22 +76,19 @@
     oracle_boosting_sink: FileSinkClient,
 }
 
-<<<<<<< HEAD
 impl<Foot, Land, Urban> CoverageDaemon<Foot, Land, Urban>
 where
     Foot: DataSet,
     Land: DataSet,
     Urban: DataSet,
 {
-=======
-impl CoverageDaemon {
     pub async fn create_managed_task(
         pool: Pool<Postgres>,
         settings: &Settings,
         file_upload: FileUpload,
         file_store: FileStore,
         auth_client: AuthorizationClient,
-        hex_boost_data: HexBoostData,
+        hex_boost_data: HexBoostData<Foot, Land, Urban>,
     ) -> anyhow::Result<impl ManagedTask> {
         let (valid_coverage_objs, valid_coverage_objs_server) = file_sink::FileSinkBuilder::new(
             FileType::CoverageObject,
@@ -138,8 +131,7 @@
             coverage_objs,
             valid_coverage_objs,
             oracle_boosting_reports,
-        )
-        .await?;
+        );
 
         Ok(TaskManager::builder()
             .add_task(valid_coverage_objs_server)
@@ -149,23 +141,22 @@
             .build())
     }
 
->>>>>>> 36ca129b
-    pub async fn new(
+    pub fn new(
         pool: PgPool,
         auth_client: AuthorizationClient,
         hex_boost_data: HexBoostData<Foot, Land, Urban>,
         coverage_objs: Receiver<FileInfoStream<CoverageObjectIngestReport>>,
         coverage_obj_sink: FileSinkClient,
         oracle_boosting_sink: FileSinkClient,
-    ) -> anyhow::Result<Self> {
-        Ok(Self {
+    ) -> Self {
+        Self {
             pool,
             auth_client,
             hex_boost_data,
             coverage_objs,
             coverage_obj_sink,
             oracle_boosting_sink,
-        })
+        }
     }
 
     pub async fn run(mut self, shutdown: triggered::Listener) -> anyhow::Result<()> {
