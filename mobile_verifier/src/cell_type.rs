--- conflicted
+++ resolved
@@ -51,11 +51,8 @@
             Self::SercommIndoor => CellTypeLabel::CBRS,
             Self::SercommOutdoor => CellTypeLabel::CBRS,
             Self::NovaGenericWifiIndoor => CellTypeLabel::Wifi,
-<<<<<<< HEAD
-=======
             Self::NovaGenericWifiOutdoor => CellTypeLabel::Wifi,
             Self::CellTypeNone => CellTypeLabel::CellTypeLabelNone,
->>>>>>> f3cd7195
         }
     }
 
