mod cell_type;
pub mod coverage;
mod data_session;
pub mod heartbeats;
<<<<<<< HEAD
pub mod reward_shares;
mod settings;
pub mod speedtests;
=======
mod reward_shares;
mod settings;
mod speedtests;
mod speedtests_average;
>>>>>>> ade00c5d
mod subscriber_location;
mod telemetry;

pub mod cli;
pub mod rewarder;

pub use settings::Settings;

use async_trait::async_trait;

#[async_trait]
pub trait HasOwner {
    type Error: std::error::Error + Send + Sync + 'static;

    async fn has_owner(
        &self,
        address: &helium_crypto::PublicKeyBinary,
    ) -> Result<bool, Self::Error>;
}

#[async_trait]
impl HasOwner for mobile_config::GatewayClient {
    type Error = mobile_config::client::ClientError;

    async fn has_owner(
        &self,
        address: &helium_crypto::PublicKeyBinary,
    ) -> Result<bool, Self::Error> {
        use mobile_config::gateway_info::GatewayInfoResolver;
        Ok(self.resolve_gateway_info(address).await?.is_some())
    }
}

#[async_trait]
pub trait IsAuthorized {
    type Error: std::error::Error + Send + Sync + 'static;

    async fn is_authorized(
        &self,
        address: &helium_crypto::PublicKeyBinary,
        role: helium_proto::services::mobile_config::NetworkKeyRole,
    ) -> Result<bool, Self::Error>;
}

#[async_trait]
impl IsAuthorized for mobile_config::client::AuthorizationClient {
    type Error = mobile_config::client::ClientError;

    async fn is_authorized(
        &self,
        address: &helium_crypto::PublicKeyBinary,
        role: helium_proto::services::mobile_config::NetworkKeyRole,
    ) -> Result<bool, Self::Error> {
        self.verify_authorized_key(address, role).await
    }
}<|MERGE_RESOLUTION|>--- conflicted
+++ resolved
@@ -2,16 +2,10 @@
 pub mod coverage;
 mod data_session;
 pub mod heartbeats;
-<<<<<<< HEAD
 pub mod reward_shares;
-mod settings;
-pub mod speedtests;
-=======
-mod reward_shares;
 mod settings;
 mod speedtests;
 mod speedtests_average;
->>>>>>> ade00c5d
 mod subscriber_location;
 mod telemetry;
 
