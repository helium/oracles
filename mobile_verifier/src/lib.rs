pub mod cell_type;
pub mod cli;
pub mod coverage;
pub mod data_session;
pub mod geofence;
pub mod heartbeats;
pub mod reward_shares;
pub mod rewarder;
mod settings;
pub mod speedtests;
pub mod speedtests_average;
<<<<<<< HEAD
mod subscriber_location;
mod telemetry;
=======
pub mod subscriber_location;
pub mod telemetry;
>>>>>>> f3cd7195

pub use settings::Settings;

use async_trait::async_trait;
use std::error::Error;

pub enum GatewayResolution {
    GatewayNotFound,
    GatewayNotAsserted,
    AssertedLocation(u64),
}

#[async_trait::async_trait]
pub trait GatewayResolver: Clone + Send + Sync + 'static {
    type Error: Error + Send + Sync + 'static;

    async fn resolve_gateway(
        &self,
        address: &helium_crypto::PublicKeyBinary,
    ) -> Result<GatewayResolution, Self::Error>;
}

#[async_trait]
impl GatewayResolver for mobile_config::GatewayClient {
    type Error = mobile_config::client::ClientError;

    async fn resolve_gateway(
        &self,
        address: &helium_crypto::PublicKeyBinary,
    ) -> Result<GatewayResolution, Self::Error> {
        use mobile_config::client::gateway_client::GatewayInfoResolver;
        use mobile_config::gateway_info::GatewayInfo;
        match self.resolve_gateway_info(address).await? {
            None => Ok(GatewayResolution::GatewayNotFound),
            Some(GatewayInfo {
                metadata: Some(metadata),
                ..
            }) => Ok(GatewayResolution::AssertedLocation(metadata.location)),
            Some(_) => Ok(GatewayResolution::GatewayNotAsserted),
        }
    }
}

#[async_trait]
pub trait IsAuthorized {
    type Error: std::error::Error + Send + Sync + 'static;

    async fn is_authorized(
        &self,
        address: &helium_crypto::PublicKeyBinary,
        role: helium_proto::services::mobile_config::NetworkKeyRole,
    ) -> Result<bool, Self::Error>;
}

#[async_trait]
impl IsAuthorized for mobile_config::client::AuthorizationClient {
    type Error = mobile_config::client::ClientError;

    async fn is_authorized(
        &self,
        address: &helium_crypto::PublicKeyBinary,
        role: helium_proto::services::mobile_config::NetworkKeyRole,
    ) -> Result<bool, Self::Error> {
        use mobile_config::client::authorization_client::AuthorizationVerifier;
        self.verify_authorized_key(address, role).await
    }
}<|MERGE_RESOLUTION|>--- conflicted
+++ resolved
@@ -9,13 +9,8 @@
 mod settings;
 pub mod speedtests;
 pub mod speedtests_average;
-<<<<<<< HEAD
-mod subscriber_location;
-mod telemetry;
-=======
 pub mod subscriber_location;
 pub mod telemetry;
->>>>>>> f3cd7195
 
 pub use settings::Settings;
 
