--- conflicted
+++ resolved
@@ -43,11 +43,8 @@
     pub usa_geofence_regions: String,
     #[serde(default = "default_fencing_resolution")]
     pub usa_fencing_resolution: u8,
-<<<<<<< HEAD
-=======
     pub urbanization_data_set: PathBuf,
     pub footfall_data_set: PathBuf,
->>>>>>> c9b58530
 }
 
 fn default_fencing_resolution() -> u8 {
