use chrono::{DateTime, Utc};
use config::{Config, ConfigError, Environment, File};
use humantime_serde::re::humantime;
use serde::Deserialize;
use std::{
    path::{Path, PathBuf},
    time::Duration,
};

#[derive(Debug, Deserialize)]
pub struct Settings {
    /// RUST_LOG compatible settings string. Defsault to
    /// "mobile_verifier=debug,poc_store=info"
    #[serde(default = "default_log")]
    pub log: String,
    #[serde(default)]
    pub custom_tracing: custom_tracing::Settings,
    /// Cache location for generated verified reports
    pub cache: String,
    /// Reward period in hours. (Default is 24 hours)
    #[serde(with = "humantime_serde", default = "default_reward_period")]
    pub reward_period: Duration,
    #[serde(with = "humantime_serde", default = "default_reward_period_offset")]
    pub reward_period_offset: Duration,
    pub database: db_store::Settings,
    pub ingest: file_store::Settings,
    pub data_transfer_ingest: file_store::Settings,
    pub output: file_store::Settings,
    /// S3 bucket from which new data sets are downloaded for oracle boosting
    /// assignments
    pub data_sets: file_store::Settings,
    pub metrics: poc_metrics::Settings,
    pub price_tracker: price::price_tracker::Settings,
    pub config_client: mobile_config::ClientSettings,
    #[serde(default = "default_start_after")]
    pub start_after: DateTime<Utc>,
    /// Max distance in meters between the heartbeat and all of the hexes in
    /// its respective coverage object
    #[serde(default = "default_max_distance_from_coverage")]
    pub max_distance_from_coverage: u32,
    /// Directory in which new oracle boosting data sets are downloaded into
    pub data_sets_directory: PathBuf,
    /// Poll duration for new data sets
    #[serde(with = "humantime_serde", default = "default_data_sets_poll_duration")]
    pub data_sets_poll_duration: Duration,
    // Geofencing settings
    pub usa_and_mexico_geofence_regions: String,
    #[serde(default = "default_fencing_resolution")]
    pub usa_and_mexico_fencing_resolution: u8,
<<<<<<< HEAD
=======
    pub usa_geofence_regions: String,
    #[serde(default = "default_fencing_resolution")]
    pub usa_fencing_resolution: u8,
    #[serde(default = "default_cbrs_disable_time")]
    pub cbrs_disable_time: DateTime<Utc>,
}

fn default_cbrs_disable_time() -> DateTime<Utc> {
    "2025-03-01 00:00:00Z"
        .parse::<DateTime<Utc>>()
        .expect("invalid default cbrs disable time")
>>>>>>> 06ee9cab
}

fn default_fencing_resolution() -> u8 {
    7
}

fn default_max_distance_from_coverage() -> u32 {
    // Default is 2 km
    2000
}

fn default_log() -> String {
    "mobile_verifier=debug,poc_store=info".to_string()
}

fn default_start_after() -> DateTime<Utc> {
    DateTime::UNIX_EPOCH
}

fn default_reward_period() -> Duration {
    humantime::parse_duration("24 hours").unwrap()
}

fn default_reward_period_offset() -> Duration {
    humantime::parse_duration("30 minutes").unwrap()
}

fn default_data_sets_poll_duration() -> Duration {
    humantime::parse_duration("30 minutes").unwrap()
}

impl Settings {
    /// Load Settings from a given path. Settings are loaded from a given
    /// optional path and can be overriden with environment variables.
    ///
    /// Environemnt overrides have the same name as the entries in the settings
    /// file in uppercase and prefixed with "VERIFY_". For example
    /// "VERIFY_DATABASE_URL" will override the data base url.
    pub fn new<P: AsRef<Path>>(path: Option<P>) -> Result<Self, ConfigError> {
        let mut builder = Config::builder();

        if let Some(file) = path {
            // Add optional settings file
            builder = builder
                .add_source(File::with_name(&file.as_ref().to_string_lossy()).required(false));
        }
        // Add in settings from the environment (with a prefix of VERIFY)
        // Eg.. `INJECT_DEBUG=1 ./target/app` would set the `debug` key
        builder
            .add_source(Environment::with_prefix("VERIFY").separator("_"))
            .build()
            .and_then(|config| config.try_deserialize())
    }

    pub fn usa_and_mexico_region_paths(&self) -> anyhow::Result<Vec<std::path::PathBuf>> {
        let paths = std::fs::read_dir(&self.usa_and_mexico_geofence_regions)?;
        Ok(paths
            .into_iter()
            .collect::<Result<Vec<std::fs::DirEntry>, std::io::Error>>()?
            .into_iter()
            .map(|path| path.path())
            .collect())
    }

    pub fn usa_and_mexico_fencing_resolution(&self) -> anyhow::Result<h3o::Resolution> {
        Ok(h3o::Resolution::try_from(
            self.usa_and_mexico_fencing_resolution,
        )?)
    }

    pub fn store_base_path(&self) -> &std::path::Path {
        std::path::Path::new(&self.cache)
    }
}<|MERGE_RESOLUTION|>--- conflicted
+++ resolved
@@ -47,10 +47,7 @@
     pub usa_and_mexico_geofence_regions: String,
     #[serde(default = "default_fencing_resolution")]
     pub usa_and_mexico_fencing_resolution: u8,
-<<<<<<< HEAD
-=======
-    pub usa_geofence_regions: String,
-    #[serde(default = "default_fencing_resolution")]
+
     pub usa_fencing_resolution: u8,
     #[serde(default = "default_cbrs_disable_time")]
     pub cbrs_disable_time: DateTime<Utc>,
@@ -60,7 +57,6 @@
     "2025-03-01 00:00:00Z"
         .parse::<DateTime<Utc>>()
         .expect("invalid default cbrs disable time")
->>>>>>> 06ee9cab
 }
 
 fn default_fencing_resolution() -> u8 {
