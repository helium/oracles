use crate::{
    speedtests_average::{SpeedtestAverage, SPEEDTEST_LAPSE},
    Settings,
};
use chrono::{DateTime, Utc};
use coverage_point_calculator::speedtest::BYTES_PER_MEGABIT;
use file_store::{
    file_info_poller::FileInfoStream, file_sink::FileSinkClient, file_source,
    file_upload::FileUpload, BucketClient,
};
use file_store_oracles::{
    speedtest::{CellSpeedtest, CellSpeedtestIngestReport},
    traits::{FileSinkCommitStrategy, FileSinkRollTime, FileSinkWriteExt},
    FileType,
};
use futures::stream::{StreamExt, TryStreamExt};
use helium_crypto::PublicKeyBinary;
use helium_proto::services::poc_mobile::{
    SpeedtestAvg as SpeedtestAvgProto, SpeedtestIngestReportV1,
    SpeedtestVerificationResult as SpeedtestResult, VerifiedSpeedtest as VerifiedSpeedtestProto,
};
use mobile_config::gateway::client::GatewayInfoResolver;
use sqlx::{postgres::PgRow, FromRow, Pool, Postgres, Row, Transaction};
use std::{
    collections::HashMap,
    time::{Duration, Instant},
};
use task_manager::{ManagedTask, TaskManager};
use tokio::sync::mpsc::Receiver;

const SPEEDTEST_AVG_MAX_DATA_POINTS: usize = 6;
// The limit must be 300 megabits per second.
// Values in proto are in bytes/sec format.
// Convert 300 megabits per second to bytes per second.
const SPEEDTEST_MAX_BYTES_PER_SECOND: u64 = 300 * BYTES_PER_MEGABIT;

pub type EpochSpeedTests = HashMap<PublicKeyBinary, Vec<Speedtest>>;

#[derive(Debug, Clone)]
pub struct Speedtest {
    pub report: CellSpeedtest,
}

impl FromRow<'_, PgRow> for Speedtest {
    fn from_row(row: &PgRow) -> sqlx::Result<Speedtest> {
        Ok(Self {
            report: CellSpeedtest {
                pubkey: row.get::<PublicKeyBinary, &str>("pubkey"),
                serial: row.get::<String, &str>("serial_num"),
                upload_speed: row.get::<i64, &str>("upload_speed") as u64,
                download_speed: row.get::<i64, &str>("download_speed") as u64,
                timestamp: row.get::<DateTime<Utc>, &str>("timestamp"),
                latency: row.get::<i32, &str>("latency") as u32,
            },
        })
    }
}

pub struct SpeedtestDaemon<GIR> {
    pool: sqlx::Pool<sqlx::Postgres>,
    gateway_info_resolver: GIR,
    speedtests: Receiver<FileInfoStream<CellSpeedtestIngestReport>>,
    speedtest_avg_file_sink: FileSinkClient<SpeedtestAvgProto>,
    verified_speedtest_file_sink: FileSinkClient<VerifiedSpeedtestProto>,
}

impl<GIR> SpeedtestDaemon<GIR>
where
    GIR: GatewayInfoResolver,
{
    pub async fn create_managed_task(
        pool: Pool<Postgres>,
        settings: &Settings,
        file_upload: FileUpload,
        bucket_client: BucketClient,
        speedtests_avg: FileSinkClient<SpeedtestAvgProto>,
        gateway_resolver: GIR,
    ) -> anyhow::Result<impl ManagedTask> {
        let (speedtests_validity, speedtests_validity_server) = VerifiedSpeedtestProto::file_sink(
            settings.store_base_path(),
            file_upload,
            FileSinkCommitStrategy::Manual,
            FileSinkRollTime::Duration(Duration::from_secs(15 * 60)),
            env!("CARGO_PKG_NAME"),
        )
        .await?;

        let (speedtests, speedtests_server) = file_source::continuous_source()
            .state(pool.clone())
            .bucket_client(bucket_client)
            .lookback_start_after(settings.start_after)
            .prefix(FileType::CellSpeedtestIngestReport.to_string())
            .create()
            .await?;

        let speedtest_daemon = SpeedtestDaemon::new(
            pool.clone(),
            gateway_resolver,
            speedtests,
            speedtests_avg,
            speedtests_validity,
        );

        Ok(TaskManager::builder()
            .add_task(speedtests_validity_server)
            .add_task(speedtests_server)
            .add_task(speedtest_daemon)
            .build())
    }

    pub fn new(
        pool: sqlx::Pool<sqlx::Postgres>,
        gateway_info_resolver: GIR,
        speedtests: Receiver<FileInfoStream<CellSpeedtestIngestReport>>,
        speedtest_avg_file_sink: FileSinkClient<SpeedtestAvgProto>,
        verified_speedtest_file_sink: FileSinkClient<VerifiedSpeedtestProto>,
    ) -> Self {
        Self {
            pool,
            gateway_info_resolver,
            speedtests,
            speedtest_avg_file_sink,
            verified_speedtest_file_sink,
        }
    }

    pub async fn run(mut self, shutdown: triggered::Listener) -> anyhow::Result<()> {
        loop {
            tokio::select! {
                biased;
                _ = shutdown.clone() => {
                    tracing::info!("SpeedtestDaemon shutting down");
                    break;
                }
                Some(file) = self.speedtests.recv() => {
                    let start = Instant::now();
                    self.process_file(file).await?;
                    metrics::histogram!("speedtest_processing_time")
                        .record(start.elapsed());
                }
            }
        }

        Ok(())
    }

    pub async fn process_file(
        &self,
        file: FileInfoStream<CellSpeedtestIngestReport>,
    ) -> anyhow::Result<()> {
        tracing::info!("Processing speedtest file {}", file.file_info.key);
        let mut transaction = self.pool.begin().await?;
        let mut speedtests = file.into_stream(&mut transaction).await?;
        let gateway_query_timestamp = Utc::now();

        while let Some(speedtest_report) = speedtests.next().await {
            let result = self
                .validate_speedtest(&speedtest_report, &gateway_query_timestamp)
                .await?;
            if result == SpeedtestResult::SpeedtestValid {
                save_speedtest(&speedtest_report.report, &mut transaction).await?;
                let latest_speedtests = get_latest_speedtests_for_pubkey(
                    &speedtest_report.report.pubkey,
                    speedtest_report.report.timestamp,
                    &mut transaction,
                )
                .await?;
                let average = SpeedtestAverage::from(latest_speedtests);
                average.write(&self.speedtest_avg_file_sink).await?;
            }
            // write out paper trail of speedtest validity
            self.write_verified_speedtest(speedtest_report, result)
                .await?;
        }
        self.speedtest_avg_file_sink.commit().await?;
        self.verified_speedtest_file_sink.commit().await?;
        transaction.commit().await?;
        Ok(())
    }

    pub async fn validate_speedtest(
        &self,
        speedtest: &CellSpeedtestIngestReport,
        gateway_query_timestamp: &DateTime<Utc>,
    ) -> anyhow::Result<SpeedtestResult> {
        if speedtest.report.upload_speed > SPEEDTEST_MAX_BYTES_PER_SECOND
            || speedtest.report.download_speed > SPEEDTEST_MAX_BYTES_PER_SECOND
        {
            return Ok(SpeedtestResult::SpeedtestValueOutOfBounds);
        }

        match self
            .gateway_info_resolver
<<<<<<< HEAD
            .resolve_gateway_info(&pubkey, gateway_query_timestamp)
=======
            .resolve_gateway_info(&speedtest.report.pubkey)
>>>>>>> 5cc7d58d
            .await?
        {
            Some(gw_info) if gw_info.is_data_only() => {
                Ok(SpeedtestResult::SpeedtestInvalidDeviceType)
            }
            Some(_) => Ok(SpeedtestResult::SpeedtestValid),
            None => Ok(SpeedtestResult::SpeedtestGatewayNotFound),
        }
    }

    pub async fn write_verified_speedtest(
        &self,
        speedtest_report: CellSpeedtestIngestReport,
        result: SpeedtestResult,
    ) -> anyhow::Result<()> {
        let ingest_report: SpeedtestIngestReportV1 = speedtest_report.into();
        let timestamp: u64 = Utc::now().timestamp_millis() as u64;
        let proto = VerifiedSpeedtestProto {
            report: Some(ingest_report),
            result: result as i32,
            timestamp,
        };
        self.verified_speedtest_file_sink
            .write(proto, &[("result", result.as_str_name())])
            .await?
            .await??;
        Ok(())
    }
}

impl<GIR> ManagedTask for SpeedtestDaemon<GIR>
where
    GIR: GatewayInfoResolver,
{
    fn start_task(
        self: Box<Self>,
        shutdown: triggered::Listener,
    ) -> task_manager::TaskLocalBoxFuture {
        task_manager::spawn(self.run(shutdown))
    }
}

pub async fn save_speedtest(
    speedtest: &CellSpeedtest,
    exec: &mut Transaction<'_, Postgres>,
) -> Result<(), sqlx::Error> {
    sqlx::query(
        r#"
        insert into speedtests (pubkey, upload_speed, download_speed, latency, serial_num, timestamp)
        values ($1, $2, $3, $4, $5, $6)
        on conflict (pubkey, timestamp) do nothing
        "#,
    )
    .bind(&speedtest.pubkey)
    .bind(speedtest.upload_speed as i64)
    .bind(speedtest.download_speed as i64)
    .bind(speedtest.latency as i32)
    .bind(&speedtest.serial)
    .bind(speedtest.timestamp)
    .execute(&mut **exec)
    .await?;
    Ok(())
}

pub async fn get_latest_speedtests_for_pubkey(
    pubkey: &PublicKeyBinary,
    timestamp: DateTime<Utc>,
    exec: &mut Transaction<'_, Postgres>,
) -> Result<Vec<Speedtest>, sqlx::Error> {
    let speedtests = sqlx::query_as::<_, Speedtest>(
        r#"
        SELECT *
        FROM speedtests
        WHERE pubkey = $1
            AND timestamp >= $2
            AND timestamp <= $3
        ORDER BY timestamp DESC
        LIMIT $4
        "#,
    )
    .bind(pubkey)
    .bind(timestamp - chrono::Duration::hours(SPEEDTEST_LAPSE))
    .bind(timestamp)
    .bind(SPEEDTEST_AVG_MAX_DATA_POINTS as i64)
    .fetch_all(&mut **exec)
    .await?;
    Ok(speedtests)
}

pub async fn aggregate_epoch_speedtests(
    epoch_end: DateTime<Utc>,
    exec: &sqlx::Pool<sqlx::Postgres>,
) -> Result<EpochSpeedTests, sqlx::Error> {
    let mut speedtests = EpochSpeedTests::new();
    // use latest speedtest which are no older than N hours, defined by SPEEDTEST_LAPSE
    let start = epoch_end - chrono::Duration::hours(SPEEDTEST_LAPSE);
    // pull the last N most recent speedtests from prior to the epoch end for each pubkey
    let mut rows = sqlx::query_as::<_, Speedtest>(
        "select * from (
            SELECT distinct(pubkey), upload_speed, download_speed, latency, timestamp, serial_num, row_number()
            over (partition by pubkey order by timestamp desc) as count FROM speedtests where timestamp >= $1 and timestamp < $2
        ) as tmp
        where count <= $3"
    )
    .bind(start)
    .bind(epoch_end)
    .bind(SPEEDTEST_AVG_MAX_DATA_POINTS as i64)
    .fetch(exec);
    // collate the returned speedtests based on pubkey
    while let Some(speedtest) = rows.try_next().await? {
        speedtests
            .entry(speedtest.report.pubkey.clone())
            .or_default()
            .push(speedtest);
    }
    Ok(speedtests)
}

pub async fn clear_speedtests(
    tx: &mut sqlx::Transaction<'_, sqlx::Postgres>,
    epoch_end: &DateTime<Utc>,
) -> Result<(), sqlx::Error> {
    let oldest_ts = *epoch_end - chrono::Duration::hours(SPEEDTEST_LAPSE);
    sqlx::query("DELETE FROM speedtests WHERE timestamp < $1")
        .bind(oldest_ts)
        .execute(&mut **tx)
        .await?;
    Ok(())
}<|MERGE_RESOLUTION|>--- conflicted
+++ resolved
@@ -191,11 +191,7 @@
 
         match self
             .gateway_info_resolver
-<<<<<<< HEAD
-            .resolve_gateway_info(&pubkey, gateway_query_timestamp)
-=======
-            .resolve_gateway_info(&speedtest.report.pubkey)
->>>>>>> 5cc7d58d
+            .resolve_gateway_info(&speedtest.report.pubkey, gateway_query_timestamp)
             .await?
         {
             Some(gw_info) if gw_info.is_data_only() => {
