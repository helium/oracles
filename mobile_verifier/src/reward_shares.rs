use crate::{
    coverage::{CoveredHexStream, Seniority},
    data_session::{HotspotMap, ServiceProviderDataSession},
    heartbeats::HeartbeatReward,
    radio_threshold::VerifiedRadioThresholds,
    speedtests_average::SpeedtestAverages,
    subscriber_location::SubscriberValidatedLocations,
};
use chrono::{DateTime, Duration, Utc};
use file_store::traits::TimestampEncode;
use futures::{Stream, StreamExt};
use helium_crypto::PublicKeyBinary;
use helium_proto::{
    services::{
        poc_mobile as proto,
        poc_mobile::{
            mobile_reward_share::Reward as ProtoReward, UnallocatedReward, UnallocatedRewardType,
        },
    },
    ServiceProvider,
};
use mobile_config::{
    boosted_hex_info::BoostedHexes,
    client::{carrier_service_client::CarrierServiceVerifier, ClientError},
};
use rust_decimal::prelude::*;
use rust_decimal_macros::dec;
use std::{collections::HashMap, ops::Range};
use uuid::Uuid;

/// Total tokens emissions pool per 365 days or 366 days for a leap year
const TOTAL_EMISSIONS_POOL: Decimal = dec!(30_000_000_000_000_000);

/// Maximum amount of the total emissions pool allocated for data transfer
/// rewards
const MAX_DATA_TRANSFER_REWARDS_PERCENT: Decimal = dec!(0.4);

/// The fixed price of a mobile data credit
const DC_USD_PRICE: Decimal = dec!(0.00001);

/// Default precision used for rounding
const DEFAULT_PREC: u32 = 15;

/// Percent of total emissions allocated for mapper rewards
const MAPPERS_REWARDS_PERCENT: Decimal = dec!(0.2);

/// shares of the mappers pool allocated per eligible subscriber for discovery mapping
const DISCOVERY_MAPPING_SHARES: Decimal = dec!(30);

// Percent of total emissions allocated for service provider rewards
const SERVICE_PROVIDER_PERCENT: Decimal = dec!(0.1);

// Percent of total emissions allocated for oracles
const ORACLES_PERCENT: Decimal = dec!(0.04);

#[derive(Debug)]
pub struct TransferRewards {
    reward_scale: Decimal,
    rewards: HashMap<PublicKeyBinary, TransferReward>,
    reward_sum: Decimal,
    mobile_bone_price: Decimal,
}

#[derive(Copy, Clone, Debug)]
pub struct TransferReward {
    bones: Decimal,
    bytes_rewarded: u64,
}

impl TransferRewards {
    pub fn reward_scale(&self) -> Decimal {
        self.reward_scale
    }

    pub fn reward_sum(&self) -> Decimal {
        self.reward_sum
    }

    #[cfg(test)]
    fn reward(&self, hotspot: &PublicKeyBinary) -> Decimal {
        self.rewards
            .get(hotspot)
            .copied()
            .map(|x| x.bones)
            .unwrap_or(Decimal::ZERO)
            * self.reward_scale
    }

    pub fn total(&self) -> Decimal {
        self.rewards
            .values()
            .map(|v| v.bones * self.reward_scale)
            .sum()
    }

    pub async fn from_transfer_sessions(
        mobile_bone_price: Decimal,
        transfer_sessions: HotspotMap,
        epoch: &Range<DateTime<Utc>>,
    ) -> Self {
        let mut reward_sum = Decimal::ZERO;
        let rewards = transfer_sessions
            .into_iter()
            // Calculate rewards per hotspot
            .map(|(pub_key, rewardable)| {
                let bones =
                    dc_to_mobile_bones(Decimal::from(rewardable.rewardable_dc), mobile_bone_price);
                reward_sum += bones;
                (
                    pub_key,
                    TransferReward {
                        bones,
                        bytes_rewarded: rewardable.rewardable_bytes,
                    },
                )
            })
            .collect();

        let duration = epoch.end - epoch.start;
        let total_emissions_pool = get_total_scheduled_tokens(duration);

        // Determine if we need to scale the rewards given for data transfer rewards.
        // Ideally this should never happen, but if the total number of data transfer rewards
        // is greater than (at the time of writing) 40% of the total pool, we need to scale
        // the rewards given for data transfer.
        //
        // If we find that total data_transfer reward sum is greater than 40%, we use the
        // following math to calculate the scale:
        //
        // [ scale * data_transfer_reward_sum ] / total_emissions_pool = 0.4
        //
        //   therefore:
        //
        // scale = [ 0.4 * total_emissions_pool ] / data_transfer_reward_sum
        //
        let reward_scale = if reward_sum / total_emissions_pool > MAX_DATA_TRANSFER_REWARDS_PERCENT
        {
            MAX_DATA_TRANSFER_REWARDS_PERCENT * total_emissions_pool / reward_sum
        } else {
            Decimal::ONE
        };

        Self {
            reward_scale,
            rewards,
            reward_sum: reward_sum * reward_scale,
            mobile_bone_price,
        }
    }

    pub fn into_rewards(
        self,
        epoch: &'_ Range<DateTime<Utc>>,
    ) -> impl Iterator<Item = (u64, proto::MobileRewardShare)> + '_ {
        let Self {
            reward_scale,
            rewards,
            ..
        } = self;
        let start_period = epoch.start.encode_timestamp();
        let end_period = epoch.end.encode_timestamp();
        rewards
            .into_iter()
            .map(move |(hotspot_key, reward)| {
                let dc_transfer_reward = (reward.bones * reward_scale)
                    .round_dp_with_strategy(0, RoundingStrategy::ToZero)
                    .to_u64()
                    .unwrap_or(0);
                (
                    dc_transfer_reward,
                    proto::MobileRewardShare {
                        start_period,
                        end_period,
                        reward: Some(proto::mobile_reward_share::Reward::GatewayReward(
                            proto::GatewayReward {
                                hotspot_key: hotspot_key.into(),
                                dc_transfer_reward,
                                rewardable_bytes: reward.bytes_rewarded,
                                price: (self.mobile_bone_price * dec!(1_000_000) * dec!(1_000_000))
                                    .to_u64()
                                    .unwrap_or_default(),
                            },
                        )),
                    },
                )
            })
            .filter(|(dc_transfer_reward, _mobile_reward)| *dc_transfer_reward > 0)
    }
}

#[derive(Default)]
pub struct MapperShares {
    pub discovery_mapping_shares: SubscriberValidatedLocations,
}

impl MapperShares {
    pub fn new(discovery_mapping_shares: SubscriberValidatedLocations) -> Self {
        Self {
            discovery_mapping_shares,
        }
    }

    pub fn rewards_per_share(&self, total_mappers_pool: Decimal) -> anyhow::Result<Decimal> {
        // note: currently rewards_per_share calculation only takes into
        // consideration discovery mapping shares
        // in the future it will also need to take into account
        // verification mapping shares
        // the number of subscribers eligible for discovery location rewards
        let discovery_mappers_count = Decimal::from(self.discovery_mapping_shares.len());

        // calculate the total eligible mapping shares for the epoch
        // this could be simplified as every subscriber is awarded the same share
        // however the function is setup to allow the verification mapper shares to be easily
        // added without impacting code structure ( the per share value for those will be different )
        let total_mapper_shares = discovery_mappers_count * DISCOVERY_MAPPING_SHARES;
        let res = total_mappers_pool
            .checked_div(total_mapper_shares)
            .unwrap_or(Decimal::ZERO);
        Ok(res)
    }

    pub fn into_subscriber_rewards(
        self,
        reward_period: &'_ Range<DateTime<Utc>>,
        reward_per_share: Decimal,
    ) -> impl Iterator<Item = (u64, proto::MobileRewardShare)> + '_ {
        self.discovery_mapping_shares
            .into_iter()
            .map(move |subscriber_id| proto::SubscriberReward {
                subscriber_id,
                discovery_location_amount: (DISCOVERY_MAPPING_SHARES * reward_per_share)
                    .round_dp_with_strategy(0, RoundingStrategy::ToZero)
                    .to_u64()
                    .unwrap_or_default(),
            })
            .filter(|subscriber_reward| subscriber_reward.discovery_location_amount > 0)
            .map(|subscriber_reward| {
                (
                    subscriber_reward.discovery_location_amount,
                    proto::MobileRewardShare {
                        start_period: reward_period.start.encode_timestamp(),
                        end_period: reward_period.end.encode_timestamp(),
                        reward: Some(ProtoReward::SubscriberReward(subscriber_reward)),
                    },
                )
            })
    }
}

#[derive(Default)]
pub struct ServiceProviderShares {
    pub shares: Vec<ServiceProviderDataSession>,
}

impl ServiceProviderShares {
    pub fn new(shares: Vec<ServiceProviderDataSession>) -> Self {
        Self { shares }
    }

    pub async fn from_payers_dc(
        payer_shares: HashMap<String, u64>,
        client: &impl CarrierServiceVerifier<Error = ClientError>,
    ) -> anyhow::Result<ServiceProviderShares> {
        let mut sp_shares = ServiceProviderShares::default();
        for (payer, total_dcs) in payer_shares {
            let service_provider = Self::payer_key_to_service_provider(&payer, client).await?;
            sp_shares.shares.push(ServiceProviderDataSession {
                service_provider,
                total_dcs: Decimal::from(total_dcs),
            })
        }
        Ok(sp_shares)
    }

    fn total_dc(&self) -> Decimal {
        self.shares.iter().map(|v| v.total_dcs).sum()
    }

    pub fn rewards_per_share(
        &self,
        total_sp_rewards: Decimal,
        mobile_bone_price: Decimal,
    ) -> anyhow::Result<Decimal> {
        // the total amount of DC spent across all service providers
        let total_sp_dc = self.total_dc();
        // the total amount of service provider rewards in bones based on the spent DC
        let total_sp_rewards_used = dc_to_mobile_bones(total_sp_dc, mobile_bone_price);
        // cap the service provider rewards if used > pool total
        let capped_sp_rewards_used =
            Self::maybe_cap_service_provider_rewards(total_sp_rewards_used, total_sp_rewards);
        Ok(Self::calc_rewards_per_share(
            capped_sp_rewards_used,
            total_sp_dc,
        ))
    }

    pub fn into_service_provider_rewards(
        self,
        reward_period: &'_ Range<DateTime<Utc>>,
        reward_per_share: Decimal,
    ) -> impl Iterator<Item = (u64, proto::MobileRewardShare)> + '_ {
        self.shares
            .into_iter()
            .map(move |share| proto::ServiceProviderReward {
                service_provider_id: share.service_provider as i32,
                amount: (share.total_dcs * reward_per_share)
                    .round_dp_with_strategy(0, RoundingStrategy::ToZero)
                    .to_u64()
                    .unwrap_or(0),
            })
            .filter(|service_provider_reward| service_provider_reward.amount > 0)
            .map(|service_provider_reward| {
                (
                    service_provider_reward.amount,
                    proto::MobileRewardShare {
                        start_period: reward_period.start.encode_timestamp(),
                        end_period: reward_period.end.encode_timestamp(),
                        reward: Some(ProtoReward::ServiceProviderReward(service_provider_reward)),
                    },
                )
            })
    }

    pub fn into_unallocated_reward(
        unallocated_amount: Decimal,
        reward_period: &'_ Range<DateTime<Utc>>,
    ) -> anyhow::Result<proto::MobileRewardShare> {
        let reward = UnallocatedReward {
            reward_type: UnallocatedRewardType::ServiceProvider as i32,
            amount: unallocated_amount
                .round_dp_with_strategy(0, RoundingStrategy::ToZero)
                .to_u64()
                .unwrap_or(0),
        };
        Ok(proto::MobileRewardShare {
            start_period: reward_period.start.encode_timestamp(),
            end_period: reward_period.end.encode_timestamp(),
            reward: Some(ProtoReward::UnallocatedReward(reward)),
        })
    }

    fn maybe_cap_service_provider_rewards(
        total_sp_rewards_used: Decimal,
        total_sp_rewards: Decimal,
    ) -> Decimal {
        match total_sp_rewards_used <= total_sp_rewards {
            true => total_sp_rewards_used,
            false => total_sp_rewards,
        }
    }

    fn calc_rewards_per_share(total_rewards: Decimal, total_shares: Decimal) -> Decimal {
        if total_shares > Decimal::ZERO {
            (total_rewards / total_shares)
                .round_dp_with_strategy(DEFAULT_PREC, RoundingStrategy::MidpointNearestEven)
        } else {
            Decimal::ZERO
        }
    }

    async fn payer_key_to_service_provider(
        payer: &str,
        client: &impl CarrierServiceVerifier<Error = ClientError>,
    ) -> anyhow::Result<ServiceProvider> {
        tracing::info!(payer, "getting service provider for payer");
        let sp = client.payer_key_to_service_provider(payer).await?;
        Ok(sp)
    }
}

/// Returns the equivalent amount of Mobile bones for a specified amount of Data Credits
pub fn dc_to_mobile_bones(dc_amount: Decimal, mobile_bone_price: Decimal) -> Decimal {
    let dc_in_usd = dc_amount * DC_USD_PRICE;
    (dc_in_usd / mobile_bone_price)
        .round_dp_with_strategy(DEFAULT_PREC, RoundingStrategy::ToPositiveInfinity)
}

pub fn coverage_point_to_mobile_reward_share(
    coverage_points: coverage_point_calculator::CoveragePoints,
    reward_epoch: &Range<DateTime<Utc>>,
    radio_id: &RadioId,
    poc_reward: u64,
    seniority_timestamp: DateTime<Utc>,
    coverage_object_uuid: Uuid,
) -> proto::MobileRewardShare {
    let (hotspot_key, cbsd_id) = radio_id.clone();

    let boosted_hexes = coverage_points
        .covered_hexes
        .iter()
        .filter(|hex| hex.boosted_multiplier.is_some_and(|boost| boost > dec!(1)))
        .map(|covered_hex| proto::BoostedHex {
            location: covered_hex.hex.into_raw(),
            multiplier: covered_hex.boosted_multiplier.unwrap().to_u32().unwrap(),
        })
        .collect();

    let to_proto_value = |value: Decimal| (value * dec!(1000)).to_u32().unwrap_or_default();
    let location_trust_score_multiplier = to_proto_value(coverage_points.location_trust_multiplier);
    let speedtest_multiplier = to_proto_value(coverage_points.speedtest_multiplier);

    let coverage_points = coverage_points
        .total_coverage_points
        .to_u64()
        .unwrap_or_default();

    let coverage_object = Vec::from(coverage_object_uuid.into_bytes());

    proto::MobileRewardShare {
        start_period: reward_epoch.start.encode_timestamp(),
        end_period: reward_epoch.end.encode_timestamp(),
        reward: Some(proto::mobile_reward_share::Reward::RadioReward(
            proto::RadioReward {
                hotspot_key: hotspot_key.into(),
                cbsd_id: cbsd_id.unwrap_or_default(),
                poc_reward,
                coverage_points,
                seniority_timestamp: seniority_timestamp.encode_timestamp(),
                coverage_object,
                location_trust_score_multiplier,
                speedtest_multiplier,
                boosted_hexes,
                ..Default::default()
            },
        )),
    }
}

type RadioId = (PublicKeyBinary, Option<String>);

#[derive(Debug, Clone)]
struct RadioInfo {
    radio_type: coverage_point_calculator::RadioType,
    coverage_obj_uuid: Uuid,
    seniority: Seniority,
    trust_scores: Vec<coverage_point_calculator::LocationTrust>,
    verified_radio_threshold: coverage_point_calculator::RadioThreshold,
    speedtests: Vec<coverage_point_calculator::Speedtest>,
}

#[derive(Debug)]
pub struct CoverageShares {
    coverage_map: coverage_map::CoverageMap,
    radio_infos: HashMap<RadioId, RadioInfo>,
}

impl CoverageShares {
    pub async fn new(
        hex_streams: &impl CoveredHexStream,
        heartbeats: impl Stream<Item = Result<HeartbeatReward, sqlx::Error>>,
        speedtest_averages: &SpeedtestAverages,
        boosted_hexes: &BoostedHexes,
        verified_radio_thresholds: &VerifiedRadioThresholds,
        reward_period: &Range<DateTime<Utc>>,
    ) -> anyhow::Result<Self> {
        let mut radio_infos: HashMap<RadioId, RadioInfo> = HashMap::new();
        let mut coverage_map_builder = coverage_map::CoverageMapBuilder::default();

        // The heartbearts query is written in a way that each radio is iterated a single time.
        let mut heartbeats = std::pin::pin!(heartbeats);
        while let Some(heartbeat) = heartbeats.next().await.transpose()? {
            let pubkey = heartbeat.hotspot_key.clone();
            let heartbeat_key = heartbeat.key();
            let cbsd_id = heartbeat_key.to_owned().into_cbsd_id();
            let key = (pubkey.clone(), cbsd_id.clone());

            let seniority = hex_streams
                .fetch_seniority(heartbeat_key, reward_period.end)
                .await?;

            let is_indoor = {
                let mut is_indoor = false;

                let covered_hexes_stream = hex_streams
                    .covered_hex_stream(heartbeat_key, &heartbeat.coverage_object, &seniority)
                    .await?;

                let mut covered_hexes = vec![];
                let mut covered_hexes_stream = std::pin::pin!(covered_hexes_stream);
                while let Some(hex_coverage) = covered_hexes_stream.next().await.transpose()? {
                    is_indoor = hex_coverage.indoor;
                    covered_hexes.push(coverage_map::UnrankedCoverage {
                        location: hex_coverage.hex,
                        signal_power: hex_coverage.signal_power,
                        signal_level: hex_coverage.signal_level.into(),
                        assignments: hex_coverage.assignments,
                    });
                }

                coverage_map_builder.insert_coverage_object(coverage_map::CoverageObject {
                    indoor: is_indoor,
                    hotspot_key: pubkey.clone().into(),
                    cbsd_id: cbsd_id.clone(),
                    seniority_timestamp: seniority.seniority_ts,
                    coverage: covered_hexes,
                });

                is_indoor
            };

            use coverage_point_calculator::RadioType;
            let radio_type = match (is_indoor, cbsd_id.as_ref()) {
                (true, None) => RadioType::IndoorWifi,
                (true, Some(_)) => RadioType::IndoorCbrs,
                (false, None) => RadioType::OutdoorWifi,
                (false, Some(_)) => RadioType::OutdoorCbrs,
            };

            use coverage_point_calculator::{BytesPs, Speedtest};
            let speedtests = match speedtest_averages.get_average(&pubkey) {
                Some(avg) => avg.speedtests,
                None => vec![],
            };
            let speedtests = speedtests
                .iter()
                .map(|test| Speedtest {
                    upload_speed: BytesPs::new(test.report.upload_speed),
                    download_speed: BytesPs::new(test.report.download_speed),
                    latency_millis: test.report.latency,
                    timestamp: test.report.timestamp,
                })
                .collect();

            use coverage_point_calculator::RadioThreshold;
            let verified_radio_threshold =
                match verified_radio_thresholds.is_verified(pubkey, cbsd_id) {
                    true => RadioThreshold::Verified,
                    false => RadioThreshold::Unverified,
                };

            use coverage_point_calculator::LocationTrust;
            let trust_scores = heartbeat
                .iter_distances_and_scores()
                .map(|(distance, trust_score)| LocationTrust {
                    meters_to_asserted: distance as u32,
                    trust_score,
                })
                .collect();

            radio_infos.insert(
                key,
                RadioInfo {
                    radio_type,
                    coverage_obj_uuid: heartbeat.coverage_object,
                    seniority,
                    trust_scores,
                    verified_radio_threshold,
                    speedtests,
                },
            );
        }

        let coverage_map = coverage_map_builder.build(boosted_hexes, reward_period.start);

        Ok(Self {
            coverage_map,
            radio_infos,
        })
    }

    fn coverage_points(
        &self,
        radio_id: &RadioId,
    ) -> anyhow::Result<coverage_point_calculator::CoveragePoints> {
        let radio_info = self.radio_infos.get(radio_id).unwrap();

        let hexes = {
            let (pubkey, cbsd_id) = radio_id;
            let ranked_coverage = match cbsd_id {
                Some(cbsd_id) => self.coverage_map.get_cbrs_coverage(cbsd_id),
                None => self.coverage_map.get_wifi_coverage(pubkey.as_ref()),
            };
            ranked_coverage.to_vec()
        };

        let coverage_points = coverage_point_calculator::CoveragePoints::new(
            radio_info.radio_type,
            radio_info.verified_radio_threshold,
            radio_info.speedtests.clone(),
            radio_info.trust_scores.clone(),
            hexes,
        )?;

        Ok(coverage_points)
    }

    pub fn into_rewards(
        self,
        epoch: &'_ Range<DateTime<Utc>>,
        poc_rewards_per_share: Decimal,
    ) -> Option<impl Iterator<Item = (u64, proto::MobileRewardShare)> + '_> {
<<<<<<< HEAD
        tracing::info!(%poc_rewards_per_share);
        let start_period = epoch.start.encode_timestamp();
        let end_period = epoch.end.encode_timestamp();
        if poc_rewards_per_share > Decimal::ZERO {
            Some(
                self.coverage_points
                    .into_iter()
                    .flat_map(move |(hotspot_key, hotspot_points)| {
                        radio_points_into_rewards(
                            hotspot_key,
                            start_period,
                            end_period,
                            poc_rewards_per_share,
                            hotspot_points.speedtest_multiplier,
                            hotspot_points.radio_points.into_iter(),
                        )
                    })
                    .filter(|(poc_reward, _mobile_reward)| *poc_reward > 0),
            )
        } else {
            None
        }
    }
}
=======
        let mut total_shares: Decimal = dec!(0);

        let mut processed_radios = vec![];
        for (radio_id, radio_info) in self.radio_infos.iter() {
            let points = match self.coverage_points(radio_id) {
                Ok(points) => points,
                Err(err) => {
                    tracing::error!(
                        pubkey = radio_id.0.to_string(),
                        ?err,
                        "could not reward radio"
                    );
                    continue;
                }
            };

            let seniority = radio_info.seniority.clone();
            let coverage_object_uuid = radio_info.coverage_obj_uuid;

            total_shares += points.reward_shares;
            processed_radios.push((radio_id.clone(), points, seniority, coverage_object_uuid));
        }

        let Some(rewards_per_share) = available_poc_rewards.checked_div(total_shares) else {
            // there are no shares, the rest are unallocated, return early
            return None;
        };
>>>>>>> d945ad18

        Some(
            processed_radios
                .into_iter()
                .map(move |(id, points, seniority, coverage_object_uuid)| {
                    let poc_reward = rewards_per_share * points.reward_shares;
                    let poc_reward = poc_reward.to_u64().unwrap_or_default();

                    let mobile_reward_share = coverage_point_to_mobile_reward_share(
                        points,
                        epoch,
                        &id,
                        poc_reward,
                        seniority.seniority_ts,
                        coverage_object_uuid,
                    );
                    (poc_reward, mobile_reward_share)
                })
                .filter(|(poc_reward, _mobile_reward)| *poc_reward > 0),
        )
    }

    /// Only used for testing
    pub fn test_hotspot_reward_shares(&self, hotspot: &RadioId) -> Decimal {
        self.coverage_points(hotspot)
            .expect("reward shares for hotspot")
            .reward_shares
    }
}

pub fn get_total_scheduled_tokens(duration: Duration) -> Decimal {
    (TOTAL_EMISSIONS_POOL / dec!(366) / Decimal::from(Duration::hours(24).num_seconds()))
        * Decimal::from(duration.num_seconds())
}

pub fn get_scheduled_tokens_for_poc(duration: Duration) -> Decimal {
    get_total_scheduled_tokens(duration) * dec!(0.6)
}

pub fn get_scheduled_tokens_for_mappers(duration: Duration) -> Decimal {
    get_total_scheduled_tokens(duration) * MAPPERS_REWARDS_PERCENT
}

pub fn get_scheduled_tokens_for_service_providers(duration: Duration) -> Decimal {
    get_total_scheduled_tokens(duration) * SERVICE_PROVIDER_PERCENT
}

pub fn get_scheduled_tokens_for_oracles(duration: Duration) -> Decimal {
    get_total_scheduled_tokens(duration) * ORACLES_PERCENT
}

#[cfg(test)]
mod test {

    use super::*;
    use hex_assignments::{assignment::HexAssignments, Assignment};

    use crate::{
        cell_type::CellType,
        coverage::{CoveredHexStream, HexCoverage, Seniority},
        data_session::{self, HotspotDataSession, HotspotReward},
        heartbeats::{HeartbeatReward, KeyType, OwnedKeyType},
        reward_shares,
        speedtests::Speedtest,
        speedtests_average::SpeedtestAverage,
        subscriber_location::SubscriberValidatedLocations,
    };
    use chrono::{Duration, Utc};
    use file_store::speedtest::CellSpeedtest;
    use futures::stream::{self, BoxStream};
    use helium_proto::{
        services::poc_mobile::mobile_reward_share::Reward as MobileReward, ServiceProvider,
    };
    use hextree::Cell;
    use prost::Message;
    use std::collections::HashMap;
    use uuid::Uuid;

    fn hex_assignments_mock() -> HexAssignments {
        HexAssignments {
            footfall: Assignment::A,
            urbanized: Assignment::A,
            landtype: Assignment::A,
        }
    }

    #[test]
    fn ensure_correct_conversion_of_bytes_to_bones() {
        assert_eq!(
            dc_to_mobile_bones(Decimal::from(1), dec!(1.0)),
            dec!(0.00001)
        );
        assert_eq!(
            dc_to_mobile_bones(Decimal::from(2), dec!(1.0)),
            dec!(0.00002)
        );
    }

    fn mobile_bones_to_dc(mobile_bones_amount: Decimal, mobile_bones_price: Decimal) -> Decimal {
        let mobile_value = mobile_bones_amount * mobile_bones_price;
        (mobile_value / DC_USD_PRICE)
            .round_dp_with_strategy(0, RoundingStrategy::ToNegativeInfinity)
    }

    #[tokio::test]
    async fn discover_mapping_amount() {
        // test based on example defined at https://github.com/helium/oracles/issues/422
        // NOTE: the example defined above lists values in mobile tokens, whereas
        //       this test uses mobile bones

        const NUM_SUBSCRIBERS: u64 = 10_000;

        // simulate 10k subscriber location shares
        let mut location_shares = SubscriberValidatedLocations::new();
        for n in 0..NUM_SUBSCRIBERS {
            location_shares.push(n.encode_to_vec());
        }

        // calculate discovery mapping rewards for a 24hr period
        let now = Utc::now();
        let epoch = (now - Duration::hours(24))..now;

        // translate location shares into discovery mapping shares
        let mapping_shares = MapperShares::new(location_shares);
        let total_mappers_pool =
            reward_shares::get_scheduled_tokens_for_mappers(epoch.end - epoch.start);
        let rewards_per_share = mapping_shares
            .rewards_per_share(total_mappers_pool)
            .unwrap();

        // verify total rewards for the epoch
        let total_epoch_rewards = get_total_scheduled_tokens(epoch.end - epoch.start)
            .round_dp_with_strategy(0, RoundingStrategy::ToZero)
            .to_u64()
            .unwrap_or(0);
        assert_eq!(81_967_213_114_754, total_epoch_rewards);

        // verify total rewards allocated to mappers the epoch
        let total_mapper_rewards = get_scheduled_tokens_for_mappers(epoch.end - epoch.start)
            .round_dp_with_strategy(0, RoundingStrategy::ToZero)
            .to_u64()
            .unwrap_or(0);
        assert_eq!(16_393_442_622_950, total_mapper_rewards);

        let expected_reward_per_subscriber = total_mapper_rewards / NUM_SUBSCRIBERS;

        // get the summed rewards allocated to subscribers for discovery location
        let mut allocated_mapper_rewards = 0_u64;
        for (reward_amount, subscriber_share) in
            mapping_shares.into_subscriber_rewards(&epoch, rewards_per_share)
        {
            if let Some(MobileReward::SubscriberReward(r)) = subscriber_share.reward {
                assert_eq!(expected_reward_per_subscriber, r.discovery_location_amount);
                assert_eq!(reward_amount, r.discovery_location_amount);
                allocated_mapper_rewards += reward_amount;
            }
        }

        // verify the total rewards awarded for discovery mapping
        assert_eq!(16_393_442_620_000, allocated_mapper_rewards);

        // confirm the unallocated service provider reward amounts
        // this should not be more than the total number of subscribers ( 10 k)
        // as we can at max drop one bone per subscriber due to rounding
        let unallocated_mapper_reward_amount = total_mapper_rewards - allocated_mapper_rewards;
        assert_eq!(unallocated_mapper_reward_amount, 2950);
        assert!(unallocated_mapper_reward_amount < NUM_SUBSCRIBERS);
    }

    /// Test to ensure that the correct data transfer amount is rewarded.
    #[tokio::test]
    async fn ensure_data_correct_transfer_reward_amount() {
        let owner: PublicKeyBinary = "112NqN2WWMwtK29PMzRby62fDydBJfsCLkCAf392stdok48ovNT6"
            .parse()
            .expect("failed owner parse");
        let payer: PublicKeyBinary = "11sctWiP9r5wDJVuDe1Th4XSL2vaawaLLSQF8f8iokAoMAJHxqp"
            .parse()
            .expect("failed payer parse");

        let data_transfer_session = HotspotDataSession {
            pub_key: owner.clone(),
            payer,
            upload_bytes: 0,   // Unused
            download_bytes: 0, // Unused
            num_dcs: 2,
            received_timestamp: DateTime::default(),
        };

        let mut data_transfer_map = HotspotMap::new();
        data_transfer_map.insert(
            data_transfer_session.pub_key,
            HotspotReward {
                rewardable_bytes: 0, // Not used
                rewardable_dc: data_transfer_session.num_dcs as u64,
            },
        );

        let now = Utc::now();
        let epoch = (now - Duration::hours(1))..now;
        let total_rewards = get_scheduled_tokens_for_poc(epoch.end - epoch.start);

        // confirm our hourly rewards add up to expected 24hr amount
        // total_rewards will be in bones
        assert_eq!(
            (total_rewards / dec!(1_000_000) * dec!(24)).trunc(),
            dec!(49_180_327)
        );

        let data_transfer_rewards =
            TransferRewards::from_transfer_sessions(dec!(1.0), data_transfer_map, &epoch).await;

        assert_eq!(data_transfer_rewards.reward(&owner), dec!(0.00002));
        assert_eq!(data_transfer_rewards.reward_scale(), dec!(1.0));
        let available_poc_rewards = get_scheduled_tokens_for_poc(epoch.end - epoch.start)
            - data_transfer_rewards.reward_sum;
        assert_eq!(
            available_poc_rewards,
            total_rewards
                - (data_transfer_rewards.reward(&owner) * data_transfer_rewards.reward_scale())
        );
    }

    /// Test to ensure that excess transfer rewards are properly scaled down.
    #[tokio::test]
    async fn ensure_excess_transfer_rewards_scale() {
        let owner: PublicKeyBinary = "112NqN2WWMwtK29PMzRby62fDydBJfsCLkCAf392stdok48ovNT6"
            .parse()
            .expect("failed owner parse");
        let payer: PublicKeyBinary = "11sctWiP9r5wDJVuDe1Th4XSL2vaawaLLSQF8f8iokAoMAJHxqp"
            .parse()
            .expect("failed payer parse");

        let mut transfer_sessions = Vec::new();
        // Just an absurdly large amount of DC
        for _ in 0..3_003 {
            transfer_sessions.push(Ok(HotspotDataSession {
                pub_key: owner.clone(),
                payer: payer.clone(),
                upload_bytes: 0,
                download_bytes: 0,
                num_dcs: 2222222222222222,
                received_timestamp: DateTime::default(),
            }));
        }
        let data_transfer_sessions = stream::iter(transfer_sessions);
        let aggregated_data_transfer_sessions =
            data_session::data_sessions_to_dc(data_transfer_sessions)
                .await
                .unwrap();

        let now = Utc::now();
        let epoch = (now - Duration::hours(24))..now;

        let data_transfer_rewards = TransferRewards::from_transfer_sessions(
            dec!(1.0),
            aggregated_data_transfer_sessions,
            &epoch,
        )
        .await;

        // We have constructed the data transfer in such a way that they easily exceed the maximum
        // allotted reward amount for data transfer, which is 40% of the daily tokens. We check to
        // ensure that amount of tokens remaining for POC is no less than 20% of the rewards allocated
        // for POC and data transfer (which is 60% of the daily total emissions).
        let available_poc_rewards = get_scheduled_tokens_for_poc(epoch.end - epoch.start)
            - data_transfer_rewards.reward_sum;
        assert_eq!(available_poc_rewards.trunc(), dec!(16_393_442_622_950));
        assert_eq!(
            // Rewards are automatically scaled
            data_transfer_rewards.reward(&owner).trunc(),
            dec!(32_786_885_245_901)
        );
        assert_eq!(data_transfer_rewards.reward_scale().round_dp(1), dec!(0.5));
    }

    fn bytes_per_s(mbps: u64) -> u64 {
        mbps * 125000
    }

    fn acceptable_speedtest(pubkey: PublicKeyBinary, timestamp: DateTime<Utc>) -> Speedtest {
        Speedtest {
            report: CellSpeedtest {
                pubkey,
                timestamp,
                upload_speed: bytes_per_s(10),
                download_speed: bytes_per_s(100),
                latency: 25,
                serial: "".to_string(),
            },
        }
    }

    fn degraded_speedtest(pubkey: PublicKeyBinary, timestamp: DateTime<Utc>) -> Speedtest {
        Speedtest {
            report: CellSpeedtest {
                pubkey,
                timestamp,
                upload_speed: bytes_per_s(5),
                download_speed: bytes_per_s(60),
                latency: 60,
                serial: "".to_string(),
            },
        }
    }

    fn failed_speedtest(pubkey: PublicKeyBinary, timestamp: DateTime<Utc>) -> Speedtest {
        Speedtest {
            report: CellSpeedtest {
                pubkey,
                timestamp,
                upload_speed: bytes_per_s(1),
                download_speed: bytes_per_s(20),
                latency: 110,
                serial: "".to_string(),
            },
        }
    }

    fn poor_speedtest(pubkey: PublicKeyBinary, timestamp: DateTime<Utc>) -> Speedtest {
        Speedtest {
            report: CellSpeedtest {
                pubkey,
                timestamp,
                upload_speed: bytes_per_s(2),
                download_speed: bytes_per_s(40),
                latency: 90,
                serial: "".to_string(),
            },
        }
    }

    #[async_trait::async_trait]
    impl CoveredHexStream for HashMap<(OwnedKeyType, Uuid), Vec<HexCoverage>> {
        async fn covered_hex_stream<'a>(
            &'a self,
            key: KeyType<'a>,
            coverage_obj: &'a Uuid,
            _seniority: &'a Seniority,
        ) -> Result<BoxStream<'a, Result<HexCoverage, sqlx::Error>>, sqlx::Error> {
            Ok(
                stream::iter(self.get(&(key.to_owned(), *coverage_obj)).unwrap().clone())
                    .map(Ok)
                    .boxed(),
            )
        }
        async fn fetch_seniority(
            &self,
            _key: KeyType<'_>,
            _period_end: DateTime<Utc>,
        ) -> Result<Seniority, sqlx::Error> {
            Ok(Seniority {
                uuid: Uuid::new_v4(),
                seniority_ts: DateTime::default(),
                last_heartbeat: DateTime::default(),
                inserted_at: DateTime::default(),
                update_reason: 0,
            })
        }
    }

    fn simple_hex_coverage<'a>(key: impl Into<KeyType<'a>>, hex: u64) -> Vec<HexCoverage> {
        let key = key.into();
        let radio_key = key.to_owned();
        let hex = hex.try_into().expect("valid h3 cell");

        vec![HexCoverage {
            uuid: Uuid::new_v4(),
            hex,
            indoor: true,
            radio_key,
            signal_level: crate::coverage::SignalLevel::Low,
            signal_power: 0,
            coverage_claim_time: DateTime::<Utc>::MIN_UTC,
            inserted_at: DateTime::<Utc>::MIN_UTC,
            assignments: hex_assignments_mock(),
        }]
    }

    /// Test to ensure that different speedtest averages correctly afferct reward shares.
    #[tokio::test]
    async fn ensure_speedtest_averages_affect_reward_shares() {
        // init owners
        let owner1: PublicKeyBinary = "112NqN2WWMwtK29PMzRby62fDydBJfsCLkCAf392stdok48ovNT6"
            .parse()
            .expect("failed owner1 parse");
        let owner2: PublicKeyBinary = "11sctWiP9r5wDJVuDe1Th4XSL2vaawaLLSQF8f8iokAoMAJHxqp"
            .parse()
            .expect("failed owner2 parse");
        let owner3: PublicKeyBinary = "112DJZiXvZ8FduiWrEi8siE3wJX6hpRjjtwbavyXUDkgutEUSLAE"
            .parse()
            .expect("failed owner3 parse");
        let owner4: PublicKeyBinary = "112p1GbUtRLyfFaJr1XF8fH7yz9cSZ4exbrSpVDeu67DeGb31QUL"
            .parse()
            .expect("failed owner4 parse");
        let owner5: PublicKeyBinary = "112bUGwooPd1dCDd3h3yZwskjxCzBsQNKeaJTuUF4hSgYedcsFa9"
            .parse()
            .expect("failed owner5 parse");
        let owner6: PublicKeyBinary = "112WqD16uH8GLmCMhyRUrp6Rw5MTELzBdx7pSepySYUoSjixQoxJ"
            .parse()
            .expect("failed owner6 parse");
        let owner7: PublicKeyBinary = "112WnYhq4qX3wdw6JTZT3w3A9FNGxeescJwJffcBN5jiZvovWRkQ"
            .parse()
            .expect("failed owner7 parse");

        // init hotspots
        let gw1: PublicKeyBinary = "112NqN2WWMwtK29PMzRby62fDydBJfsCLkCAf392stdok48ovNT6"
            .parse()
            .expect("failed gw1 parse");
        let gw2: PublicKeyBinary = "11sctWiP9r5wDJVuDe1Th4XSL2vaawaLLSQF8f8iokAoMAJHxqp"
            .parse()
            .expect("failed gw2 parse");
        let gw3: PublicKeyBinary = "112DJZiXvZ8FduiWrEi8siE3wJX6hpRjjtwbavyXUDkgutEUSLAE"
            .parse()
            .expect("failed gw3 parse");
        let gw4: PublicKeyBinary = "112p1GbUtRLyfFaJr1XF8fH7yz9cSZ4exbrSpVDeu67DeGb31QUL"
            .parse()
            .expect("failed gw4 parse");
        let gw5: PublicKeyBinary = "112j1iw1sV2B2Tz2DxPSeum9Cmc5kMKNdDTDg1zDRsdwuvZueq3B"
            .parse()
            .expect("failed gw5 parse");
        let gw6: PublicKeyBinary = "11fCasUk9XvU15ktsMMH64J9E7XuqQ2L5FJPv8HZMCDG6kdZ3SC"
            .parse()
            .expect("failed gw6 parse");
        let gw7: PublicKeyBinary = "11HdwRpQDrYM7LJtRGSzRF3vY2iwuumx1Z2MUhBYAVTwZdSh6Bi"
            .parse()
            .expect("failed gw7 parse");
        let gw8: PublicKeyBinary = "112qDCKek7fePg6wTpEnbLp3uD7TTn8MBH7PGKtmAaUcG1vKQ9eZ"
            .parse()
            .expect("failed gw8 parse");
        // include a couple of wifi spots in the mix
        let gw9: PublicKeyBinary = "112bUuQaE7j73THS9ABShHGokm46Miip9L361FSyWv7zSYn8hZWf"
            .parse()
            .expect("failed gw9 parse");
        let gw10: PublicKeyBinary = "11z69eJ3czc92k6snrfR9ek7g2uRWXosFbnG9v4bXgwhfUCivUo"
            .parse()
            .expect("failed gw10 parse");
        let gw11: PublicKeyBinary = "112WnYhq4qX3wdw6JTZT3w3A9FNGxeescJwJffcBN5jiZvovWRkQ"
            .parse()
            .expect("failed gw11 parse");

        // link gws to owners
        let mut owners = HashMap::new();
        owners.insert(gw1.clone(), owner1.clone());
        owners.insert(gw2.clone(), owner1.clone());
        owners.insert(gw3.clone(), owner1.clone());
        owners.insert(gw4.clone(), owner2.clone());
        owners.insert(gw5.clone(), owner2.clone());
        owners.insert(gw6.clone(), owner3.clone());
        owners.insert(gw7.clone(), owner3.clone());
        owners.insert(gw8.clone(), owner4.clone());
        owners.insert(gw9.clone(), owner5.clone());
        owners.insert(gw10.clone(), owner6.clone());
        owners.insert(gw11.clone(), owner7.clone());

        // init cells and cell_types
        let c2 = "P27-SCE4255W2107CW5000015".to_string();
        let c4 = "2AG32PBS3101S1202000464223GY0154".to_string();
        let c5 = "P27-SCE4255W2107CW5000016".to_string();
        let c6 = "2AG32PBS3101S1202000464223GY0155".to_string();
        let c7 = "2AG32PBS3101S1202000464223GY0156".to_string();
        let c8 = "P27-SCE4255W2107CW5000017".to_string();
        let c9 = "P27-SCE4255W2107CW5000018".to_string();
        let c10 = "P27-SCE4255W2107CW5000019".to_string();
        let c11 = "P27-SCE4255W2107CW5000020".to_string();
        let c12 = "P27-SCE4255W2107CW5000021".to_string();
        let c13 = "P27-SCE4255W2107CW5000022".to_string();
        let c14 = "2AG32PBS3101S1202000464223GY0157".to_string();

        let cov_obj_2 = Uuid::new_v4();
        let cov_obj_4 = Uuid::new_v4();
        let cov_obj_5 = Uuid::new_v4();
        let cov_obj_6 = Uuid::new_v4();
        let cov_obj_7 = Uuid::new_v4();
        let cov_obj_8 = Uuid::new_v4();
        let cov_obj_9 = Uuid::new_v4();
        let cov_obj_10 = Uuid::new_v4();
        let cov_obj_11 = Uuid::new_v4();
        let cov_obj_12 = Uuid::new_v4();
        let cov_obj_13 = Uuid::new_v4();
        let cov_obj_14 = Uuid::new_v4();
        let cov_obj_15 = Uuid::new_v4();
        let cov_obj_16 = Uuid::new_v4();
        let cov_obj_17 = Uuid::new_v4();

        let now = Utc::now();
        let timestamp = now - Duration::minutes(20);

        // setup heartbeats
        let heartbeat_rewards = vec![
            HeartbeatReward {
                cbsd_id: Some(c2.clone()),
                hotspot_key: gw2.clone(),
                coverage_object: cov_obj_2,
                cell_type: CellType::from_cbsd_id(&c2).unwrap(),
                distances_to_asserted: None,
                trust_score_multipliers: vec![dec!(1.0)],
            },
            HeartbeatReward {
                cbsd_id: Some(c4.clone()),
                hotspot_key: gw3.clone(),
                coverage_object: cov_obj_4,
                cell_type: CellType::from_cbsd_id(&c4).unwrap(),
                distances_to_asserted: None,
                trust_score_multipliers: vec![dec!(1.0)],
            },
            HeartbeatReward {
                cbsd_id: Some(c5.clone()),
                hotspot_key: gw4.clone(),
                coverage_object: cov_obj_5,
                cell_type: CellType::from_cbsd_id(&c5).unwrap(),
                distances_to_asserted: None,
                trust_score_multipliers: vec![dec!(1.0)],
            },
            HeartbeatReward {
                cbsd_id: Some(c6.clone()),
                hotspot_key: gw4.clone(),
                coverage_object: cov_obj_6,
                cell_type: CellType::from_cbsd_id(&c6).unwrap(),
                distances_to_asserted: None,
                trust_score_multipliers: vec![dec!(1.0)],
            },
            HeartbeatReward {
                cbsd_id: Some(c7.clone()),
                hotspot_key: gw4.clone(),
                coverage_object: cov_obj_7,
                cell_type: CellType::from_cbsd_id(&c7).unwrap(),
                distances_to_asserted: None,
                trust_score_multipliers: vec![dec!(1.0)],
            },
            HeartbeatReward {
                cbsd_id: Some(c8.clone()),
                hotspot_key: gw4.clone(),
                coverage_object: cov_obj_8,
                cell_type: CellType::from_cbsd_id(&c8).unwrap(),
                distances_to_asserted: None,
                trust_score_multipliers: vec![dec!(1.0)],
            },
            HeartbeatReward {
                cbsd_id: Some(c9.clone()),
                hotspot_key: gw4.clone(),
                coverage_object: cov_obj_9,
                cell_type: CellType::from_cbsd_id(&c9).unwrap(),
                distances_to_asserted: None,
                trust_score_multipliers: vec![dec!(1.0)],
            },
            HeartbeatReward {
                cbsd_id: Some(c10.clone()),
                hotspot_key: gw4.clone(),
                coverage_object: cov_obj_10,
                cell_type: CellType::from_cbsd_id(&c10).unwrap(),
                distances_to_asserted: None,
                trust_score_multipliers: vec![dec!(1.0)],
            },
            HeartbeatReward {
                cbsd_id: Some(c11.clone()),
                hotspot_key: gw4.clone(),
                coverage_object: cov_obj_11,
                cell_type: CellType::from_cbsd_id(&c11).unwrap(),
                distances_to_asserted: None,
                trust_score_multipliers: vec![dec!(1.0)],
            },
            HeartbeatReward {
                cbsd_id: Some(c12.clone()),
                hotspot_key: gw5.clone(),
                coverage_object: cov_obj_12,
                cell_type: CellType::from_cbsd_id(&c12).unwrap(),
                distances_to_asserted: None,
                trust_score_multipliers: vec![dec!(1.0)],
            },
            HeartbeatReward {
                cbsd_id: Some(c13.clone()),
                hotspot_key: gw6.clone(),
                coverage_object: cov_obj_13,
                cell_type: CellType::from_cbsd_id(&c13).unwrap(),
                distances_to_asserted: None,
                trust_score_multipliers: vec![dec!(1.0)],
            },
            HeartbeatReward {
                cbsd_id: Some(c14.clone()),
                hotspot_key: gw7.clone(),
                coverage_object: cov_obj_14,
                cell_type: CellType::from_cbsd_id(&c14).unwrap(),
                distances_to_asserted: None,
                trust_score_multipliers: vec![dec!(1.0)],
            },
            HeartbeatReward {
                cbsd_id: None,
                hotspot_key: gw9.clone(),
                cell_type: CellType::NovaGenericWifiIndoor,
                coverage_object: cov_obj_15,
                distances_to_asserted: Some(vec![0]),
                trust_score_multipliers: vec![dec!(1.0)],
            },
            HeartbeatReward {
                cbsd_id: None,
                hotspot_key: gw10.clone(),
                cell_type: CellType::NovaGenericWifiIndoor,
                coverage_object: cov_obj_16,
                distances_to_asserted: Some(vec![0]),
                trust_score_multipliers: vec![dec!(0.25)],
            },
            HeartbeatReward {
                cbsd_id: None,
                hotspot_key: gw11.clone(),
                cell_type: CellType::NovaGenericWifiIndoor,
                coverage_object: cov_obj_17,
                distances_to_asserted: Some(vec![0]),
                trust_score_multipliers: vec![dec!(0.25)],
            },
        ]
        .into_iter()
        .map(Ok)
        .collect::<Vec<Result<HeartbeatReward, _>>>();

        // Setup hex coverages
        let mut hex_coverage = HashMap::new();
        hex_coverage.insert(
            (OwnedKeyType::from(c2.clone()), cov_obj_2),
            simple_hex_coverage(&c2, 0x8a1fb46622dffff),
        );
        hex_coverage.insert(
            (OwnedKeyType::from(c4.clone()), cov_obj_4),
            simple_hex_coverage(&c4, 0x8a1fb46632dffff),
        );
        hex_coverage.insert(
            (OwnedKeyType::from(c5.clone()), cov_obj_5),
            simple_hex_coverage(&c5, 0x8a1fb46642dffff),
        );
        hex_coverage.insert(
            (OwnedKeyType::from(c6.clone()), cov_obj_6),
            simple_hex_coverage(&c6, 0x8a1fb46652dffff),
        );
        hex_coverage.insert(
            (OwnedKeyType::from(c7.clone()), cov_obj_7),
            simple_hex_coverage(&c7, 0x8a1fb46662dffff),
        );
        hex_coverage.insert(
            (OwnedKeyType::from(c8.clone()), cov_obj_8),
            simple_hex_coverage(&c8, 0x8a1fb46522dffff),
        );
        hex_coverage.insert(
            (OwnedKeyType::from(c9.clone()), cov_obj_9),
            simple_hex_coverage(&c9, 0x8a1fb46682dffff),
        );
        hex_coverage.insert(
            (OwnedKeyType::from(c10.clone()), cov_obj_10),
            simple_hex_coverage(&c10, 0x8a1fb46692dffff),
        );
        hex_coverage.insert(
            (OwnedKeyType::from(c11.clone()), cov_obj_11),
            simple_hex_coverage(&c11, 0x8a1fb466a2dffff),
        );
        hex_coverage.insert(
            (OwnedKeyType::from(c12.clone()), cov_obj_12),
            simple_hex_coverage(&c12, 0x8a1fb466b2dffff),
        );
        hex_coverage.insert(
            (OwnedKeyType::from(c13.clone()), cov_obj_13),
            simple_hex_coverage(&c13, 0x8a1fb466c2dffff),
        );
        hex_coverage.insert(
            (OwnedKeyType::from(c14.clone()), cov_obj_14),
            simple_hex_coverage(&c14, 0x8a1fb466d2dffff),
        );
        hex_coverage.insert(
            (OwnedKeyType::from(gw9.clone()), cov_obj_15),
            simple_hex_coverage(&gw9, 0x8c2681a30641dff),
        );
        hex_coverage.insert(
            (OwnedKeyType::from(gw10.clone()), cov_obj_16),
            simple_hex_coverage(&gw10, 0x8c2681a3065d3ff),
        );
        hex_coverage.insert(
            (OwnedKeyType::from(gw11.clone()), cov_obj_17),
            simple_hex_coverage(&gw11, 0x8c2681a306607ff),
        );

        // setup speedtests
        let last_speedtest = timestamp - Duration::hours(12);
        let gw1_speedtests = vec![
            acceptable_speedtest(gw1.clone(), last_speedtest),
            acceptable_speedtest(gw1.clone(), timestamp),
        ];
        let gw2_speedtests = vec![
            acceptable_speedtest(gw2.clone(), last_speedtest),
            acceptable_speedtest(gw2.clone(), timestamp),
        ];
        let gw3_speedtests = vec![
            acceptable_speedtest(gw3.clone(), last_speedtest),
            acceptable_speedtest(gw3.clone(), timestamp),
        ];
        let gw4_speedtests = vec![
            acceptable_speedtest(gw4.clone(), last_speedtest),
            acceptable_speedtest(gw4.clone(), timestamp),
        ];
        let gw5_speedtests = vec![
            degraded_speedtest(gw5.clone(), last_speedtest),
            degraded_speedtest(gw5.clone(), timestamp),
        ];
        let gw6_speedtests = vec![
            failed_speedtest(gw6.clone(), last_speedtest),
            failed_speedtest(gw6.clone(), timestamp),
        ];
        let gw7_speedtests = vec![
            poor_speedtest(gw7.clone(), last_speedtest),
            poor_speedtest(gw7.clone(), timestamp),
        ];
        let gw9_speedtests = vec![
            acceptable_speedtest(gw9.clone(), last_speedtest),
            acceptable_speedtest(gw9.clone(), timestamp),
        ];
        let gw10_speedtests = vec![
            acceptable_speedtest(gw10.clone(), last_speedtest),
            acceptable_speedtest(gw10.clone(), timestamp),
        ];
        let gw11_speedtests = vec![
            acceptable_speedtest(gw11.clone(), last_speedtest),
            acceptable_speedtest(gw11.clone(), timestamp),
        ];

        let gw1_average = SpeedtestAverage::from(gw1_speedtests);
        let gw2_average = SpeedtestAverage::from(gw2_speedtests);
        let gw3_average = SpeedtestAverage::from(gw3_speedtests);
        let gw4_average = SpeedtestAverage::from(gw4_speedtests);
        let gw5_average = SpeedtestAverage::from(gw5_speedtests);
        let gw6_average = SpeedtestAverage::from(gw6_speedtests);
        let gw7_average = SpeedtestAverage::from(gw7_speedtests);
        let gw9_average = SpeedtestAverage::from(gw9_speedtests);
        let gw10_average = SpeedtestAverage::from(gw10_speedtests);
        let gw11_average = SpeedtestAverage::from(gw11_speedtests);
        let mut averages = HashMap::new();
        averages.insert(gw1.clone(), gw1_average);
        averages.insert(gw2.clone(), gw2_average);
        averages.insert(gw3.clone(), gw3_average);
        averages.insert(gw4.clone(), gw4_average);
        averages.insert(gw5.clone(), gw5_average);
        averages.insert(gw6.clone(), gw6_average);
        averages.insert(gw7.clone(), gw7_average);
        averages.insert(gw9.clone(), gw9_average);
        averages.insert(gw10.clone(), gw10_average);
        averages.insert(gw11.clone(), gw11_average);

        let speedtest_avgs = SpeedtestAverages { averages };

        // calculate the rewards for the sample group
        let mut owner_rewards = HashMap::<PublicKeyBinary, u64>::new();

        let duration = Duration::hours(1);
        let epoch = (now - duration)..now;
        let total_poc_rewards = get_scheduled_tokens_for_poc(epoch.end - epoch.start);
        let mut allocated_poc_rewards = 0_u64;

        let epoch = (now - Duration::hours(1))..now;
<<<<<<< HEAD
        let coverage_points = CoveragePoints::aggregate_points(
=======
        for (reward_amount, mobile_reward) in CoverageShares::new(
>>>>>>> d945ad18
            &hex_coverage,
            stream::iter(heartbeat_rewards),
            &speedtest_avgs,
            &BoostedHexes::default(),
            &VerifiedRadioThresholds::default(),
            &epoch,
        )
        .await
        .unwrap();
        let total_shares = coverage_points.total_shares();
        let poc_rewards_per_share = total_poc_rewards
            .checked_div(total_shares)
            .unwrap_or_default();
        for (reward_amount, mobile_reward) in coverage_points
            .into_rewards(&epoch, poc_rewards_per_share)
            .unwrap()
        {
            let radio_reward = match mobile_reward.reward {
                Some(proto::mobile_reward_share::Reward::RadioReward(radio_reward)) => radio_reward,
                _ => unreachable!(),
            };
            let owner = owners
                .get(&PublicKeyBinary::from(radio_reward.hotspot_key))
                .expect("Could not find owner")
                .clone();
            assert_eq!(reward_amount, radio_reward.poc_reward);
            allocated_poc_rewards += reward_amount;
            *owner_rewards.entry(owner).or_default() += radio_reward.poc_reward;
        }

        assert_eq!(
            *owner_rewards
                .get(&owner1)
                .expect("Could not fetch owner1 rewards"),
            260_213_374_966
        );
        assert_eq!(
            *owner_rewards
                .get(&owner2)
                .expect("Could not fetch owner2 rewards"),
            975_800_156_122
        );
        assert_eq!(
            *owner_rewards
                .get(&owner3)
                .expect("Could not fetch owner3 rewards"),
            32_526_671_870
        );
        assert_eq!(owner_rewards.get(&owner4), None);

        let owner5_reward = *owner_rewards
            .get(&owner5)
            .expect("Could not fetch owner5 rewards");
        assert_eq!(owner5_reward, 520_426_749_934);

        let owner6_reward = *owner_rewards
            .get(&owner6)
            .expect("Could not fetch owner6 rewards");
        assert_eq!(owner6_reward, 130_106_687_483);

        // confirm owner 6 reward is 0.25 of owner 5's reward
        // this is due to owner 6's hotspot not having a validation location timestamp
        // and thus its reward scale is reduced
        assert_eq!((owner5_reward as f64 * 0.25) as u64, owner6_reward);

        let owner7_reward = *owner_rewards
            .get(&owner6)
            .expect("Could not fetch owner7 rewards");
        assert_eq!(owner7_reward, 130_106_687_483);

        // confirm owner 7 reward is 0.25 of owner 5's reward
        // owner 7's hotspot does have a validation location timestamp
        // but its distance beyond the asserted location is too high
        // and thus its reward scale is reduced
        assert_eq!((owner5_reward as f64 * 0.25) as u64, owner7_reward);

        // confirm total sum of allocated poc rewards
        assert_eq!(allocated_poc_rewards, 2_049_180_327_858);

        // confirm the unallocated poc reward amounts
        let unallocated_sp_reward_amount = (total_poc_rewards
            - Decimal::from(allocated_poc_rewards))
        .round_dp_with_strategy(0, RoundingStrategy::ToZero)
        .to_u64()
        .unwrap_or(0);
        assert_eq!(unallocated_sp_reward_amount, 10);
    }

    #[tokio::test]
    async fn full_wifi_indoor_vs_sercomm_indoor_reward_shares() {
        // init owners
        let owner1: PublicKeyBinary = "112NqN2WWMwtK29PMzRby62fDydBJfsCLkCAf392stdok48ovNT6"
            .parse()
            .expect("failed owner1 parse");
        let owner2: PublicKeyBinary = "11sctWiP9r5wDJVuDe1Th4XSL2vaawaLLSQF8f8iokAoMAJHxqp"
            .parse()
            .expect("failed owner2 parse");
        // init hotspots
        let gw1: PublicKeyBinary = "112NqN2WWMwtK29PMzRby62fDydBJfsCLkCAf392stdok48ovNT6"
            .parse()
            .expect("failed gw1 parse");
        let gw2: PublicKeyBinary = "11sctWiP9r5wDJVuDe1Th4XSL2vaawaLLSQF8f8iokAoMAJHxqp"
            .parse()
            .expect("failed gw2 parse");
        // link gws to owners
        let mut owners = HashMap::new();
        owners.insert(gw1.clone(), owner1.clone());
        owners.insert(gw2.clone(), owner2.clone());

        let now = Utc::now();
        let timestamp = now - Duration::minutes(20);

        let g1_cov_obj = Uuid::new_v4();
        let g2_cov_obj = Uuid::new_v4();

        // init cells and cell_types
        let c2 = "P27-SCE4255W".to_string(); // sercom indoor

        // setup heartbeats
        let heartbeat_rewards = vec![
            // add wifi indoor HB
            HeartbeatReward {
                cbsd_id: None,
                hotspot_key: gw1.clone(),
                cell_type: CellType::NovaGenericWifiIndoor,
                coverage_object: g1_cov_obj,
                distances_to_asserted: Some(vec![0]),
                trust_score_multipliers: vec![dec!(1.0)],
            },
            // add sercomm indoor HB
            HeartbeatReward {
                cbsd_id: Some(c2.clone()),
                hotspot_key: gw2.clone(),
                cell_type: CellType::from_cbsd_id(&c2).unwrap(),
                coverage_object: g2_cov_obj,
                distances_to_asserted: None,
                trust_score_multipliers: vec![dec!(1.0)],
            },
        ]
        .into_iter()
        .map(Ok)
        .collect::<Vec<Result<HeartbeatReward, _>>>();

        // setup speedtests
        let last_speedtest = timestamp - Duration::hours(12);
        let gw1_speedtests = vec![
            acceptable_speedtest(gw1.clone(), last_speedtest),
            acceptable_speedtest(gw1.clone(), timestamp),
        ];
        let gw2_speedtests = vec![
            acceptable_speedtest(gw2.clone(), last_speedtest),
            acceptable_speedtest(gw2.clone(), timestamp),
        ];

        let gw1_average = SpeedtestAverage::from(gw1_speedtests);
        let gw2_average = SpeedtestAverage::from(gw2_speedtests);
        let mut averages = HashMap::new();
        averages.insert(gw1.clone(), gw1_average);
        averages.insert(gw2.clone(), gw2_average);

        let speedtest_avgs = SpeedtestAverages { averages };
        let mut hex_coverage: HashMap<(OwnedKeyType, Uuid), Vec<HexCoverage>> = Default::default();
        hex_coverage.insert(
            (OwnedKeyType::from(gw1.clone()), g1_cov_obj),
            simple_hex_coverage(&gw1, 0x8a1fb46622dffff),
        );
        hex_coverage.insert(
            (OwnedKeyType::from(c2.clone()), g2_cov_obj),
            simple_hex_coverage(&c2, 0x8a1fb46642dffff),
        );

        // calculate the rewards for the group
        let mut owner_rewards = HashMap::<PublicKeyBinary, u64>::new();
        let duration = Duration::hours(1);
        let epoch = (now - duration)..now;
        let total_poc_rewards = get_scheduled_tokens_for_poc(epoch.end - epoch.start);
<<<<<<< HEAD

        let coverage_points = CoveragePoints::aggregate_points(
=======
        for (_reward_amount, mobile_reward) in CoverageShares::new(
>>>>>>> d945ad18
            &hex_coverage,
            stream::iter(heartbeat_rewards),
            &speedtest_avgs,
            &BoostedHexes::default(),
            &VerifiedRadioThresholds::default(),
            &epoch,
        )
        .await
        .unwrap();
        let total_shares = coverage_points.total_shares();
        let poc_rewards_per_share = total_poc_rewards
            .checked_div(total_shares)
            .unwrap_or_default();

        for (_reward_amount, mobile_reward) in coverage_points
            .into_rewards(&epoch, poc_rewards_per_share)
            .unwrap()
        {
            let radio_reward = match mobile_reward.reward {
                Some(proto::mobile_reward_share::Reward::RadioReward(radio_reward)) => radio_reward,
                _ => unreachable!(),
            };
            let owner = owners
                .get(&PublicKeyBinary::from(radio_reward.hotspot_key))
                .expect("Could not find owner")
                .clone();

            *owner_rewards.entry(owner).or_default() += radio_reward.poc_reward;
        }
        println!("owner rewards {:?}", owner_rewards);

        // wifi
        let owner1_reward = *owner_rewards
            .get(&owner1)
            .expect("Could not fetch owner1 rewards");
        assert_eq!(owner1_reward, 1_639_344_262_295);

        // sercomm
        let owner2_reward = *owner_rewards
            .get(&owner2)
            .expect("Could not fetch owner2 rewards");
        assert_eq!(owner2_reward, 409_836_065_573);
    }

    #[tokio::test]
    async fn reduced_wifi_indoor_vs_sercomm_indoor_reward_shares() {
        // init owners
        let owner1: PublicKeyBinary = "112NqN2WWMwtK29PMzRby62fDydBJfsCLkCAf392stdok48ovNT6"
            .parse()
            .expect("failed owner1 parse");
        let owner2: PublicKeyBinary = "11sctWiP9r5wDJVuDe1Th4XSL2vaawaLLSQF8f8iokAoMAJHxqp"
            .parse()
            .expect("failed owner2 parse");
        // init hotspots
        let gw1: PublicKeyBinary = "112NqN2WWMwtK29PMzRby62fDydBJfsCLkCAf392stdok48ovNT6"
            .parse()
            .expect("failed gw1 parse");
        let gw2: PublicKeyBinary = "11sctWiP9r5wDJVuDe1Th4XSL2vaawaLLSQF8f8iokAoMAJHxqp"
            .parse()
            .expect("failed gw2 parse");
        // link gws to owners
        let mut owners = HashMap::new();
        owners.insert(gw1.clone(), owner1.clone());
        owners.insert(gw2.clone(), owner2.clone());

        let now = Utc::now();
        let timestamp = now - Duration::minutes(20);

        // init cells and cell_types
        let c2 = "P27-SCE4255W".to_string(); // sercom indoor

        let g1_cov_obj = Uuid::new_v4();
        let g2_cov_obj = Uuid::new_v4();

        // setup heartbeats
        let heartbeat_rewards = vec![
            // add wifi  indoor HB
            // with distance to asserted > than max allowed
            // this results in reward scale dropping to 0.25
            HeartbeatReward {
                cbsd_id: None,
                hotspot_key: gw1.clone(),
                cell_type: CellType::NovaGenericWifiIndoor,
                coverage_object: g1_cov_obj,
                distances_to_asserted: Some(vec![0]),
                trust_score_multipliers: vec![dec!(0.25)],
            },
            // add sercomm indoor HB
            HeartbeatReward {
                cbsd_id: Some(c2.clone()),
                hotspot_key: gw2.clone(),
                coverage_object: g2_cov_obj,
                cell_type: CellType::from_cbsd_id(&c2).unwrap(),
                distances_to_asserted: None,
                trust_score_multipliers: vec![dec!(1.0)],
            },
        ]
        .into_iter()
        .map(Ok)
        .collect::<Vec<Result<HeartbeatReward, _>>>();

        // setup speedtests
        let last_speedtest = timestamp - Duration::hours(12);
        let gw1_speedtests = vec![
            acceptable_speedtest(gw1.clone(), last_speedtest),
            acceptable_speedtest(gw1.clone(), timestamp),
        ];
        let gw2_speedtests = vec![
            acceptable_speedtest(gw2.clone(), last_speedtest),
            acceptable_speedtest(gw2.clone(), timestamp),
        ];

        let gw1_average = SpeedtestAverage::from(gw1_speedtests);
        let gw2_average = SpeedtestAverage::from(gw2_speedtests);
        let mut averages = HashMap::new();
        averages.insert(gw1.clone(), gw1_average);
        averages.insert(gw2.clone(), gw2_average);

        let speedtest_avgs = SpeedtestAverages { averages };

        let mut hex_coverage: HashMap<(OwnedKeyType, Uuid), Vec<HexCoverage>> = Default::default();
        hex_coverage.insert(
            (OwnedKeyType::from(gw1.clone()), g1_cov_obj),
            simple_hex_coverage(&gw1, 0x8a1fb46622dffff),
        );
        hex_coverage.insert(
            (OwnedKeyType::from(c2.clone()), g2_cov_obj),
            simple_hex_coverage(&c2, 0x8a1fb46642dffff),
        );

        // calculate the rewards for the group
        let mut owner_rewards = HashMap::<PublicKeyBinary, u64>::new();
        let duration = Duration::hours(1);
        let epoch = (now - duration)..now;
        let total_poc_rewards = get_scheduled_tokens_for_poc(epoch.end - epoch.start);
<<<<<<< HEAD

        let coverage_points = CoveragePoints::aggregate_points(
=======
        for (_reward_amount, mobile_reward) in CoverageShares::new(
>>>>>>> d945ad18
            &hex_coverage,
            stream::iter(heartbeat_rewards),
            &speedtest_avgs,
            &BoostedHexes::default(),
            &VerifiedRadioThresholds::default(),
            &epoch,
        )
        .await
        .unwrap();
        let total_shares = coverage_points.total_shares();
        let poc_rewards_per_share = total_poc_rewards
            .checked_div(total_shares)
            .unwrap_or_default();

        for (_reward_amount, mobile_reward) in coverage_points
            .into_rewards(&epoch, poc_rewards_per_share)
            .unwrap()
        {
            let radio_reward = match mobile_reward.reward {
                Some(proto::mobile_reward_share::Reward::RadioReward(radio_reward)) => radio_reward,
                _ => unreachable!(),
            };
            let owner = owners
                .get(&PublicKeyBinary::from(radio_reward.hotspot_key))
                .expect("Could not find owner")
                .clone();

            *owner_rewards.entry(owner).or_default() += radio_reward.poc_reward;
        }

        // wifi
        let owner1_reward = *owner_rewards
            .get(&owner1)
            .expect("Could not fetch owner1 rewards");

        // sercomm
        let owner2_reward = *owner_rewards
            .get(&owner2)
            .expect("Could not fetch owner2 rewards");

        // confirm owner 1 reward is 0.1 of owner 2's reward
        // owner 1 is a wifi indoor with a distance_to_asserted > max
        // and so gets the reduced reward scale of 0.1 ( radio reward scale of 0.4 * location scale of 0.25)
        // owner 2 is a cbrs sercomm indoor which has a reward scale of 1.0
        assert_eq!(owner1_reward, owner2_reward);
    }

    #[tokio::test]
    async fn full_wifi_outdoor_vs_sercomm_indoor_reward_shares() {
        // init owners
        let owner1: PublicKeyBinary = "112NqN2WWMwtK29PMzRby62fDydBJfsCLkCAf392stdok48ovNT6"
            .parse()
            .expect("failed owner1 parse");
        let owner2: PublicKeyBinary = "11sctWiP9r5wDJVuDe1Th4XSL2vaawaLLSQF8f8iokAoMAJHxqp"
            .parse()
            .expect("failed owner2 parse");
        // init hotspots
        let gw1: PublicKeyBinary = "112NqN2WWMwtK29PMzRby62fDydBJfsCLkCAf392stdok48ovNT6"
            .parse()
            .expect("failed gw1 parse");
        let gw2: PublicKeyBinary = "11sctWiP9r5wDJVuDe1Th4XSL2vaawaLLSQF8f8iokAoMAJHxqp"
            .parse()
            .expect("failed gw2 parse");
        // link gws to owners
        let mut owners = HashMap::new();
        owners.insert(gw1.clone(), owner1.clone());
        owners.insert(gw2.clone(), owner2.clone());

        let now = Utc::now();
        let timestamp = now - Duration::minutes(20);

        let g1_cov_obj = Uuid::new_v4();
        let g2_cov_obj = Uuid::new_v4();

        // init cells and cell_types
        let c2 = "P27-SCE4255W".to_string(); // sercom indoor

        // setup heartbeats
        let heartbeat_rewards = vec![
            // add wifi indoor HB
            HeartbeatReward {
                cbsd_id: None,
                hotspot_key: gw1.clone(),
                cell_type: CellType::NovaGenericWifiOutdoor,
                coverage_object: g1_cov_obj,
                distances_to_asserted: Some(vec![0]),
                trust_score_multipliers: vec![dec!(1.0)],
            },
            // add sercomm indoor HB
            HeartbeatReward {
                cbsd_id: Some(c2.clone()),
                hotspot_key: gw2.clone(),
                cell_type: CellType::from_cbsd_id(&c2).unwrap(),
                coverage_object: g2_cov_obj,
                distances_to_asserted: None,
                trust_score_multipliers: vec![dec!(1.0)],
            },
        ]
        .into_iter()
        .map(Ok)
        .collect::<Vec<Result<HeartbeatReward, _>>>();

        // setup speedtests
        let last_speedtest = timestamp - Duration::hours(12);
        let gw1_speedtests = vec![
            acceptable_speedtest(gw1.clone(), last_speedtest),
            acceptable_speedtest(gw1.clone(), timestamp),
        ];
        let gw2_speedtests = vec![
            acceptable_speedtest(gw2.clone(), last_speedtest),
            acceptable_speedtest(gw2.clone(), timestamp),
        ];

        let gw1_average = SpeedtestAverage::from(gw1_speedtests);
        let gw2_average = SpeedtestAverage::from(gw2_speedtests);
        let mut averages = HashMap::new();
        averages.insert(gw1.clone(), gw1_average);
        averages.insert(gw2.clone(), gw2_average);

        let speedtest_avgs = SpeedtestAverages { averages };
        let mut hex_coverage: HashMap<(OwnedKeyType, Uuid), Vec<HexCoverage>> = Default::default();
        hex_coverage.insert(
            (OwnedKeyType::from(gw1.clone()), g1_cov_obj),
            simple_hex_coverage(&gw1, 0x8a1fb46622dffff),
        );
        hex_coverage.insert(
            (OwnedKeyType::from(c2.clone()), g2_cov_obj),
            simple_hex_coverage(&c2, 0x8a1fb46642dffff),
        );

        // calculate the rewards for the group
        let mut owner_rewards = HashMap::<PublicKeyBinary, u64>::new();
        let duration = Duration::hours(1);
        let epoch = (now - duration)..now;
        let total_poc_rewards = get_scheduled_tokens_for_poc(epoch.end - epoch.start);
<<<<<<< HEAD

        let coverage_points = CoveragePoints::aggregate_points(
=======
        for (_reward_amount, mobile_reward) in CoverageShares::new(
>>>>>>> d945ad18
            &hex_coverage,
            stream::iter(heartbeat_rewards),
            &speedtest_avgs,
            &BoostedHexes::default(),
            &VerifiedRadioThresholds::default(),
            &epoch,
        )
        .await
        .unwrap();
        let total_shares = coverage_points.total_shares();
        let poc_rewards_per_share = total_poc_rewards
            .checked_div(total_shares)
            .unwrap_or_default();

        for (_reward_amount, mobile_reward) in coverage_points
            .into_rewards(&epoch, poc_rewards_per_share)
            .unwrap()
        {
            let radio_reward = match mobile_reward.reward {
                Some(proto::mobile_reward_share::Reward::RadioReward(radio_reward)) => radio_reward,
                _ => unreachable!(),
            };
            let owner = owners
                .get(&PublicKeyBinary::from(radio_reward.hotspot_key))
                .expect("Could not find owner")
                .clone();

            *owner_rewards.entry(owner).or_default() += radio_reward.poc_reward;
        }

        // These were different, now they are the same:
        println!("owner rewards {:?}", owner_rewards);
        // wifi
        let owner1_reward = *owner_rewards
            .get(&owner1)
            .expect("Could not fetch owner1 rewards");
        assert_eq!(owner1_reward, 1_639_344_262_295);

        // sercomm
        let owner2_reward = *owner_rewards
            .get(&owner2)
            .expect("Could not fetch owner2 rewards");
        assert_eq!(owner2_reward, 409_836_065_573);
    }

    /// Test to ensure that rewards that are zeroed are not written out.
    #[tokio::test]
    async fn ensure_zeroed_rewards_are_not_written() {
        use rust_decimal_macros::dec;

        let gw1: PublicKeyBinary = "112NqN2WWMwtK29PMzRby62fDydBJfsCLkCAf392stdok48ovNT6"
            .parse()
            .expect("failed gw1 parse");
        let gw2: PublicKeyBinary = "11sctWiP9r5wDJVuDe1Th4XSL2vaawaLLSQF8f8iokAoMAJHxqp"
            .parse()
            .expect("failed gw2 parse");

        let now = Utc::now();
        let epoch = now - Duration::hours(1)..now;

        let uuid_1 = Uuid::new_v4();
        let uuid_2 = Uuid::new_v4();

        let mut coverage_map = coverage_map::CoverageMapBuilder::default();
        coverage_map.insert_coverage_object(coverage_map::CoverageObject {
            indoor: true,
            hotspot_key: gw1.clone().into(),
            cbsd_id: None,
            seniority_timestamp: now,
            coverage: vec![coverage_map::UnrankedCoverage {
                location: Cell::from_raw(0x8c2681a3064dbff).expect("valid h3 cell"),
                signal_power: 42,
                signal_level: coverage_map::SignalLevel::High,
                assignments: hex_assignments_mock(),
            }],
        });
        coverage_map.insert_coverage_object(coverage_map::CoverageObject {
            indoor: true,
            hotspot_key: gw2.clone().into(),
            cbsd_id: None,
            seniority_timestamp: now,
            coverage: vec![coverage_map::UnrankedCoverage {
                location: Cell::from_raw(0x8c2681a3064ddff).expect("valid h3 cell"),
                signal_power: 42,
                signal_level: coverage_map::SignalLevel::High,
                assignments: hex_assignments_mock(),
            }],
        });
        let coverage_map = coverage_map.build(&BoostedHexes::default(), epoch.start);

        let mut radio_infos = HashMap::new();
        radio_infos.insert(
            (gw1.clone(), None),
            RadioInfo {
                radio_type: coverage_point_calculator::RadioType::IndoorWifi,
                coverage_obj_uuid: uuid_1,
                trust_scores: vec![coverage_point_calculator::LocationTrust {
                    meters_to_asserted: 0,
                    trust_score: dec!(1),
                }],
                seniority: Seniority {
                    uuid: Uuid::new_v4(),
                    seniority_ts: now,
                    last_heartbeat: now,
                    inserted_at: now,
                    update_reason: 0,
                },
                verified_radio_threshold: coverage_point_calculator::RadioThreshold::Verified,
                speedtests: vec![
                    coverage_point_calculator::Speedtest {
                        upload_speed: coverage_point_calculator::BytesPs::new(100_000_000),
                        download_speed: coverage_point_calculator::BytesPs::new(100_000_000),
                        latency_millis: 10,
                        timestamp: now,
                    },
                    coverage_point_calculator::Speedtest {
                        upload_speed: coverage_point_calculator::BytesPs::new(100_000_000),
                        download_speed: coverage_point_calculator::BytesPs::new(100_000_000),
                        latency_millis: 10,
                        timestamp: now,
                    },
                ],
            },
        );
        radio_infos.insert(
            (gw2.clone(), None),
            RadioInfo {
                radio_type: coverage_point_calculator::RadioType::IndoorWifi,
                coverage_obj_uuid: uuid_2,
                trust_scores: vec![coverage_point_calculator::LocationTrust {
                    meters_to_asserted: 0,
                    trust_score: dec!(1),
                }],
                seniority: Seniority {
                    uuid: Uuid::new_v4(),
                    seniority_ts: now,
                    last_heartbeat: now,
                    inserted_at: now,
                    update_reason: 0,
                },
                verified_radio_threshold: coverage_point_calculator::RadioThreshold::Verified,
                speedtests: vec![],
            },
        );

<<<<<<< HEAD
        let now = Utc::now();
        // We should never see any radio shares from owner2, since all of them are
        // less than or equal to zero.
        let epoch = now - Duration::hours(1)..now;
        let total_poc_rewards = get_scheduled_tokens_for_poc(epoch.end - epoch.start);
        let coverage_points = CoveragePoints { coverage_points };
        let total_shares = coverage_points.total_shares();
        let poc_rewards_per_share = total_poc_rewards
            .checked_div(total_shares)
            .unwrap_or_default();

        let expected_hotspot = gw1;
        for (_reward_amount, mobile_reward) in coverage_points
            .into_rewards(&epoch, poc_rewards_per_share)
            .unwrap()
=======
        let coverage_shares = CoverageShares {
            coverage_map,
            radio_infos,
        };
        let total_poc_rewards = get_scheduled_tokens_for_poc(epoch.end - epoch.start);
        // gw2 does not have enough speedtests for a mulitplier
        let expected_hotspot = gw1;
        for (_reward_amount, mobile_reward) in coverage_shares
            .into_rewards(total_poc_rewards, &epoch)
            .expect("rewards output")
>>>>>>> d945ad18
        {
            let radio_reward = match mobile_reward.reward {
                Some(proto::mobile_reward_share::Reward::RadioReward(radio_reward)) => radio_reward,
                _ => unreachable!(),
            };
            let actual_hotspot = PublicKeyBinary::from(radio_reward.hotspot_key);
            assert_eq!(actual_hotspot, expected_hotspot);
        }
    }

    #[tokio::test]
    async fn skip_empty_radio_rewards() {
        let now = Utc::now();
        let epoch = now - Duration::hours(1)..now;
        let coverage_shares = CoverageShares {
            coverage_map: coverage_map::CoverageMapBuilder::default()
                .build(&BoostedHexes::default(), epoch.start),
            radio_infos: HashMap::new(),
        };

        let total_poc_rewards = get_scheduled_tokens_for_poc(epoch.end - epoch.start);
<<<<<<< HEAD

        let total_shares = coverage_points.total_shares();
        let poc_rewards_per_share = total_poc_rewards
            .checked_div(total_shares)
            .unwrap_or_default();

        assert!(coverage_points
            .into_rewards(&epoch, poc_rewards_per_share)
=======
        assert!(coverage_shares
            .into_rewards(total_poc_rewards, &epoch)
>>>>>>> d945ad18
            .is_none());
    }

    #[tokio::test]
    async fn service_provider_reward_amounts() {
        let mobile_bone_price = dec!(0.00001);

        let sp1 = ServiceProvider::HeliumMobile;

        let now = Utc::now();
        let epoch = (now - Duration::hours(1))..now;

        let service_provider_sessions = vec![ServiceProviderDataSession {
            service_provider: sp1,
            total_dcs: dec!(1000),
        }];
        let sp_shares = ServiceProviderShares::new(service_provider_sessions);
        let total_sp_rewards = get_scheduled_tokens_for_service_providers(epoch.end - epoch.start);
        let rewards_per_share = sp_shares
            .rewards_per_share(total_sp_rewards, mobile_bone_price)
            .unwrap();

        let mut sp_rewards = HashMap::<i32, u64>::new();
        let mut allocated_sp_rewards = 0_u64;
        for (reward_amount, sp_reward) in
            sp_shares.into_service_provider_rewards(&epoch, rewards_per_share)
        {
            if let Some(MobileReward::ServiceProviderReward(r)) = sp_reward.reward {
                sp_rewards.insert(r.service_provider_id, r.amount);
                assert_eq!(reward_amount, r.amount);
                allocated_sp_rewards += reward_amount;
            }
        }

        let sp1_reward_amount = *sp_rewards
            .get(&(sp1 as i32))
            .expect("Could not fetch sp1 shares");
        assert_eq!(sp1_reward_amount, 1000);

        // confirm the unallocated service provider reward amounts
        let unallocated_sp_reward_amount = (total_sp_rewards - Decimal::from(allocated_sp_rewards))
            .round_dp_with_strategy(0, RoundingStrategy::ToZero)
            .to_u64()
            .unwrap_or(0);
        assert_eq!(unallocated_sp_reward_amount, 341_530_053_644);
    }

    #[tokio::test]
    async fn service_provider_reward_amounts_capped() {
        let mobile_bone_price = dec!(1.0);
        let sp1 = ServiceProvider::HeliumMobile;

        let now = Utc::now();
        let epoch = (now - Duration::hours(1))..now;

        let total_sp_rewards_in_bones = dec!(100_000_000);
        let total_rewards_value_in_dc =
            mobile_bones_to_dc(total_sp_rewards_in_bones, mobile_bone_price);

        let service_provider_sessions = vec![ServiceProviderDataSession {
            service_provider: ServiceProvider::HeliumMobile,
            // force the service provider to have spend more DC than total rewardable
            total_dcs: total_rewards_value_in_dc * dec!(2.0),
        }];

        let sp_shares = ServiceProviderShares::new(service_provider_sessions);
        let rewards_per_share = sp_shares
            .rewards_per_share(total_sp_rewards_in_bones, mobile_bone_price)
            .unwrap();

        let mut sp_rewards = HashMap::new();
        let mut allocated_sp_rewards = 0_u64;
        for (reward_amount, sp_reward) in
            sp_shares.into_service_provider_rewards(&epoch, rewards_per_share)
        {
            if let Some(MobileReward::ServiceProviderReward(r)) = sp_reward.reward {
                sp_rewards.insert(r.service_provider_id, r.amount);
                assert_eq!(reward_amount, r.amount);
                allocated_sp_rewards += reward_amount;
            }
        }
        let sp1_reward_amount = *sp_rewards
            .get(&(sp1 as i32))
            .expect("Could not fetch sp1 shares");

        assert_eq!(Decimal::from(sp1_reward_amount), total_sp_rewards_in_bones);
        assert_eq!(sp1_reward_amount, 100_000_000);

        // confirm the unallocated service provider reward amounts
        let unallocated_sp_reward_amount = (total_sp_rewards_in_bones
            - Decimal::from(allocated_sp_rewards))
        .round_dp_with_strategy(0, RoundingStrategy::ToZero)
        .to_u64()
        .unwrap_or(0);
        assert_eq!(unallocated_sp_reward_amount, 0);
    }

    #[tokio::test]
    async fn service_provider_reward_hip87_ex1() {
        // mobile price from hip example and converted to bones
        let mobile_bone_price = dec!(0.0001) / dec!(1_000_000);
        let sp1 = ServiceProvider::HeliumMobile;

        let now = Utc::now();
        let epoch = (now - Duration::hours(1))..now;
        let total_sp_rewards_in_bones = dec!(500_000_000) * dec!(1_000_000);

        let service_provider_sessions = vec![ServiceProviderDataSession {
            service_provider: sp1,
            total_dcs: dec!(100_000_000),
        }];

        let sp_shares = ServiceProviderShares::new(service_provider_sessions);
        let rewards_per_share = sp_shares
            .rewards_per_share(total_sp_rewards_in_bones, mobile_bone_price)
            .unwrap();

        let mut sp_rewards = HashMap::new();
        let mut allocated_sp_rewards = 0_u64;
        for (reward_amount, sp_reward) in
            sp_shares.into_service_provider_rewards(&epoch, rewards_per_share)
        {
            if let Some(MobileReward::ServiceProviderReward(r)) = sp_reward.reward {
                sp_rewards.insert(r.service_provider_id, r.amount);
                assert_eq!(reward_amount, r.amount);
                allocated_sp_rewards += reward_amount;
            }
        }

        let sp1_reward_amount_in_bones = *sp_rewards
            .get(&(sp1 as i32))
            .expect("Could not fetch sp1 shares");
        // example in HIP gives expected reward amount in mobile whereas we use bones
        // assert expected value in bones
        assert_eq!(sp1_reward_amount_in_bones, 10_000_000 * 1_000_000);

        // confirm the unallocated service provider reward amounts
        let unallocated_sp_reward_amount = (total_sp_rewards_in_bones
            - Decimal::from(allocated_sp_rewards))
        .round_dp_with_strategy(0, RoundingStrategy::ToZero)
        .to_u64()
        .unwrap_or(0);
        assert_eq!(unallocated_sp_reward_amount, 490_000_000_000_000);
    }

    #[tokio::test]
    async fn service_provider_reward_hip87_ex2() {
        // mobile price from hip example and converted to bones
        let mobile_bone_price = dec!(0.0001) / dec!(1_000_000);
        let sp1 = ServiceProvider::HeliumMobile;

        let now = Utc::now();
        let epoch = (now - Duration::hours(24))..now;
        let total_sp_rewards_in_bones = dec!(500_000_000) * dec!(1_000_000);

        let service_provider_sessions = vec![ServiceProviderDataSession {
            service_provider: sp1,
            total_dcs: dec!(100_000_000_000),
        }];

        let sp_shares = ServiceProviderShares::new(service_provider_sessions);
        let rewards_per_share = sp_shares
            .rewards_per_share(total_sp_rewards_in_bones, mobile_bone_price)
            .unwrap();

        let mut sp_rewards = HashMap::new();
        let mut allocated_sp_rewards = 0_u64;
        for (reward_amount, sp_reward) in
            sp_shares.into_service_provider_rewards(&epoch, rewards_per_share)
        {
            if let Some(MobileReward::ServiceProviderReward(r)) = sp_reward.reward {
                sp_rewards.insert(r.service_provider_id, r.amount);
                assert_eq!(reward_amount, r.amount);
                allocated_sp_rewards += reward_amount;
            }
        }

        let sp1_reward_amount_in_bones = *sp_rewards
            .get(&(sp1 as i32))
            .expect("Could not fetch sp1 shares");
        // example in HIP gives expected reward amount in mobile whereas we use bones
        // assert expected value in bones
        assert_eq!(sp1_reward_amount_in_bones, 500_000_000 * 1_000_000);

        // confirm the unallocated service provider reward amounts
        let unallocated_sp_reward_amount = (total_sp_rewards_in_bones
            - Decimal::from(allocated_sp_rewards))
        .round_dp_with_strategy(0, RoundingStrategy::ToZero)
        .to_u64()
        .unwrap_or(0);
        assert_eq!(unallocated_sp_reward_amount, 0);
    }
}<|MERGE_RESOLUTION|>--- conflicted
+++ resolved
@@ -587,34 +587,11 @@
     pub fn into_rewards(
         self,
         epoch: &'_ Range<DateTime<Utc>>,
-        poc_rewards_per_share: Decimal,
-    ) -> Option<impl Iterator<Item = (u64, proto::MobileRewardShare)> + '_> {
-<<<<<<< HEAD
-        tracing::info!(%poc_rewards_per_share);
-        let start_period = epoch.start.encode_timestamp();
-        let end_period = epoch.end.encode_timestamp();
-        if poc_rewards_per_share > Decimal::ZERO {
-            Some(
-                self.coverage_points
-                    .into_iter()
-                    .flat_map(move |(hotspot_key, hotspot_points)| {
-                        radio_points_into_rewards(
-                            hotspot_key,
-                            start_period,
-                            end_period,
-                            poc_rewards_per_share,
-                            hotspot_points.speedtest_multiplier,
-                            hotspot_points.radio_points.into_iter(),
-                        )
-                    })
-                    .filter(|(poc_reward, _mobile_reward)| *poc_reward > 0),
-            )
-        } else {
-            None
-        }
-    }
-}
-=======
+        available_poc_rewards: Decimal,
+    ) -> Option<(
+        Decimal,
+        impl Iterator<Item = (u64, proto::MobileRewardShare)> + '_,
+    )> {
         let mut total_shares: Decimal = dec!(0);
 
         let mut processed_radios = vec![];
@@ -642,9 +619,9 @@
             // there are no shares, the rest are unallocated, return early
             return None;
         };
->>>>>>> d945ad18
-
-        Some(
+
+        Some((
+            rewards_per_share,
             processed_radios
                 .into_iter()
                 .map(move |(id, points, seniority, coverage_object_uuid)| {
@@ -662,7 +639,7 @@
                     (poc_reward, mobile_reward_share)
                 })
                 .filter(|(poc_reward, _mobile_reward)| *poc_reward > 0),
-        )
+        ))
     }
 
     /// Only used for testing
@@ -1396,11 +1373,7 @@
         let mut allocated_poc_rewards = 0_u64;
 
         let epoch = (now - Duration::hours(1))..now;
-<<<<<<< HEAD
-        let coverage_points = CoveragePoints::aggregate_points(
-=======
         for (reward_amount, mobile_reward) in CoverageShares::new(
->>>>>>> d945ad18
             &hex_coverage,
             stream::iter(heartbeat_rewards),
             &speedtest_avgs,
@@ -1409,14 +1382,10 @@
             &epoch,
         )
         .await
-        .unwrap();
-        let total_shares = coverage_points.total_shares();
-        let poc_rewards_per_share = total_poc_rewards
-            .checked_div(total_shares)
-            .unwrap_or_default();
-        for (reward_amount, mobile_reward) in coverage_points
-            .into_rewards(&epoch, poc_rewards_per_share)
-            .unwrap()
+        .unwrap()
+        .into_rewards(&epoch, total_poc_rewards)
+        .unwrap()
+        .1
         {
             let radio_reward = match mobile_reward.reward {
                 Some(proto::mobile_reward_share::Reward::RadioReward(radio_reward)) => radio_reward,
@@ -1577,12 +1546,7 @@
         let duration = Duration::hours(1);
         let epoch = (now - duration)..now;
         let total_poc_rewards = get_scheduled_tokens_for_poc(epoch.end - epoch.start);
-<<<<<<< HEAD
-
-        let coverage_points = CoveragePoints::aggregate_points(
-=======
         for (_reward_amount, mobile_reward) in CoverageShares::new(
->>>>>>> d945ad18
             &hex_coverage,
             stream::iter(heartbeat_rewards),
             &speedtest_avgs,
@@ -1591,15 +1555,10 @@
             &epoch,
         )
         .await
-        .unwrap();
-        let total_shares = coverage_points.total_shares();
-        let poc_rewards_per_share = total_poc_rewards
-            .checked_div(total_shares)
-            .unwrap_or_default();
-
-        for (_reward_amount, mobile_reward) in coverage_points
-            .into_rewards(&epoch, poc_rewards_per_share)
-            .unwrap()
+        .unwrap()
+        .into_rewards(&epoch, total_poc_rewards)
+        .unwrap()
+        .1
         {
             let radio_reward = match mobile_reward.reward {
                 Some(proto::mobile_reward_share::Reward::RadioReward(radio_reward)) => radio_reward,
@@ -1718,12 +1677,7 @@
         let duration = Duration::hours(1);
         let epoch = (now - duration)..now;
         let total_poc_rewards = get_scheduled_tokens_for_poc(epoch.end - epoch.start);
-<<<<<<< HEAD
-
-        let coverage_points = CoveragePoints::aggregate_points(
-=======
         for (_reward_amount, mobile_reward) in CoverageShares::new(
->>>>>>> d945ad18
             &hex_coverage,
             stream::iter(heartbeat_rewards),
             &speedtest_avgs,
@@ -1732,15 +1686,10 @@
             &epoch,
         )
         .await
-        .unwrap();
-        let total_shares = coverage_points.total_shares();
-        let poc_rewards_per_share = total_poc_rewards
-            .checked_div(total_shares)
-            .unwrap_or_default();
-
-        for (_reward_amount, mobile_reward) in coverage_points
-            .into_rewards(&epoch, poc_rewards_per_share)
-            .unwrap()
+        .unwrap()
+        .into_rewards(&epoch, total_poc_rewards)
+        .unwrap()
+        .1
         {
             let radio_reward = match mobile_reward.reward {
                 Some(proto::mobile_reward_share::Reward::RadioReward(radio_reward)) => radio_reward,
@@ -1859,12 +1808,7 @@
         let duration = Duration::hours(1);
         let epoch = (now - duration)..now;
         let total_poc_rewards = get_scheduled_tokens_for_poc(epoch.end - epoch.start);
-<<<<<<< HEAD
-
-        let coverage_points = CoveragePoints::aggregate_points(
-=======
         for (_reward_amount, mobile_reward) in CoverageShares::new(
->>>>>>> d945ad18
             &hex_coverage,
             stream::iter(heartbeat_rewards),
             &speedtest_avgs,
@@ -1873,15 +1817,10 @@
             &epoch,
         )
         .await
-        .unwrap();
-        let total_shares = coverage_points.total_shares();
-        let poc_rewards_per_share = total_poc_rewards
-            .checked_div(total_shares)
-            .unwrap_or_default();
-
-        for (_reward_amount, mobile_reward) in coverage_points
-            .into_rewards(&epoch, poc_rewards_per_share)
-            .unwrap()
+        .unwrap()
+        .into_rewards(&epoch, total_poc_rewards)
+        .unwrap()
+        .1
         {
             let radio_reward = match mobile_reward.reward {
                 Some(proto::mobile_reward_share::Reward::RadioReward(radio_reward)) => radio_reward,
@@ -1923,6 +1862,8 @@
             .expect("failed gw2 parse");
 
         let now = Utc::now();
+        // We should never see any radio shares from owner2, since all of them are
+        // less than or equal to zero.
         let epoch = now - Duration::hours(1)..now;
 
         let uuid_1 = Uuid::new_v4();
@@ -2010,23 +1951,6 @@
             },
         );
 
-<<<<<<< HEAD
-        let now = Utc::now();
-        // We should never see any radio shares from owner2, since all of them are
-        // less than or equal to zero.
-        let epoch = now - Duration::hours(1)..now;
-        let total_poc_rewards = get_scheduled_tokens_for_poc(epoch.end - epoch.start);
-        let coverage_points = CoveragePoints { coverage_points };
-        let total_shares = coverage_points.total_shares();
-        let poc_rewards_per_share = total_poc_rewards
-            .checked_div(total_shares)
-            .unwrap_or_default();
-
-        let expected_hotspot = gw1;
-        for (_reward_amount, mobile_reward) in coverage_points
-            .into_rewards(&epoch, poc_rewards_per_share)
-            .unwrap()
-=======
         let coverage_shares = CoverageShares {
             coverage_map,
             radio_infos,
@@ -2035,9 +1959,9 @@
         // gw2 does not have enough speedtests for a mulitplier
         let expected_hotspot = gw1;
         for (_reward_amount, mobile_reward) in coverage_shares
-            .into_rewards(total_poc_rewards, &epoch)
+            .into_rewards(&epoch, total_poc_rewards)
             .expect("rewards output")
->>>>>>> d945ad18
+            .1
         {
             let radio_reward = match mobile_reward.reward {
                 Some(proto::mobile_reward_share::Reward::RadioReward(radio_reward)) => radio_reward,
@@ -2059,19 +1983,8 @@
         };
 
         let total_poc_rewards = get_scheduled_tokens_for_poc(epoch.end - epoch.start);
-<<<<<<< HEAD
-
-        let total_shares = coverage_points.total_shares();
-        let poc_rewards_per_share = total_poc_rewards
-            .checked_div(total_shares)
-            .unwrap_or_default();
-
-        assert!(coverage_points
-            .into_rewards(&epoch, poc_rewards_per_share)
-=======
         assert!(coverage_shares
-            .into_rewards(total_poc_rewards, &epoch)
->>>>>>> d945ad18
+            .into_rewards(&epoch, total_poc_rewards)
             .is_none());
     }
 
