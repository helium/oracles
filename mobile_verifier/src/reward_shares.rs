use crate::{
    coverage::{CoveredHexStream, Seniority},
    data_session::{HotspotMap, ServiceProviderDataSession},
    heartbeats::HeartbeatReward,
    radio_threshold::VerifiedRadioThresholds,
    speedtests_average::SpeedtestAverages,
    subscriber_location::SubscriberValidatedLocations,
};
use chrono::{DateTime, Duration, Utc};
use file_store::traits::TimestampEncode;
use futures::{Stream, StreamExt};
use helium_crypto::PublicKeyBinary;
use helium_proto::{
    services::{
        poc_mobile as proto,
        poc_mobile::{
            mobile_reward_share::Reward as ProtoReward, UnallocatedReward, UnallocatedRewardType,
        },
    },
    ServiceProvider,
};
use mobile_config::{
    boosted_hex_info::BoostedHexes,
    client::{carrier_service_client::CarrierServiceVerifier, ClientError},
};
use rust_decimal::prelude::*;
use rust_decimal_macros::dec;
use std::{collections::HashMap, ops::Range};
use uuid::Uuid;

/// Total tokens emissions pool per 365 days or 366 days for a leap year
const TOTAL_EMISSIONS_POOL: Decimal = dec!(30_000_000_000_000_000);

/// Maximum amount of the total emissions pool allocated for data transfer
/// rewards
const MAX_DATA_TRANSFER_REWARDS_PERCENT: Decimal = dec!(0.4);

/// Percentage of total emissions pool allocated for proof of coverage
const POC_REWARDS_PERCENT: Decimal = dec!(0.1);

/// Percentage of total emissions pool allocated for boosted proof of coverage
const BOOSTED_POC_REWARDS_PERCENT: Decimal = dec!(0.1);

/// The fixed price of a mobile data credit
const DC_USD_PRICE: Decimal = dec!(0.00001);

/// Default precision used for rounding
const DEFAULT_PREC: u32 = 15;

/// Percent of total emissions allocated for mapper rewards
const MAPPERS_REWARDS_PERCENT: Decimal = dec!(0.2);

/// shares of the mappers pool allocated per eligible subscriber for discovery mapping
const DISCOVERY_MAPPING_SHARES: Decimal = dec!(30);

// Percent of total emissions allocated for service provider rewards
const SERVICE_PROVIDER_PERCENT: Decimal = dec!(0.1);

// Percent of total emissions allocated for oracles
const ORACLES_PERCENT: Decimal = dec!(0.04);

#[derive(Debug)]
pub struct TransferRewards {
    reward_scale: Decimal,
    rewards: HashMap<PublicKeyBinary, TransferReward>,
    reward_sum: Decimal,
    mobile_bone_price: Decimal,
}

#[derive(Copy, Clone, Debug)]
pub struct TransferReward {
    bones: Decimal,
    bytes_rewarded: u64,
}

impl TransferRewards {
    pub fn reward_scale(&self) -> Decimal {
        self.reward_scale
    }

    pub fn reward_sum(&self) -> Decimal {
        self.reward_sum
    }

    #[cfg(test)]
    fn reward(&self, hotspot: &PublicKeyBinary) -> Decimal {
        self.rewards
            .get(hotspot)
            .copied()
            .map(|x| x.bones)
            .unwrap_or(Decimal::ZERO)
            * self.reward_scale
    }

    pub fn total(&self) -> Decimal {
        self.rewards
            .values()
            .map(|v| v.bones * self.reward_scale)
            .sum()
    }

    pub async fn from_transfer_sessions(
        mobile_bone_price: Decimal,
        transfer_sessions: HotspotMap,
        reward_shares: &DataTransferAndPocAllocatedRewardBuckets,
    ) -> Self {
        let mut reward_sum = Decimal::ZERO;
        let rewards = transfer_sessions
            .into_iter()
            // Calculate rewards per hotspot
            .map(|(pub_key, rewardable)| {
                let bones =
                    dc_to_mobile_bones(Decimal::from(rewardable.rewardable_dc), mobile_bone_price);
                reward_sum += bones;
                (
                    pub_key,
                    TransferReward {
                        bones,
                        bytes_rewarded: rewardable.rewardable_bytes,
                    },
                )
            })
            .collect();

        // If we find that total data_transfer reward sum is greater than the
        // allocated reward shares for data transfer, we recalculate the rewards
        // per share to make them fit.
        let reward_scale = if reward_sum > reward_shares.data_transfer {
            reward_shares.data_transfer / reward_sum
        } else {
            Decimal::ONE
        };

        Self {
            reward_scale,
            rewards,
            reward_sum: reward_sum * reward_scale,
            mobile_bone_price,
        }
    }

    pub fn into_rewards(
        self,
        epoch: &'_ Range<DateTime<Utc>>,
    ) -> impl Iterator<Item = (u64, proto::MobileRewardShare)> + '_ {
        let Self {
            reward_scale,
            rewards,
            ..
        } = self;
        let start_period = epoch.start.encode_timestamp();
        let end_period = epoch.end.encode_timestamp();
        rewards
            .into_iter()
            .map(move |(hotspot_key, reward)| {
                let dc_transfer_reward = (reward.bones * reward_scale)
                    .round_dp_with_strategy(0, RoundingStrategy::ToZero)
                    .to_u64()
                    .unwrap_or(0);
                (
                    dc_transfer_reward,
                    proto::MobileRewardShare {
                        start_period,
                        end_period,
                        reward: Some(proto::mobile_reward_share::Reward::GatewayReward(
                            proto::GatewayReward {
                                hotspot_key: hotspot_key.into(),
                                dc_transfer_reward,
                                rewardable_bytes: reward.bytes_rewarded,
                                price: (self.mobile_bone_price * dec!(1_000_000) * dec!(1_000_000))
                                    .to_u64()
                                    .unwrap_or_default(),
                            },
                        )),
                    },
                )
            })
            .filter(|(dc_transfer_reward, _mobile_reward)| *dc_transfer_reward > 0)
    }
}

#[derive(Default)]
pub struct MapperShares {
    pub discovery_mapping_shares: SubscriberValidatedLocations,
}

impl MapperShares {
    pub fn new(discovery_mapping_shares: SubscriberValidatedLocations) -> Self {
        Self {
            discovery_mapping_shares,
        }
    }

    pub fn rewards_per_share(&self, total_mappers_pool: Decimal) -> anyhow::Result<Decimal> {
        // note: currently rewards_per_share calculation only takes into
        // consideration discovery mapping shares
        // in the future it will also need to take into account
        // verification mapping shares
        // the number of subscribers eligible for discovery location rewards
        let discovery_mappers_count = Decimal::from(self.discovery_mapping_shares.len());

        // calculate the total eligible mapping shares for the epoch
        // this could be simplified as every subscriber is awarded the same share
        // however the function is setup to allow the verification mapper shares to be easily
        // added without impacting code structure ( the per share value for those will be different )
        let total_mapper_shares = discovery_mappers_count * DISCOVERY_MAPPING_SHARES;
        let res = total_mappers_pool
            .checked_div(total_mapper_shares)
            .unwrap_or(Decimal::ZERO);
        Ok(res)
    }

    pub fn into_subscriber_rewards(
        self,
        reward_period: &'_ Range<DateTime<Utc>>,
        reward_per_share: Decimal,
    ) -> impl Iterator<Item = (u64, proto::MobileRewardShare)> + '_ {
        self.discovery_mapping_shares
            .into_iter()
            .map(move |subscriber_id| proto::SubscriberReward {
                subscriber_id,
                discovery_location_amount: (DISCOVERY_MAPPING_SHARES * reward_per_share)
                    .round_dp_with_strategy(0, RoundingStrategy::ToZero)
                    .to_u64()
                    .unwrap_or_default(),
            })
            .filter(|subscriber_reward| subscriber_reward.discovery_location_amount > 0)
            .map(|subscriber_reward| {
                (
                    subscriber_reward.discovery_location_amount,
                    proto::MobileRewardShare {
                        start_period: reward_period.start.encode_timestamp(),
                        end_period: reward_period.end.encode_timestamp(),
                        reward: Some(ProtoReward::SubscriberReward(subscriber_reward)),
                    },
                )
            })
    }
}

#[derive(Default)]
pub struct ServiceProviderShares {
    pub shares: Vec<ServiceProviderDataSession>,
}

impl ServiceProviderShares {
    pub fn new(shares: Vec<ServiceProviderDataSession>) -> Self {
        Self { shares }
    }

    pub async fn from_payers_dc(
        payer_shares: HashMap<String, u64>,
        client: &impl CarrierServiceVerifier<Error = ClientError>,
    ) -> anyhow::Result<ServiceProviderShares> {
        let mut sp_shares = ServiceProviderShares::default();
        for (payer, total_dcs) in payer_shares {
            let service_provider = Self::payer_key_to_service_provider(&payer, client).await?;
            sp_shares.shares.push(ServiceProviderDataSession {
                service_provider,
                total_dcs: Decimal::from(total_dcs),
            })
        }
        Ok(sp_shares)
    }

    fn total_dc(&self) -> Decimal {
        self.shares.iter().map(|v| v.total_dcs).sum()
    }

    pub fn rewards_per_share(
        &self,
        total_sp_rewards: Decimal,
        mobile_bone_price: Decimal,
    ) -> anyhow::Result<Decimal> {
        // the total amount of DC spent across all service providers
        let total_sp_dc = self.total_dc();
        // the total amount of service provider rewards in bones based on the spent DC
        let total_sp_rewards_used = dc_to_mobile_bones(total_sp_dc, mobile_bone_price);
        // cap the service provider rewards if used > pool total
        let capped_sp_rewards_used =
            Self::maybe_cap_service_provider_rewards(total_sp_rewards_used, total_sp_rewards);
        Ok(Self::calc_rewards_per_share(
            capped_sp_rewards_used,
            total_sp_dc,
        ))
    }

    pub fn into_service_provider_rewards(
        self,
        reward_period: &'_ Range<DateTime<Utc>>,
        reward_per_share: Decimal,
    ) -> impl Iterator<Item = (u64, proto::MobileRewardShare)> + '_ {
        self.shares
            .into_iter()
            .map(move |share| proto::ServiceProviderReward {
                service_provider_id: share.service_provider as i32,
                amount: (share.total_dcs * reward_per_share)
                    .round_dp_with_strategy(0, RoundingStrategy::ToZero)
                    .to_u64()
                    .unwrap_or(0),
            })
            .filter(|service_provider_reward| service_provider_reward.amount > 0)
            .map(|service_provider_reward| {
                (
                    service_provider_reward.amount,
                    proto::MobileRewardShare {
                        start_period: reward_period.start.encode_timestamp(),
                        end_period: reward_period.end.encode_timestamp(),
                        reward: Some(ProtoReward::ServiceProviderReward(service_provider_reward)),
                    },
                )
            })
    }

    pub fn into_unallocated_reward(
        unallocated_amount: Decimal,
        reward_period: &'_ Range<DateTime<Utc>>,
    ) -> anyhow::Result<proto::MobileRewardShare> {
        let reward = UnallocatedReward {
            reward_type: UnallocatedRewardType::ServiceProvider as i32,
            amount: unallocated_amount
                .round_dp_with_strategy(0, RoundingStrategy::ToZero)
                .to_u64()
                .unwrap_or(0),
        };
        Ok(proto::MobileRewardShare {
            start_period: reward_period.start.encode_timestamp(),
            end_period: reward_period.end.encode_timestamp(),
            reward: Some(ProtoReward::UnallocatedReward(reward)),
        })
    }

    fn maybe_cap_service_provider_rewards(
        total_sp_rewards_used: Decimal,
        total_sp_rewards: Decimal,
    ) -> Decimal {
        match total_sp_rewards_used <= total_sp_rewards {
            true => total_sp_rewards_used,
            false => total_sp_rewards,
        }
    }

    fn calc_rewards_per_share(total_rewards: Decimal, total_shares: Decimal) -> Decimal {
        if total_shares > Decimal::ZERO {
            (total_rewards / total_shares)
                .round_dp_with_strategy(DEFAULT_PREC, RoundingStrategy::MidpointNearestEven)
        } else {
            Decimal::ZERO
        }
    }

    async fn payer_key_to_service_provider(
        payer: &str,
        client: &impl CarrierServiceVerifier<Error = ClientError>,
    ) -> anyhow::Result<ServiceProvider> {
        tracing::info!(payer, "getting service provider for payer");
        let sp = client.payer_key_to_service_provider(payer).await?;
        Ok(sp)
    }
}

/// Returns the equivalent amount of Mobile bones for a specified amount of Data Credits
pub fn dc_to_mobile_bones(dc_amount: Decimal, mobile_bone_price: Decimal) -> Decimal {
    let dc_in_usd = dc_amount * DC_USD_PRICE;
    (dc_in_usd / mobile_bone_price)
        .round_dp_with_strategy(DEFAULT_PREC, RoundingStrategy::ToPositiveInfinity)
}

pub fn coverage_point_to_mobile_reward_share(
    coverage_points: coverage_point_calculator::CoveragePoints,
    reward_epoch: &Range<DateTime<Utc>>,
    radio_id: &RadioId,
    poc_reward: u64,
    seniority_timestamp: DateTime<Utc>,
    coverage_object_uuid: Uuid,
) -> proto::MobileRewardShare {
    let (hotspot_key, cbsd_id) = radio_id.clone();

    let boosted_hexes = coverage_points
        .covered_hexes
        .iter()
        .filter(|hex| hex.boosted_multiplier.is_some_and(|boost| boost > dec!(1)))
        .map(|covered_hex| proto::BoostedHex {
            location: covered_hex.hex.into_raw(),
            multiplier: covered_hex.boosted_multiplier.unwrap().to_u32().unwrap(),
        })
        .collect();

    let to_proto_value = |value: Decimal| (value * dec!(1000)).to_u32().unwrap_or_default();
    let location_trust_score_multiplier = to_proto_value(coverage_points.location_trust_multiplier);
    let speedtest_multiplier = to_proto_value(coverage_points.speedtest_multiplier);

    let coverage_points = coverage_points
        .coverage_points_v1()
        .to_u64()
        .unwrap_or_default();

    let coverage_object = Vec::from(coverage_object_uuid.into_bytes());

    proto::MobileRewardShare {
        start_period: reward_epoch.start.encode_timestamp(),
        end_period: reward_epoch.end.encode_timestamp(),
        reward: Some(proto::mobile_reward_share::Reward::RadioReward(
            proto::RadioReward {
                hotspot_key: hotspot_key.into(),
                cbsd_id: cbsd_id.unwrap_or_default(),
                poc_reward,
                coverage_points,
                seniority_timestamp: seniority_timestamp.encode_timestamp(),
                coverage_object,
                location_trust_score_multiplier,
                speedtest_multiplier,
                boosted_hexes,
                ..Default::default()
            },
        )),
    }
}

type RadioId = (PublicKeyBinary, Option<String>);

#[derive(Debug, Clone)]
struct RadioInfo {
    radio_type: coverage_point_calculator::RadioType,
    coverage_obj_uuid: Uuid,
    seniority: Seniority,
    trust_scores: Vec<coverage_point_calculator::LocationTrust>,
    verified_radio_threshold: coverage_point_calculator::RadioThreshold,
    speedtests: Vec<coverage_point_calculator::Speedtest>,
}

#[derive(Debug)]
pub struct CoverageShares {
    coverage_map: coverage_map::CoverageMap,
    radio_infos: HashMap<RadioId, RadioInfo>,
}

impl CoverageShares {
    pub async fn new(
        hex_streams: &impl CoveredHexStream,
        heartbeats: impl Stream<Item = Result<HeartbeatReward, sqlx::Error>>,
        speedtest_averages: &SpeedtestAverages,
        boosted_hexes: &BoostedHexes,
        verified_radio_thresholds: &VerifiedRadioThresholds,
        reward_period: &Range<DateTime<Utc>>,
    ) -> anyhow::Result<Self> {
        let mut radio_infos: HashMap<RadioId, RadioInfo> = HashMap::new();
        let mut coverage_map_builder = coverage_map::CoverageMapBuilder::default();

        // The heartbearts query is written in a way that each radio is iterated a single time.
        let mut heartbeats = std::pin::pin!(heartbeats);
        while let Some(heartbeat) = heartbeats.next().await.transpose()? {
            let pubkey = heartbeat.hotspot_key.clone();
            let heartbeat_key = heartbeat.key();
            let cbsd_id = heartbeat_key.to_owned().into_cbsd_id();
            let key = (pubkey.clone(), cbsd_id.clone());

            let seniority = hex_streams
                .fetch_seniority(heartbeat_key, reward_period.end)
                .await?;

            let is_indoor = {
                let mut is_indoor = false;

                let covered_hexes_stream = hex_streams
                    .covered_hex_stream(heartbeat_key, &heartbeat.coverage_object, &seniority)
                    .await?;

                let mut covered_hexes = vec![];
                let mut covered_hexes_stream = std::pin::pin!(covered_hexes_stream);
                while let Some(hex_coverage) = covered_hexes_stream.next().await.transpose()? {
                    is_indoor = hex_coverage.indoor;
                    covered_hexes.push(coverage_map::UnrankedCoverage {
                        location: hex_coverage.hex,
                        signal_power: hex_coverage.signal_power,
                        signal_level: hex_coverage.signal_level.into(),
                        assignments: hex_coverage.assignments,
                    });
                }

                coverage_map_builder.insert_coverage_object(coverage_map::CoverageObject {
                    indoor: is_indoor,
                    hotspot_key: pubkey.clone().into(),
                    cbsd_id: cbsd_id.clone(),
                    seniority_timestamp: seniority.seniority_ts,
                    coverage: covered_hexes,
                });

                is_indoor
            };

            use coverage_point_calculator::RadioType;
            let radio_type = match (is_indoor, cbsd_id.as_ref()) {
                (true, None) => RadioType::IndoorWifi,
                (true, Some(_)) => RadioType::IndoorCbrs,
                (false, None) => RadioType::OutdoorWifi,
                (false, Some(_)) => RadioType::OutdoorCbrs,
            };

            use coverage_point_calculator::{BytesPs, Speedtest};
            let speedtests = match speedtest_averages.get_average(&pubkey) {
                Some(avg) => avg.speedtests,
                None => vec![],
            };
            let speedtests = speedtests
                .iter()
                .map(|test| Speedtest {
                    upload_speed: BytesPs::new(test.report.upload_speed),
                    download_speed: BytesPs::new(test.report.download_speed),
                    latency_millis: test.report.latency,
                    timestamp: test.report.timestamp,
                })
                .collect();

            use coverage_point_calculator::RadioThreshold;
            let verified_radio_threshold =
                match verified_radio_thresholds.is_verified(pubkey, cbsd_id) {
                    true => RadioThreshold::Verified,
                    false => RadioThreshold::Unverified,
                };

            use coverage_point_calculator::LocationTrust;
            let trust_scores = heartbeat
                .iter_distances_and_scores()
                .map(|(distance, trust_score)| LocationTrust {
                    meters_to_asserted: distance as u32,
                    trust_score,
                })
                .collect();

            radio_infos.insert(
                key,
                RadioInfo {
                    radio_type,
                    coverage_obj_uuid: heartbeat.coverage_object,
                    seniority,
                    trust_scores,
                    verified_radio_threshold,
                    speedtests,
                },
            );
        }

        let coverage_map = coverage_map_builder.build(boosted_hexes, reward_period.start);

        Ok(Self {
            coverage_map,
            radio_infos,
        })
    }

    fn coverage_points(
        &self,
        radio_id: &RadioId,
    ) -> anyhow::Result<coverage_point_calculator::CoveragePoints> {
        let radio_info = self.radio_infos.get(radio_id).unwrap();

        let hexes = {
            let (pubkey, cbsd_id) = radio_id;
            let ranked_coverage = match cbsd_id {
                Some(cbsd_id) => self.coverage_map.get_cbrs_coverage(cbsd_id),
                None => self.coverage_map.get_wifi_coverage(pubkey.as_ref()),
            };
            ranked_coverage.to_vec()
        };

        let coverage_points = coverage_point_calculator::CoveragePoints::new(
            radio_info.radio_type,
            radio_info.verified_radio_threshold,
            radio_info.speedtests.clone(),
            radio_info.trust_scores.clone(),
            hexes,
        )?;

        Ok(coverage_points)
    }

    pub fn into_rewards(
        self,
<<<<<<< HEAD
        epoch: &'_ Range<DateTime<Utc>>,
        available_poc_rewards: Decimal,
    ) -> Option<(
        Decimal,
        impl Iterator<Item = (u64, proto::MobileRewardShare)> + '_,
    )> {
        let mut total_shares: Decimal = dec!(0);
=======
        reward_shares: DataTransferAndPocAllocatedRewardBuckets,
        epoch: &'_ Range<DateTime<Utc>>,
    ) -> Option<impl Iterator<Item = (u64, proto::MobileRewardShare)> + '_> {
        struct ProcessedRadio {
            radio_id: RadioId,
            points: coverage_point_calculator::CoveragePoints,
            seniority: Seniority,
            coverage_obj_uuid: Uuid,
        }
>>>>>>> 406cd4e1

        let mut processed_radios = vec![];
        for (radio_id, radio_info) in self.radio_infos.iter() {
            let points = match self.coverage_points(radio_id) {
                Ok(points) => points,
                Err(err) => {
                    tracing::error!(
                        pubkey = radio_id.0.to_string(),
                        ?err,
                        "could not reward radio"
                    );
                    continue;
                }
            };

            processed_radios.push(ProcessedRadio {
                radio_id: radio_id.clone(),
                points,
                seniority: radio_info.seniority.clone(),
                coverage_obj_uuid: radio_info.coverage_obj_uuid,
            });
        }

        let Some(rewards_per_share) = CalculatedPocRewardShares::new(
            reward_shares,
            processed_radios.iter().map(|radio| &radio.points),
        ) else {
            tracing::info!(?epoch, "could not calculate reward shares");
            return None;
        };

        Some((
            rewards_per_share,
            processed_radios
                .into_iter()
                .map(move |radio| {
                    let ProcessedRadio {
                        radio_id,
                        points,
                        seniority,
                        coverage_obj_uuid,
                    } = radio;

                    let poc_reward = rewards_per_share.poc_reward(&points);
                    let mobile_reward_share = coverage_point_to_mobile_reward_share(
                        points,
                        epoch,
                        &radio_id,
                        poc_reward,
                        seniority.seniority_ts,
                        coverage_obj_uuid,
                    );
                    (poc_reward, mobile_reward_share)
                })
                .filter(|(poc_reward, _mobile_reward)| *poc_reward > 0),
        ))
    }

    /// Only used for testing
    pub fn test_hotspot_reward_shares(&self, hotspot: &RadioId) -> Decimal {
        self.coverage_points(hotspot)
            .expect("reward shares for hotspot")
            .total_shares()
    }
}

#[derive(Debug, Clone, Copy)]
pub struct DataTransferAndPocAllocatedRewardBuckets {
    pub data_transfer: Decimal,
    pub poc: Decimal,
    pub boosted_poc: Decimal,
}

impl DataTransferAndPocAllocatedRewardBuckets {
    pub fn new(epoch: &Range<DateTime<Utc>>) -> Self {
        let duration = epoch.end - epoch.start;
        let total_emission_pool = get_total_scheduled_tokens(duration);

        Self {
            data_transfer: total_emission_pool * MAX_DATA_TRANSFER_REWARDS_PERCENT,
            poc: total_emission_pool * POC_REWARDS_PERCENT,
            boosted_poc: total_emission_pool * BOOSTED_POC_REWARDS_PERCENT,
        }
    }

    pub fn new_poc_only(epoch: &Range<DateTime<Utc>>) -> Self {
        let duration = epoch.end - epoch.start;
        let total_emission_pool = get_total_scheduled_tokens(duration);

        let poc = total_emission_pool * POC_REWARDS_PERCENT;
        let data_transfer = total_emission_pool * MAX_DATA_TRANSFER_REWARDS_PERCENT;

        Self {
            data_transfer: dec!(0),
            poc: poc + data_transfer,
            boosted_poc: total_emission_pool * BOOSTED_POC_REWARDS_PERCENT,
        }
    }

    pub fn total_poc(&self) -> Decimal {
        self.poc + self.boosted_poc
    }

    /// Rewards left over from Data Transfer rewards go into the POC pool. They
    /// do not get considered for boosted POC rewards if the boost shares
    /// surpasses the 10% allocation.
    pub fn handle_unallocated_data_transfer(&mut self, unallocated_data_transfer: Decimal) {
        self.poc += unallocated_data_transfer;
    }
}

/// Given the rewards allocated for Proof of Coverage and all the radios
/// participating in an epoch, we can calculate the rewards per share for a
/// radio.
///
/// Reference:
/// HIP 122: Amend Service Provider Hex Boosting
/// https://github.com/helium/HIP/blob/main/0122-amend-service-provider-hex-boosting.md
#[derive(Debug)]
struct CalculatedPocRewardShares {
    normal: Decimal,
    boost: Decimal,
}

impl CalculatedPocRewardShares {
    fn new<'a>(
        allocated_rewards: DataTransferAndPocAllocatedRewardBuckets,
        radios: impl Iterator<Item = &'a coverage_point_calculator::CoveragePoints>,
    ) -> Option<Self> {
        let (total_points, boost_points, poc_points) = radios.fold(
            (dec!(0), dec!(0), dec!(0)),
            |(total, boosted, poc), radio| {
                (
                    total + radio.total_shares(),
                    boosted + radio.total_boosted_shares(),
                    poc + radio.total_base_shares(),
                )
            },
        );

        if total_points.is_zero() {
            return None;
        }

        let shares_per_point = allocated_rewards.total_poc() / total_points;
        let boost_within_limit = allocated_rewards.boosted_poc >= shares_per_point * boost_points;

        if boost_within_limit {
            Some(CalculatedPocRewardShares {
                normal: shares_per_point,
                boost: shares_per_point,
            })
        } else {
            // Over boosted reward limit, need to calculate 2 share ratios
            let normal = allocated_rewards.poc / poc_points;
            let boost = allocated_rewards.boosted_poc / boost_points;

            Some(CalculatedPocRewardShares { normal, boost })
        }
    }

    fn poc_reward(&self, points: &coverage_point_calculator::CoveragePoints) -> u64 {
        let base_reward = self.normal * points.total_base_shares();
        let boosted_reward = self.boost * points.total_boosted_shares();

        (base_reward + boosted_reward).to_u64().unwrap_or_default()
    }
}

pub fn get_total_scheduled_tokens(duration: Duration) -> Decimal {
    (TOTAL_EMISSIONS_POOL / dec!(366) / Decimal::from(Duration::hours(24).num_seconds()))
        * Decimal::from(duration.num_seconds())
}

pub fn get_scheduled_tokens_for_poc(duration: Duration) -> Decimal {
    let poc_percent =
        MAX_DATA_TRANSFER_REWARDS_PERCENT + POC_REWARDS_PERCENT + BOOSTED_POC_REWARDS_PERCENT;
    get_total_scheduled_tokens(duration) * poc_percent
}

pub fn get_scheduled_tokens_for_mappers(duration: Duration) -> Decimal {
    get_total_scheduled_tokens(duration) * MAPPERS_REWARDS_PERCENT
}

pub fn get_scheduled_tokens_for_service_providers(duration: Duration) -> Decimal {
    get_total_scheduled_tokens(duration) * SERVICE_PROVIDER_PERCENT
}

pub fn get_scheduled_tokens_for_oracles(duration: Duration) -> Decimal {
    get_total_scheduled_tokens(duration) * ORACLES_PERCENT
}

#[cfg(test)]
mod test {

    use super::*;
    use hex_assignments::{assignment::HexAssignments, Assignment};

    use crate::{
        cell_type::CellType,
        coverage::{CoveredHexStream, HexCoverage, Seniority},
        data_session::{self, HotspotDataSession, HotspotReward},
        heartbeats::{HeartbeatReward, KeyType, OwnedKeyType},
        reward_shares,
        speedtests::Speedtest,
        speedtests_average::SpeedtestAverage,
        subscriber_location::SubscriberValidatedLocations,
    };
    use chrono::{Duration, Utc};
    use file_store::speedtest::CellSpeedtest;
    use futures::stream::{self, BoxStream};
    use helium_proto::{
        services::poc_mobile::mobile_reward_share::Reward as MobileReward, ServiceProvider,
    };
    use hextree::Cell;
    use prost::Message;
    use std::collections::HashMap;
    use uuid::Uuid;

    fn hex_assignments_mock() -> HexAssignments {
        HexAssignments {
            footfall: Assignment::A,
            urbanized: Assignment::A,
            landtype: Assignment::A,
        }
    }

    #[test]
    fn ensure_correct_conversion_of_bytes_to_bones() {
        assert_eq!(
            dc_to_mobile_bones(Decimal::from(1), dec!(1.0)),
            dec!(0.00001)
        );
        assert_eq!(
            dc_to_mobile_bones(Decimal::from(2), dec!(1.0)),
            dec!(0.00002)
        );
    }

    fn mobile_bones_to_dc(mobile_bones_amount: Decimal, mobile_bones_price: Decimal) -> Decimal {
        let mobile_value = mobile_bones_amount * mobile_bones_price;
        (mobile_value / DC_USD_PRICE)
            .round_dp_with_strategy(0, RoundingStrategy::ToNegativeInfinity)
    }

    #[tokio::test]
    async fn discover_mapping_amount() {
        // test based on example defined at https://github.com/helium/oracles/issues/422
        // NOTE: the example defined above lists values in mobile tokens, whereas
        //       this test uses mobile bones

        const NUM_SUBSCRIBERS: u64 = 10_000;

        // simulate 10k subscriber location shares
        let mut location_shares = SubscriberValidatedLocations::new();
        for n in 0..NUM_SUBSCRIBERS {
            location_shares.push(n.encode_to_vec());
        }

        // calculate discovery mapping rewards for a 24hr period
        let now = Utc::now();
        let epoch = (now - Duration::hours(24))..now;

        // translate location shares into discovery mapping shares
        let mapping_shares = MapperShares::new(location_shares);
        let total_mappers_pool =
            reward_shares::get_scheduled_tokens_for_mappers(epoch.end - epoch.start);
        let rewards_per_share = mapping_shares
            .rewards_per_share(total_mappers_pool)
            .unwrap();

        // verify total rewards for the epoch
        let total_epoch_rewards = get_total_scheduled_tokens(epoch.end - epoch.start)
            .round_dp_with_strategy(0, RoundingStrategy::ToZero)
            .to_u64()
            .unwrap_or(0);
        assert_eq!(81_967_213_114_754, total_epoch_rewards);

        // verify total rewards allocated to mappers the epoch
        let total_mapper_rewards = get_scheduled_tokens_for_mappers(epoch.end - epoch.start)
            .round_dp_with_strategy(0, RoundingStrategy::ToZero)
            .to_u64()
            .unwrap_or(0);
        assert_eq!(16_393_442_622_950, total_mapper_rewards);

        let expected_reward_per_subscriber = total_mapper_rewards / NUM_SUBSCRIBERS;

        // get the summed rewards allocated to subscribers for discovery location
        let mut allocated_mapper_rewards = 0_u64;
        for (reward_amount, subscriber_share) in
            mapping_shares.into_subscriber_rewards(&epoch, rewards_per_share)
        {
            if let Some(MobileReward::SubscriberReward(r)) = subscriber_share.reward {
                assert_eq!(expected_reward_per_subscriber, r.discovery_location_amount);
                assert_eq!(reward_amount, r.discovery_location_amount);
                allocated_mapper_rewards += reward_amount;
            }
        }

        // verify the total rewards awarded for discovery mapping
        assert_eq!(16_393_442_620_000, allocated_mapper_rewards);

        // confirm the unallocated service provider reward amounts
        // this should not be more than the total number of subscribers ( 10 k)
        // as we can at max drop one bone per subscriber due to rounding
        let unallocated_mapper_reward_amount = total_mapper_rewards - allocated_mapper_rewards;
        assert_eq!(unallocated_mapper_reward_amount, 2950);
        assert!(unallocated_mapper_reward_amount < NUM_SUBSCRIBERS);
    }

    /// Test to ensure that the correct data transfer amount is rewarded.
    #[tokio::test]
    async fn ensure_data_correct_transfer_reward_amount() {
        let owner: PublicKeyBinary = "112NqN2WWMwtK29PMzRby62fDydBJfsCLkCAf392stdok48ovNT6"
            .parse()
            .expect("failed owner parse");
        let payer: PublicKeyBinary = "11sctWiP9r5wDJVuDe1Th4XSL2vaawaLLSQF8f8iokAoMAJHxqp"
            .parse()
            .expect("failed payer parse");

        let data_transfer_session = HotspotDataSession {
            pub_key: owner.clone(),
            payer,
            upload_bytes: 0,   // Unused
            download_bytes: 0, // Unused
            num_dcs: 2,
            received_timestamp: DateTime::default(),
        };

        let mut data_transfer_map = HotspotMap::new();
        data_transfer_map.insert(
            data_transfer_session.pub_key,
            HotspotReward {
                rewardable_bytes: 0, // Not used
                rewardable_dc: data_transfer_session.num_dcs as u64,
            },
        );

        let now = Utc::now();
        let epoch = (now - Duration::hours(1))..now;
        let total_rewards = get_scheduled_tokens_for_poc(epoch.end - epoch.start);

        // confirm our hourly rewards add up to expected 24hr amount
        // total_rewards will be in bones
        assert_eq!(
            (total_rewards / dec!(1_000_000) * dec!(24)).trunc(),
            dec!(49_180_327)
        );

        let reward_shares = DataTransferAndPocAllocatedRewardBuckets::new(&epoch);

        let data_transfer_rewards =
            TransferRewards::from_transfer_sessions(dec!(1.0), data_transfer_map, &reward_shares)
                .await;

        assert_eq!(data_transfer_rewards.reward(&owner), dec!(0.00002));
        assert_eq!(data_transfer_rewards.reward_scale(), dec!(1.0));
        let available_poc_rewards = get_scheduled_tokens_for_poc(epoch.end - epoch.start)
            - data_transfer_rewards.reward_sum;
        assert_eq!(
            available_poc_rewards,
            total_rewards
                - (data_transfer_rewards.reward(&owner) * data_transfer_rewards.reward_scale())
        );
    }

    /// Test to ensure that excess transfer rewards are properly scaled down.
    #[tokio::test]
    async fn ensure_excess_transfer_rewards_scale() {
        let owner: PublicKeyBinary = "112NqN2WWMwtK29PMzRby62fDydBJfsCLkCAf392stdok48ovNT6"
            .parse()
            .expect("failed owner parse");
        let payer: PublicKeyBinary = "11sctWiP9r5wDJVuDe1Th4XSL2vaawaLLSQF8f8iokAoMAJHxqp"
            .parse()
            .expect("failed payer parse");

        let mut transfer_sessions = Vec::new();
        // Just an absurdly large amount of DC
        for _ in 0..3_003 {
            transfer_sessions.push(Ok(HotspotDataSession {
                pub_key: owner.clone(),
                payer: payer.clone(),
                upload_bytes: 0,
                download_bytes: 0,
                num_dcs: 2222222222222222,
                received_timestamp: DateTime::default(),
            }));
        }
        let data_transfer_sessions = stream::iter(transfer_sessions);
        let aggregated_data_transfer_sessions =
            data_session::data_sessions_to_dc(data_transfer_sessions)
                .await
                .unwrap();

        let now = Utc::now();
        let epoch = (now - Duration::hours(24))..now;

        let reward_shares = DataTransferAndPocAllocatedRewardBuckets::new(&epoch);

        let data_transfer_rewards = TransferRewards::from_transfer_sessions(
            dec!(1.0),
            aggregated_data_transfer_sessions,
            &reward_shares,
        )
        .await;

        // We have constructed the data transfer in such a way that they easily exceed the maximum
        // allotted reward amount for data transfer, which is 40% of the daily tokens. We check to
        // ensure that amount of tokens remaining for POC is no less than 20% of the rewards allocated
        // for POC and data transfer (which is 60% of the daily total emissions).
        let available_poc_rewards = get_scheduled_tokens_for_poc(epoch.end - epoch.start)
            - data_transfer_rewards.reward_sum;
        assert_eq!(available_poc_rewards.trunc(), dec!(16_393_442_622_950));
        assert_eq!(
            // Rewards are automatically scaled
            data_transfer_rewards.reward(&owner).trunc(),
            dec!(32_786_885_245_901)
        );
        assert_eq!(data_transfer_rewards.reward_scale().round_dp(1), dec!(0.5));
    }

    fn bytes_per_s(mbps: u64) -> u64 {
        mbps * 125000
    }

    fn acceptable_speedtest(pubkey: PublicKeyBinary, timestamp: DateTime<Utc>) -> Speedtest {
        Speedtest {
            report: CellSpeedtest {
                pubkey,
                timestamp,
                upload_speed: bytes_per_s(10),
                download_speed: bytes_per_s(100),
                latency: 25,
                serial: "".to_string(),
            },
        }
    }

    fn degraded_speedtest(pubkey: PublicKeyBinary, timestamp: DateTime<Utc>) -> Speedtest {
        Speedtest {
            report: CellSpeedtest {
                pubkey,
                timestamp,
                upload_speed: bytes_per_s(5),
                download_speed: bytes_per_s(60),
                latency: 60,
                serial: "".to_string(),
            },
        }
    }

    fn failed_speedtest(pubkey: PublicKeyBinary, timestamp: DateTime<Utc>) -> Speedtest {
        Speedtest {
            report: CellSpeedtest {
                pubkey,
                timestamp,
                upload_speed: bytes_per_s(1),
                download_speed: bytes_per_s(20),
                latency: 110,
                serial: "".to_string(),
            },
        }
    }

    fn poor_speedtest(pubkey: PublicKeyBinary, timestamp: DateTime<Utc>) -> Speedtest {
        Speedtest {
            report: CellSpeedtest {
                pubkey,
                timestamp,
                upload_speed: bytes_per_s(2),
                download_speed: bytes_per_s(40),
                latency: 90,
                serial: "".to_string(),
            },
        }
    }

    #[async_trait::async_trait]
    impl CoveredHexStream for HashMap<(OwnedKeyType, Uuid), Vec<HexCoverage>> {
        async fn covered_hex_stream<'a>(
            &'a self,
            key: KeyType<'a>,
            coverage_obj: &'a Uuid,
            _seniority: &'a Seniority,
        ) -> Result<BoxStream<'a, Result<HexCoverage, sqlx::Error>>, sqlx::Error> {
            Ok(
                stream::iter(self.get(&(key.to_owned(), *coverage_obj)).unwrap().clone())
                    .map(Ok)
                    .boxed(),
            )
        }
        async fn fetch_seniority(
            &self,
            _key: KeyType<'_>,
            _period_end: DateTime<Utc>,
        ) -> Result<Seniority, sqlx::Error> {
            Ok(Seniority {
                uuid: Uuid::new_v4(),
                seniority_ts: DateTime::default(),
                last_heartbeat: DateTime::default(),
                inserted_at: DateTime::default(),
                update_reason: 0,
            })
        }
    }

    fn simple_hex_coverage<'a>(key: impl Into<KeyType<'a>>, hex: u64) -> Vec<HexCoverage> {
        let key = key.into();
        let radio_key = key.to_owned();
        let hex = hex.try_into().expect("valid h3 cell");

        vec![HexCoverage {
            uuid: Uuid::new_v4(),
            hex,
            indoor: true,
            radio_key,
            signal_level: crate::coverage::SignalLevel::Low,
            signal_power: 0,
            coverage_claim_time: DateTime::<Utc>::MIN_UTC,
            inserted_at: DateTime::<Utc>::MIN_UTC,
            assignments: hex_assignments_mock(),
        }]
    }

    /// Test to ensure that different speedtest averages correctly afferct reward shares.
    #[tokio::test]
    async fn ensure_speedtest_averages_affect_reward_shares() {
        // init owners
        let owner1: PublicKeyBinary = "112NqN2WWMwtK29PMzRby62fDydBJfsCLkCAf392stdok48ovNT6"
            .parse()
            .expect("failed owner1 parse");
        let owner2: PublicKeyBinary = "11sctWiP9r5wDJVuDe1Th4XSL2vaawaLLSQF8f8iokAoMAJHxqp"
            .parse()
            .expect("failed owner2 parse");
        let owner3: PublicKeyBinary = "112DJZiXvZ8FduiWrEi8siE3wJX6hpRjjtwbavyXUDkgutEUSLAE"
            .parse()
            .expect("failed owner3 parse");
        let owner4: PublicKeyBinary = "112p1GbUtRLyfFaJr1XF8fH7yz9cSZ4exbrSpVDeu67DeGb31QUL"
            .parse()
            .expect("failed owner4 parse");
        let owner5: PublicKeyBinary = "112bUGwooPd1dCDd3h3yZwskjxCzBsQNKeaJTuUF4hSgYedcsFa9"
            .parse()
            .expect("failed owner5 parse");
        let owner6: PublicKeyBinary = "112WqD16uH8GLmCMhyRUrp6Rw5MTELzBdx7pSepySYUoSjixQoxJ"
            .parse()
            .expect("failed owner6 parse");
        let owner7: PublicKeyBinary = "112WnYhq4qX3wdw6JTZT3w3A9FNGxeescJwJffcBN5jiZvovWRkQ"
            .parse()
            .expect("failed owner7 parse");

        // init hotspots
        let gw1: PublicKeyBinary = "112NqN2WWMwtK29PMzRby62fDydBJfsCLkCAf392stdok48ovNT6"
            .parse()
            .expect("failed gw1 parse");
        let gw2: PublicKeyBinary = "11sctWiP9r5wDJVuDe1Th4XSL2vaawaLLSQF8f8iokAoMAJHxqp"
            .parse()
            .expect("failed gw2 parse");
        let gw3: PublicKeyBinary = "112DJZiXvZ8FduiWrEi8siE3wJX6hpRjjtwbavyXUDkgutEUSLAE"
            .parse()
            .expect("failed gw3 parse");
        let gw4: PublicKeyBinary = "112p1GbUtRLyfFaJr1XF8fH7yz9cSZ4exbrSpVDeu67DeGb31QUL"
            .parse()
            .expect("failed gw4 parse");
        let gw5: PublicKeyBinary = "112j1iw1sV2B2Tz2DxPSeum9Cmc5kMKNdDTDg1zDRsdwuvZueq3B"
            .parse()
            .expect("failed gw5 parse");
        let gw6: PublicKeyBinary = "11fCasUk9XvU15ktsMMH64J9E7XuqQ2L5FJPv8HZMCDG6kdZ3SC"
            .parse()
            .expect("failed gw6 parse");
        let gw7: PublicKeyBinary = "11HdwRpQDrYM7LJtRGSzRF3vY2iwuumx1Z2MUhBYAVTwZdSh6Bi"
            .parse()
            .expect("failed gw7 parse");
        let gw8: PublicKeyBinary = "112qDCKek7fePg6wTpEnbLp3uD7TTn8MBH7PGKtmAaUcG1vKQ9eZ"
            .parse()
            .expect("failed gw8 parse");
        // include a couple of wifi spots in the mix
        let gw9: PublicKeyBinary = "112bUuQaE7j73THS9ABShHGokm46Miip9L361FSyWv7zSYn8hZWf"
            .parse()
            .expect("failed gw9 parse");
        let gw10: PublicKeyBinary = "11z69eJ3czc92k6snrfR9ek7g2uRWXosFbnG9v4bXgwhfUCivUo"
            .parse()
            .expect("failed gw10 parse");
        let gw11: PublicKeyBinary = "112WnYhq4qX3wdw6JTZT3w3A9FNGxeescJwJffcBN5jiZvovWRkQ"
            .parse()
            .expect("failed gw11 parse");

        // link gws to owners
        let mut owners = HashMap::new();
        owners.insert(gw1.clone(), owner1.clone());
        owners.insert(gw2.clone(), owner1.clone());
        owners.insert(gw3.clone(), owner1.clone());
        owners.insert(gw4.clone(), owner2.clone());
        owners.insert(gw5.clone(), owner2.clone());
        owners.insert(gw6.clone(), owner3.clone());
        owners.insert(gw7.clone(), owner3.clone());
        owners.insert(gw8.clone(), owner4.clone());
        owners.insert(gw9.clone(), owner5.clone());
        owners.insert(gw10.clone(), owner6.clone());
        owners.insert(gw11.clone(), owner7.clone());

        // init cells and cell_types
        let c2 = "P27-SCE4255W2107CW5000015".to_string();
        let c4 = "2AG32PBS3101S1202000464223GY0154".to_string();
        let c5 = "P27-SCE4255W2107CW5000016".to_string();
        let c6 = "2AG32PBS3101S1202000464223GY0155".to_string();
        let c7 = "2AG32PBS3101S1202000464223GY0156".to_string();
        let c8 = "P27-SCE4255W2107CW5000017".to_string();
        let c9 = "P27-SCE4255W2107CW5000018".to_string();
        let c10 = "P27-SCE4255W2107CW5000019".to_string();
        let c11 = "P27-SCE4255W2107CW5000020".to_string();
        let c12 = "P27-SCE4255W2107CW5000021".to_string();
        let c13 = "P27-SCE4255W2107CW5000022".to_string();
        let c14 = "2AG32PBS3101S1202000464223GY0157".to_string();

        let cov_obj_2 = Uuid::new_v4();
        let cov_obj_4 = Uuid::new_v4();
        let cov_obj_5 = Uuid::new_v4();
        let cov_obj_6 = Uuid::new_v4();
        let cov_obj_7 = Uuid::new_v4();
        let cov_obj_8 = Uuid::new_v4();
        let cov_obj_9 = Uuid::new_v4();
        let cov_obj_10 = Uuid::new_v4();
        let cov_obj_11 = Uuid::new_v4();
        let cov_obj_12 = Uuid::new_v4();
        let cov_obj_13 = Uuid::new_v4();
        let cov_obj_14 = Uuid::new_v4();
        let cov_obj_15 = Uuid::new_v4();
        let cov_obj_16 = Uuid::new_v4();
        let cov_obj_17 = Uuid::new_v4();

        let now = Utc::now();
        let timestamp = now - Duration::minutes(20);

        // setup heartbeats
        let heartbeat_rewards = vec![
            HeartbeatReward {
                cbsd_id: Some(c2.clone()),
                hotspot_key: gw2.clone(),
                coverage_object: cov_obj_2,
                cell_type: CellType::from_cbsd_id(&c2).unwrap(),
                distances_to_asserted: None,
                trust_score_multipliers: vec![dec!(1.0)],
            },
            HeartbeatReward {
                cbsd_id: Some(c4.clone()),
                hotspot_key: gw3.clone(),
                coverage_object: cov_obj_4,
                cell_type: CellType::from_cbsd_id(&c4).unwrap(),
                distances_to_asserted: None,
                trust_score_multipliers: vec![dec!(1.0)],
            },
            HeartbeatReward {
                cbsd_id: Some(c5.clone()),
                hotspot_key: gw4.clone(),
                coverage_object: cov_obj_5,
                cell_type: CellType::from_cbsd_id(&c5).unwrap(),
                distances_to_asserted: None,
                trust_score_multipliers: vec![dec!(1.0)],
            },
            HeartbeatReward {
                cbsd_id: Some(c6.clone()),
                hotspot_key: gw4.clone(),
                coverage_object: cov_obj_6,
                cell_type: CellType::from_cbsd_id(&c6).unwrap(),
                distances_to_asserted: None,
                trust_score_multipliers: vec![dec!(1.0)],
            },
            HeartbeatReward {
                cbsd_id: Some(c7.clone()),
                hotspot_key: gw4.clone(),
                coverage_object: cov_obj_7,
                cell_type: CellType::from_cbsd_id(&c7).unwrap(),
                distances_to_asserted: None,
                trust_score_multipliers: vec![dec!(1.0)],
            },
            HeartbeatReward {
                cbsd_id: Some(c8.clone()),
                hotspot_key: gw4.clone(),
                coverage_object: cov_obj_8,
                cell_type: CellType::from_cbsd_id(&c8).unwrap(),
                distances_to_asserted: None,
                trust_score_multipliers: vec![dec!(1.0)],
            },
            HeartbeatReward {
                cbsd_id: Some(c9.clone()),
                hotspot_key: gw4.clone(),
                coverage_object: cov_obj_9,
                cell_type: CellType::from_cbsd_id(&c9).unwrap(),
                distances_to_asserted: None,
                trust_score_multipliers: vec![dec!(1.0)],
            },
            HeartbeatReward {
                cbsd_id: Some(c10.clone()),
                hotspot_key: gw4.clone(),
                coverage_object: cov_obj_10,
                cell_type: CellType::from_cbsd_id(&c10).unwrap(),
                distances_to_asserted: None,
                trust_score_multipliers: vec![dec!(1.0)],
            },
            HeartbeatReward {
                cbsd_id: Some(c11.clone()),
                hotspot_key: gw4.clone(),
                coverage_object: cov_obj_11,
                cell_type: CellType::from_cbsd_id(&c11).unwrap(),
                distances_to_asserted: None,
                trust_score_multipliers: vec![dec!(1.0)],
            },
            HeartbeatReward {
                cbsd_id: Some(c12.clone()),
                hotspot_key: gw5.clone(),
                coverage_object: cov_obj_12,
                cell_type: CellType::from_cbsd_id(&c12).unwrap(),
                distances_to_asserted: None,
                trust_score_multipliers: vec![dec!(1.0)],
            },
            HeartbeatReward {
                cbsd_id: Some(c13.clone()),
                hotspot_key: gw6.clone(),
                coverage_object: cov_obj_13,
                cell_type: CellType::from_cbsd_id(&c13).unwrap(),
                distances_to_asserted: None,
                trust_score_multipliers: vec![dec!(1.0)],
            },
            HeartbeatReward {
                cbsd_id: Some(c14.clone()),
                hotspot_key: gw7.clone(),
                coverage_object: cov_obj_14,
                cell_type: CellType::from_cbsd_id(&c14).unwrap(),
                distances_to_asserted: None,
                trust_score_multipliers: vec![dec!(1.0)],
            },
            HeartbeatReward {
                cbsd_id: None,
                hotspot_key: gw9.clone(),
                cell_type: CellType::NovaGenericWifiIndoor,
                coverage_object: cov_obj_15,
                distances_to_asserted: Some(vec![0]),
                trust_score_multipliers: vec![dec!(1.0)],
            },
            HeartbeatReward {
                cbsd_id: None,
                hotspot_key: gw10.clone(),
                cell_type: CellType::NovaGenericWifiIndoor,
                coverage_object: cov_obj_16,
                distances_to_asserted: Some(vec![0]),
                trust_score_multipliers: vec![dec!(0.25)],
            },
            HeartbeatReward {
                cbsd_id: None,
                hotspot_key: gw11.clone(),
                cell_type: CellType::NovaGenericWifiIndoor,
                coverage_object: cov_obj_17,
                distances_to_asserted: Some(vec![0]),
                trust_score_multipliers: vec![dec!(0.25)],
            },
        ]
        .into_iter()
        .map(Ok)
        .collect::<Vec<Result<HeartbeatReward, _>>>();

        // Setup hex coverages
        let mut hex_coverage = HashMap::new();
        hex_coverage.insert(
            (OwnedKeyType::from(c2.clone()), cov_obj_2),
            simple_hex_coverage(&c2, 0x8a1fb46622dffff),
        );
        hex_coverage.insert(
            (OwnedKeyType::from(c4.clone()), cov_obj_4),
            simple_hex_coverage(&c4, 0x8a1fb46632dffff),
        );
        hex_coverage.insert(
            (OwnedKeyType::from(c5.clone()), cov_obj_5),
            simple_hex_coverage(&c5, 0x8a1fb46642dffff),
        );
        hex_coverage.insert(
            (OwnedKeyType::from(c6.clone()), cov_obj_6),
            simple_hex_coverage(&c6, 0x8a1fb46652dffff),
        );
        hex_coverage.insert(
            (OwnedKeyType::from(c7.clone()), cov_obj_7),
            simple_hex_coverage(&c7, 0x8a1fb46662dffff),
        );
        hex_coverage.insert(
            (OwnedKeyType::from(c8.clone()), cov_obj_8),
            simple_hex_coverage(&c8, 0x8a1fb46522dffff),
        );
        hex_coverage.insert(
            (OwnedKeyType::from(c9.clone()), cov_obj_9),
            simple_hex_coverage(&c9, 0x8a1fb46682dffff),
        );
        hex_coverage.insert(
            (OwnedKeyType::from(c10.clone()), cov_obj_10),
            simple_hex_coverage(&c10, 0x8a1fb46692dffff),
        );
        hex_coverage.insert(
            (OwnedKeyType::from(c11.clone()), cov_obj_11),
            simple_hex_coverage(&c11, 0x8a1fb466a2dffff),
        );
        hex_coverage.insert(
            (OwnedKeyType::from(c12.clone()), cov_obj_12),
            simple_hex_coverage(&c12, 0x8a1fb466b2dffff),
        );
        hex_coverage.insert(
            (OwnedKeyType::from(c13.clone()), cov_obj_13),
            simple_hex_coverage(&c13, 0x8a1fb466c2dffff),
        );
        hex_coverage.insert(
            (OwnedKeyType::from(c14.clone()), cov_obj_14),
            simple_hex_coverage(&c14, 0x8a1fb466d2dffff),
        );
        hex_coverage.insert(
            (OwnedKeyType::from(gw9.clone()), cov_obj_15),
            simple_hex_coverage(&gw9, 0x8c2681a30641dff),
        );
        hex_coverage.insert(
            (OwnedKeyType::from(gw10.clone()), cov_obj_16),
            simple_hex_coverage(&gw10, 0x8c2681a3065d3ff),
        );
        hex_coverage.insert(
            (OwnedKeyType::from(gw11.clone()), cov_obj_17),
            simple_hex_coverage(&gw11, 0x8c2681a306607ff),
        );

        // setup speedtests
        let last_speedtest = timestamp - Duration::hours(12);
        let gw1_speedtests = vec![
            acceptable_speedtest(gw1.clone(), last_speedtest),
            acceptable_speedtest(gw1.clone(), timestamp),
        ];
        let gw2_speedtests = vec![
            acceptable_speedtest(gw2.clone(), last_speedtest),
            acceptable_speedtest(gw2.clone(), timestamp),
        ];
        let gw3_speedtests = vec![
            acceptable_speedtest(gw3.clone(), last_speedtest),
            acceptable_speedtest(gw3.clone(), timestamp),
        ];
        let gw4_speedtests = vec![
            acceptable_speedtest(gw4.clone(), last_speedtest),
            acceptable_speedtest(gw4.clone(), timestamp),
        ];
        let gw5_speedtests = vec![
            degraded_speedtest(gw5.clone(), last_speedtest),
            degraded_speedtest(gw5.clone(), timestamp),
        ];
        let gw6_speedtests = vec![
            failed_speedtest(gw6.clone(), last_speedtest),
            failed_speedtest(gw6.clone(), timestamp),
        ];
        let gw7_speedtests = vec![
            poor_speedtest(gw7.clone(), last_speedtest),
            poor_speedtest(gw7.clone(), timestamp),
        ];
        let gw9_speedtests = vec![
            acceptable_speedtest(gw9.clone(), last_speedtest),
            acceptable_speedtest(gw9.clone(), timestamp),
        ];
        let gw10_speedtests = vec![
            acceptable_speedtest(gw10.clone(), last_speedtest),
            acceptable_speedtest(gw10.clone(), timestamp),
        ];
        let gw11_speedtests = vec![
            acceptable_speedtest(gw11.clone(), last_speedtest),
            acceptable_speedtest(gw11.clone(), timestamp),
        ];

        let gw1_average = SpeedtestAverage::from(gw1_speedtests);
        let gw2_average = SpeedtestAverage::from(gw2_speedtests);
        let gw3_average = SpeedtestAverage::from(gw3_speedtests);
        let gw4_average = SpeedtestAverage::from(gw4_speedtests);
        let gw5_average = SpeedtestAverage::from(gw5_speedtests);
        let gw6_average = SpeedtestAverage::from(gw6_speedtests);
        let gw7_average = SpeedtestAverage::from(gw7_speedtests);
        let gw9_average = SpeedtestAverage::from(gw9_speedtests);
        let gw10_average = SpeedtestAverage::from(gw10_speedtests);
        let gw11_average = SpeedtestAverage::from(gw11_speedtests);
        let mut averages = HashMap::new();
        averages.insert(gw1.clone(), gw1_average);
        averages.insert(gw2.clone(), gw2_average);
        averages.insert(gw3.clone(), gw3_average);
        averages.insert(gw4.clone(), gw4_average);
        averages.insert(gw5.clone(), gw5_average);
        averages.insert(gw6.clone(), gw6_average);
        averages.insert(gw7.clone(), gw7_average);
        averages.insert(gw9.clone(), gw9_average);
        averages.insert(gw10.clone(), gw10_average);
        averages.insert(gw11.clone(), gw11_average);

        let speedtest_avgs = SpeedtestAverages { averages };

        // calculate the rewards for the sample group
        let mut owner_rewards = HashMap::<PublicKeyBinary, u64>::new();

        let duration = Duration::hours(1);
        let epoch = (now - duration)..now;
        let reward_shares = DataTransferAndPocAllocatedRewardBuckets::new_poc_only(&epoch);

        let mut allocated_poc_rewards = 0_u64;

        let epoch = (now - Duration::hours(1))..now;
        for (reward_amount, mobile_reward) in CoverageShares::new(
            &hex_coverage,
            stream::iter(heartbeat_rewards),
            &speedtest_avgs,
            &BoostedHexes::default(),
            &VerifiedRadioThresholds::default(),
            &epoch,
        )
        .await
        .unwrap()
<<<<<<< HEAD
        .into_rewards(&epoch, total_poc_rewards)
=======
        .into_rewards(reward_shares, &epoch)
>>>>>>> 406cd4e1
        .unwrap()
        .1
        {
            let radio_reward = match mobile_reward.reward {
                Some(proto::mobile_reward_share::Reward::RadioReward(radio_reward)) => radio_reward,
                _ => unreachable!(),
            };
            let owner = owners
                .get(&PublicKeyBinary::from(radio_reward.hotspot_key))
                .expect("Could not find owner")
                .clone();
            assert_eq!(reward_amount, radio_reward.poc_reward);
            allocated_poc_rewards += reward_amount;
            *owner_rewards.entry(owner).or_default() += radio_reward.poc_reward;
        }

        assert_eq!(
            *owner_rewards
                .get(&owner1)
                .expect("Could not fetch owner1 rewards"),
            260_213_374_966
        );
        assert_eq!(
            *owner_rewards
                .get(&owner2)
                .expect("Could not fetch owner2 rewards"),
            975_800_156_122
        );
        assert_eq!(
            *owner_rewards
                .get(&owner3)
                .expect("Could not fetch owner3 rewards"),
            32_526_671_870
        );
        assert_eq!(owner_rewards.get(&owner4), None);

        let owner5_reward = *owner_rewards
            .get(&owner5)
            .expect("Could not fetch owner5 rewards");
        assert_eq!(owner5_reward, 520_426_749_934);

        let owner6_reward = *owner_rewards
            .get(&owner6)
            .expect("Could not fetch owner6 rewards");
        assert_eq!(owner6_reward, 130_106_687_483);

        // confirm owner 6 reward is 0.25 of owner 5's reward
        // this is due to owner 6's hotspot not having a validation location timestamp
        // and thus its reward scale is reduced
        assert_eq!((owner5_reward as f64 * 0.25) as u64, owner6_reward);

        let owner7_reward = *owner_rewards
            .get(&owner6)
            .expect("Could not fetch owner7 rewards");
        assert_eq!(owner7_reward, 130_106_687_483);

        // confirm owner 7 reward is 0.25 of owner 5's reward
        // owner 7's hotspot does have a validation location timestamp
        // but its distance beyond the asserted location is too high
        // and thus its reward scale is reduced
        assert_eq!((owner5_reward as f64 * 0.25) as u64, owner7_reward);

        // confirm total sum of allocated poc rewards
        assert_eq!(allocated_poc_rewards, 2_049_180_327_858);

        // confirm the unallocated poc reward amounts
        let unallocated_sp_reward_amount = (reward_shares.total_poc()
            - Decimal::from(allocated_poc_rewards))
        .round_dp_with_strategy(0, RoundingStrategy::ToZero)
        .to_u64()
        .unwrap_or(0);
        assert_eq!(unallocated_sp_reward_amount, 10);
    }

    #[tokio::test]
    async fn full_wifi_indoor_vs_sercomm_indoor_reward_shares() {
        // init owners
        let owner1: PublicKeyBinary = "112NqN2WWMwtK29PMzRby62fDydBJfsCLkCAf392stdok48ovNT6"
            .parse()
            .expect("failed owner1 parse");
        let owner2: PublicKeyBinary = "11sctWiP9r5wDJVuDe1Th4XSL2vaawaLLSQF8f8iokAoMAJHxqp"
            .parse()
            .expect("failed owner2 parse");
        // init hotspots
        let gw1: PublicKeyBinary = "112NqN2WWMwtK29PMzRby62fDydBJfsCLkCAf392stdok48ovNT6"
            .parse()
            .expect("failed gw1 parse");
        let gw2: PublicKeyBinary = "11sctWiP9r5wDJVuDe1Th4XSL2vaawaLLSQF8f8iokAoMAJHxqp"
            .parse()
            .expect("failed gw2 parse");
        // link gws to owners
        let mut owners = HashMap::new();
        owners.insert(gw1.clone(), owner1.clone());
        owners.insert(gw2.clone(), owner2.clone());

        let now = Utc::now();
        let timestamp = now - Duration::minutes(20);

        let g1_cov_obj = Uuid::new_v4();
        let g2_cov_obj = Uuid::new_v4();

        // init cells and cell_types
        let c2 = "P27-SCE4255W".to_string(); // sercom indoor

        // setup heartbeats
        let heartbeat_rewards = vec![
            // add wifi indoor HB
            HeartbeatReward {
                cbsd_id: None,
                hotspot_key: gw1.clone(),
                cell_type: CellType::NovaGenericWifiIndoor,
                coverage_object: g1_cov_obj,
                distances_to_asserted: Some(vec![0]),
                trust_score_multipliers: vec![dec!(1.0)],
            },
            // add sercomm indoor HB
            HeartbeatReward {
                cbsd_id: Some(c2.clone()),
                hotspot_key: gw2.clone(),
                cell_type: CellType::from_cbsd_id(&c2).unwrap(),
                coverage_object: g2_cov_obj,
                distances_to_asserted: None,
                trust_score_multipliers: vec![dec!(1.0)],
            },
        ]
        .into_iter()
        .map(Ok)
        .collect::<Vec<Result<HeartbeatReward, _>>>();

        // setup speedtests
        let last_speedtest = timestamp - Duration::hours(12);
        let gw1_speedtests = vec![
            acceptable_speedtest(gw1.clone(), last_speedtest),
            acceptable_speedtest(gw1.clone(), timestamp),
        ];
        let gw2_speedtests = vec![
            acceptable_speedtest(gw2.clone(), last_speedtest),
            acceptable_speedtest(gw2.clone(), timestamp),
        ];

        let gw1_average = SpeedtestAverage::from(gw1_speedtests);
        let gw2_average = SpeedtestAverage::from(gw2_speedtests);
        let mut averages = HashMap::new();
        averages.insert(gw1.clone(), gw1_average);
        averages.insert(gw2.clone(), gw2_average);

        let speedtest_avgs = SpeedtestAverages { averages };
        let mut hex_coverage: HashMap<(OwnedKeyType, Uuid), Vec<HexCoverage>> = Default::default();
        hex_coverage.insert(
            (OwnedKeyType::from(gw1.clone()), g1_cov_obj),
            simple_hex_coverage(&gw1, 0x8a1fb46622dffff),
        );
        hex_coverage.insert(
            (OwnedKeyType::from(c2.clone()), g2_cov_obj),
            simple_hex_coverage(&c2, 0x8a1fb46642dffff),
        );

        // calculate the rewards for the group
        let mut owner_rewards = HashMap::<PublicKeyBinary, u64>::new();
        let duration = Duration::hours(1);
        let epoch = (now - duration)..now;

        let reward_shares = DataTransferAndPocAllocatedRewardBuckets::new_poc_only(&epoch);

        for (_reward_amount, mobile_reward) in CoverageShares::new(
            &hex_coverage,
            stream::iter(heartbeat_rewards),
            &speedtest_avgs,
            &BoostedHexes::default(),
            &VerifiedRadioThresholds::default(),
            &epoch,
        )
        .await
        .unwrap()
<<<<<<< HEAD
        .into_rewards(&epoch, total_poc_rewards)
=======
        .into_rewards(reward_shares, &epoch)
>>>>>>> 406cd4e1
        .unwrap()
        .1
        {
            let radio_reward = match mobile_reward.reward {
                Some(proto::mobile_reward_share::Reward::RadioReward(radio_reward)) => radio_reward,
                _ => unreachable!(),
            };
            let owner = owners
                .get(&PublicKeyBinary::from(radio_reward.hotspot_key))
                .expect("Could not find owner")
                .clone();

            *owner_rewards.entry(owner).or_default() += radio_reward.poc_reward;
        }
        println!("owner rewards {:?}", owner_rewards);

        // wifi
        let owner1_reward = *owner_rewards
            .get(&owner1)
            .expect("Could not fetch owner1 rewards");
        assert_eq!(owner1_reward, 1_639_344_262_295);

        // sercomm
        let owner2_reward = *owner_rewards
            .get(&owner2)
            .expect("Could not fetch owner2 rewards");
        assert_eq!(owner2_reward, 409_836_065_573);
    }

    #[tokio::test]
    async fn reduced_wifi_indoor_vs_sercomm_indoor_reward_shares() {
        // init owners
        let owner1: PublicKeyBinary = "112NqN2WWMwtK29PMzRby62fDydBJfsCLkCAf392stdok48ovNT6"
            .parse()
            .expect("failed owner1 parse");
        let owner2: PublicKeyBinary = "11sctWiP9r5wDJVuDe1Th4XSL2vaawaLLSQF8f8iokAoMAJHxqp"
            .parse()
            .expect("failed owner2 parse");
        // init hotspots
        let gw1: PublicKeyBinary = "112NqN2WWMwtK29PMzRby62fDydBJfsCLkCAf392stdok48ovNT6"
            .parse()
            .expect("failed gw1 parse");
        let gw2: PublicKeyBinary = "11sctWiP9r5wDJVuDe1Th4XSL2vaawaLLSQF8f8iokAoMAJHxqp"
            .parse()
            .expect("failed gw2 parse");
        // link gws to owners
        let mut owners = HashMap::new();
        owners.insert(gw1.clone(), owner1.clone());
        owners.insert(gw2.clone(), owner2.clone());

        let now = Utc::now();
        let timestamp = now - Duration::minutes(20);

        // init cells and cell_types
        let c2 = "P27-SCE4255W".to_string(); // sercom indoor

        let g1_cov_obj = Uuid::new_v4();
        let g2_cov_obj = Uuid::new_v4();

        // setup heartbeats
        let heartbeat_rewards = vec![
            // add wifi  indoor HB
            // with distance to asserted > than max allowed
            // this results in reward scale dropping to 0.25
            HeartbeatReward {
                cbsd_id: None,
                hotspot_key: gw1.clone(),
                cell_type: CellType::NovaGenericWifiIndoor,
                coverage_object: g1_cov_obj,
                distances_to_asserted: Some(vec![0]),
                trust_score_multipliers: vec![dec!(0.25)],
            },
            // add sercomm indoor HB
            HeartbeatReward {
                cbsd_id: Some(c2.clone()),
                hotspot_key: gw2.clone(),
                coverage_object: g2_cov_obj,
                cell_type: CellType::from_cbsd_id(&c2).unwrap(),
                distances_to_asserted: None,
                trust_score_multipliers: vec![dec!(1.0)],
            },
        ]
        .into_iter()
        .map(Ok)
        .collect::<Vec<Result<HeartbeatReward, _>>>();

        // setup speedtests
        let last_speedtest = timestamp - Duration::hours(12);
        let gw1_speedtests = vec![
            acceptable_speedtest(gw1.clone(), last_speedtest),
            acceptable_speedtest(gw1.clone(), timestamp),
        ];
        let gw2_speedtests = vec![
            acceptable_speedtest(gw2.clone(), last_speedtest),
            acceptable_speedtest(gw2.clone(), timestamp),
        ];

        let gw1_average = SpeedtestAverage::from(gw1_speedtests);
        let gw2_average = SpeedtestAverage::from(gw2_speedtests);
        let mut averages = HashMap::new();
        averages.insert(gw1.clone(), gw1_average);
        averages.insert(gw2.clone(), gw2_average);

        let speedtest_avgs = SpeedtestAverages { averages };

        let mut hex_coverage: HashMap<(OwnedKeyType, Uuid), Vec<HexCoverage>> = Default::default();
        hex_coverage.insert(
            (OwnedKeyType::from(gw1.clone()), g1_cov_obj),
            simple_hex_coverage(&gw1, 0x8a1fb46622dffff),
        );
        hex_coverage.insert(
            (OwnedKeyType::from(c2.clone()), g2_cov_obj),
            simple_hex_coverage(&c2, 0x8a1fb46642dffff),
        );

        // calculate the rewards for the group
        let mut owner_rewards = HashMap::<PublicKeyBinary, u64>::new();
        let duration = Duration::hours(1);
        let epoch = (now - duration)..now;

        let reward_shares = DataTransferAndPocAllocatedRewardBuckets::new_poc_only(&epoch);
        for (_reward_amount, mobile_reward) in CoverageShares::new(
            &hex_coverage,
            stream::iter(heartbeat_rewards),
            &speedtest_avgs,
            &BoostedHexes::default(),
            &VerifiedRadioThresholds::default(),
            &epoch,
        )
        .await
        .unwrap()
<<<<<<< HEAD
        .into_rewards(&epoch, total_poc_rewards)
=======
        .into_rewards(reward_shares, &epoch)
>>>>>>> 406cd4e1
        .unwrap()
        .1
        {
            let radio_reward = match mobile_reward.reward {
                Some(proto::mobile_reward_share::Reward::RadioReward(radio_reward)) => radio_reward,
                _ => unreachable!(),
            };
            let owner = owners
                .get(&PublicKeyBinary::from(radio_reward.hotspot_key))
                .expect("Could not find owner")
                .clone();

            *owner_rewards.entry(owner).or_default() += radio_reward.poc_reward;
        }

        // wifi
        let owner1_reward = *owner_rewards
            .get(&owner1)
            .expect("Could not fetch owner1 rewards");

        // sercomm
        let owner2_reward = *owner_rewards
            .get(&owner2)
            .expect("Could not fetch owner2 rewards");

        // confirm owner 1 reward is 0.1 of owner 2's reward
        // owner 1 is a wifi indoor with a distance_to_asserted > max
        // and so gets the reduced reward scale of 0.1 ( radio reward scale of 0.4 * location scale of 0.25)
        // owner 2 is a cbrs sercomm indoor which has a reward scale of 1.0
        assert_eq!(owner1_reward, owner2_reward);
    }

    #[tokio::test]
    async fn full_wifi_outdoor_vs_sercomm_indoor_reward_shares() {
        // init owners
        let owner1: PublicKeyBinary = "112NqN2WWMwtK29PMzRby62fDydBJfsCLkCAf392stdok48ovNT6"
            .parse()
            .expect("failed owner1 parse");
        let owner2: PublicKeyBinary = "11sctWiP9r5wDJVuDe1Th4XSL2vaawaLLSQF8f8iokAoMAJHxqp"
            .parse()
            .expect("failed owner2 parse");
        // init hotspots
        let gw1: PublicKeyBinary = "112NqN2WWMwtK29PMzRby62fDydBJfsCLkCAf392stdok48ovNT6"
            .parse()
            .expect("failed gw1 parse");
        let gw2: PublicKeyBinary = "11sctWiP9r5wDJVuDe1Th4XSL2vaawaLLSQF8f8iokAoMAJHxqp"
            .parse()
            .expect("failed gw2 parse");
        // link gws to owners
        let mut owners = HashMap::new();
        owners.insert(gw1.clone(), owner1.clone());
        owners.insert(gw2.clone(), owner2.clone());

        let now = Utc::now();
        let timestamp = now - Duration::minutes(20);

        let g1_cov_obj = Uuid::new_v4();
        let g2_cov_obj = Uuid::new_v4();

        // init cells and cell_types
        let c2 = "P27-SCE4255W".to_string(); // sercom indoor

        // setup heartbeats
        let heartbeat_rewards = vec![
            // add wifi indoor HB
            HeartbeatReward {
                cbsd_id: None,
                hotspot_key: gw1.clone(),
                cell_type: CellType::NovaGenericWifiOutdoor,
                coverage_object: g1_cov_obj,
                distances_to_asserted: Some(vec![0]),
                trust_score_multipliers: vec![dec!(1.0)],
            },
            // add sercomm indoor HB
            HeartbeatReward {
                cbsd_id: Some(c2.clone()),
                hotspot_key: gw2.clone(),
                cell_type: CellType::from_cbsd_id(&c2).unwrap(),
                coverage_object: g2_cov_obj,
                distances_to_asserted: None,
                trust_score_multipliers: vec![dec!(1.0)],
            },
        ]
        .into_iter()
        .map(Ok)
        .collect::<Vec<Result<HeartbeatReward, _>>>();

        // setup speedtests
        let last_speedtest = timestamp - Duration::hours(12);
        let gw1_speedtests = vec![
            acceptable_speedtest(gw1.clone(), last_speedtest),
            acceptable_speedtest(gw1.clone(), timestamp),
        ];
        let gw2_speedtests = vec![
            acceptable_speedtest(gw2.clone(), last_speedtest),
            acceptable_speedtest(gw2.clone(), timestamp),
        ];

        let gw1_average = SpeedtestAverage::from(gw1_speedtests);
        let gw2_average = SpeedtestAverage::from(gw2_speedtests);
        let mut averages = HashMap::new();
        averages.insert(gw1.clone(), gw1_average);
        averages.insert(gw2.clone(), gw2_average);

        let speedtest_avgs = SpeedtestAverages { averages };
        let mut hex_coverage: HashMap<(OwnedKeyType, Uuid), Vec<HexCoverage>> = Default::default();
        hex_coverage.insert(
            (OwnedKeyType::from(gw1.clone()), g1_cov_obj),
            simple_hex_coverage(&gw1, 0x8a1fb46622dffff),
        );
        hex_coverage.insert(
            (OwnedKeyType::from(c2.clone()), g2_cov_obj),
            simple_hex_coverage(&c2, 0x8a1fb46642dffff),
        );

        // calculate the rewards for the group
        let mut owner_rewards = HashMap::<PublicKeyBinary, u64>::new();
        let duration = Duration::hours(1);
        let epoch = (now - duration)..now;

        let reward_shares = DataTransferAndPocAllocatedRewardBuckets::new_poc_only(&epoch);
        for (_reward_amount, mobile_reward) in CoverageShares::new(
            &hex_coverage,
            stream::iter(heartbeat_rewards),
            &speedtest_avgs,
            &BoostedHexes::default(),
            &VerifiedRadioThresholds::default(),
            &epoch,
        )
        .await
        .unwrap()
<<<<<<< HEAD
        .into_rewards(&epoch, total_poc_rewards)
=======
        .into_rewards(reward_shares, &epoch)
>>>>>>> 406cd4e1
        .unwrap()
        .1
        {
            let radio_reward = match mobile_reward.reward {
                Some(proto::mobile_reward_share::Reward::RadioReward(radio_reward)) => radio_reward,
                _ => unreachable!(),
            };
            let owner = owners
                .get(&PublicKeyBinary::from(radio_reward.hotspot_key))
                .expect("Could not find owner")
                .clone();

            *owner_rewards.entry(owner).or_default() += radio_reward.poc_reward;
        }

        // These were different, now they are the same:
        println!("owner rewards {:?}", owner_rewards);
        // wifi
        let owner1_reward = *owner_rewards
            .get(&owner1)
            .expect("Could not fetch owner1 rewards");
        assert_eq!(owner1_reward, 1_639_344_262_295);

        // sercomm
        let owner2_reward = *owner_rewards
            .get(&owner2)
            .expect("Could not fetch owner2 rewards");
        assert_eq!(owner2_reward, 409_836_065_573);
    }

    /// Test to ensure that rewards that are zeroed are not written out.
    #[tokio::test]
    async fn ensure_zeroed_rewards_are_not_written() {
        use rust_decimal_macros::dec;

        let gw1: PublicKeyBinary = "112NqN2WWMwtK29PMzRby62fDydBJfsCLkCAf392stdok48ovNT6"
            .parse()
            .expect("failed gw1 parse");
        let gw2: PublicKeyBinary = "11sctWiP9r5wDJVuDe1Th4XSL2vaawaLLSQF8f8iokAoMAJHxqp"
            .parse()
            .expect("failed gw2 parse");

        let now = Utc::now();
        // We should never see any radio shares from owner2, since all of them are
        // less than or equal to zero.
        let epoch = now - Duration::hours(1)..now;

        let uuid_1 = Uuid::new_v4();
        let uuid_2 = Uuid::new_v4();

        let mut coverage_map = coverage_map::CoverageMapBuilder::default();
        coverage_map.insert_coverage_object(coverage_map::CoverageObject {
            indoor: true,
            hotspot_key: gw1.clone().into(),
            cbsd_id: None,
            seniority_timestamp: now,
            coverage: vec![coverage_map::UnrankedCoverage {
                location: Cell::from_raw(0x8c2681a3064dbff).expect("valid h3 cell"),
                signal_power: 42,
                signal_level: coverage_map::SignalLevel::High,
                assignments: hex_assignments_mock(),
            }],
        });
        coverage_map.insert_coverage_object(coverage_map::CoverageObject {
            indoor: true,
            hotspot_key: gw2.clone().into(),
            cbsd_id: None,
            seniority_timestamp: now,
            coverage: vec![coverage_map::UnrankedCoverage {
                location: Cell::from_raw(0x8c2681a3064ddff).expect("valid h3 cell"),
                signal_power: 42,
                signal_level: coverage_map::SignalLevel::High,
                assignments: hex_assignments_mock(),
            }],
        });
        let coverage_map = coverage_map.build(&BoostedHexes::default(), epoch.start);

        let mut radio_infos = HashMap::new();
        radio_infos.insert(
            (gw1.clone(), None),
            RadioInfo {
                radio_type: coverage_point_calculator::RadioType::IndoorWifi,
                coverage_obj_uuid: uuid_1,
                trust_scores: vec![coverage_point_calculator::LocationTrust {
                    meters_to_asserted: 0,
                    trust_score: dec!(1),
                }],
                seniority: Seniority {
                    uuid: Uuid::new_v4(),
                    seniority_ts: now,
                    last_heartbeat: now,
                    inserted_at: now,
                    update_reason: 0,
                },
                verified_radio_threshold: coverage_point_calculator::RadioThreshold::Verified,
                speedtests: vec![
                    coverage_point_calculator::Speedtest {
                        upload_speed: coverage_point_calculator::BytesPs::new(100_000_000),
                        download_speed: coverage_point_calculator::BytesPs::new(100_000_000),
                        latency_millis: 10,
                        timestamp: now,
                    },
                    coverage_point_calculator::Speedtest {
                        upload_speed: coverage_point_calculator::BytesPs::new(100_000_000),
                        download_speed: coverage_point_calculator::BytesPs::new(100_000_000),
                        latency_millis: 10,
                        timestamp: now,
                    },
                ],
            },
        );
        radio_infos.insert(
            (gw2.clone(), None),
            RadioInfo {
                radio_type: coverage_point_calculator::RadioType::IndoorWifi,
                coverage_obj_uuid: uuid_2,
                trust_scores: vec![coverage_point_calculator::LocationTrust {
                    meters_to_asserted: 0,
                    trust_score: dec!(1),
                }],
                seniority: Seniority {
                    uuid: Uuid::new_v4(),
                    seniority_ts: now,
                    last_heartbeat: now,
                    inserted_at: now,
                    update_reason: 0,
                },
                verified_radio_threshold: coverage_point_calculator::RadioThreshold::Verified,
                speedtests: vec![],
            },
        );

        let coverage_shares = CoverageShares {
            coverage_map,
            radio_infos,
        };

        let reward_shares = DataTransferAndPocAllocatedRewardBuckets::new_poc_only(&epoch);
        // gw2 does not have enough speedtests for a mulitplier
        let expected_hotspot = gw1;
        for (_reward_amount, mobile_reward) in coverage_shares
<<<<<<< HEAD
            .into_rewards(&epoch, total_poc_rewards)
=======
            .into_rewards(reward_shares, &epoch)
>>>>>>> 406cd4e1
            .expect("rewards output")
            .1
        {
            let radio_reward = match mobile_reward.reward {
                Some(proto::mobile_reward_share::Reward::RadioReward(radio_reward)) => radio_reward,
                _ => unreachable!(),
            };
            let actual_hotspot = PublicKeyBinary::from(radio_reward.hotspot_key);
            assert_eq!(actual_hotspot, expected_hotspot);
        }
    }

    #[tokio::test]
    async fn skip_empty_radio_rewards() {
        let now = Utc::now();
        let epoch = now - Duration::hours(1)..now;
        let coverage_shares = CoverageShares {
            coverage_map: coverage_map::CoverageMapBuilder::default()
                .build(&BoostedHexes::default(), epoch.start),
            radio_infos: HashMap::new(),
        };

        let reward_shares = DataTransferAndPocAllocatedRewardBuckets::new_poc_only(&epoch);
        assert!(coverage_shares
<<<<<<< HEAD
            .into_rewards(&epoch, total_poc_rewards)
=======
            .into_rewards(reward_shares, &epoch)
>>>>>>> 406cd4e1
            .is_none());
    }

    #[tokio::test]
    async fn service_provider_reward_amounts() {
        let mobile_bone_price = dec!(0.00001);

        let sp1 = ServiceProvider::HeliumMobile;

        let now = Utc::now();
        let epoch = (now - Duration::hours(1))..now;

        let service_provider_sessions = vec![ServiceProviderDataSession {
            service_provider: sp1,
            total_dcs: dec!(1000),
        }];
        let sp_shares = ServiceProviderShares::new(service_provider_sessions);
        let total_sp_rewards = get_scheduled_tokens_for_service_providers(epoch.end - epoch.start);
        let rewards_per_share = sp_shares
            .rewards_per_share(total_sp_rewards, mobile_bone_price)
            .unwrap();

        let mut sp_rewards = HashMap::<i32, u64>::new();
        let mut allocated_sp_rewards = 0_u64;
        for (reward_amount, sp_reward) in
            sp_shares.into_service_provider_rewards(&epoch, rewards_per_share)
        {
            if let Some(MobileReward::ServiceProviderReward(r)) = sp_reward.reward {
                sp_rewards.insert(r.service_provider_id, r.amount);
                assert_eq!(reward_amount, r.amount);
                allocated_sp_rewards += reward_amount;
            }
        }

        let sp1_reward_amount = *sp_rewards
            .get(&(sp1 as i32))
            .expect("Could not fetch sp1 shares");
        assert_eq!(sp1_reward_amount, 1000);

        // confirm the unallocated service provider reward amounts
        let unallocated_sp_reward_amount = (total_sp_rewards - Decimal::from(allocated_sp_rewards))
            .round_dp_with_strategy(0, RoundingStrategy::ToZero)
            .to_u64()
            .unwrap_or(0);
        assert_eq!(unallocated_sp_reward_amount, 341_530_053_644);
    }

    #[tokio::test]
    async fn service_provider_reward_amounts_capped() {
        let mobile_bone_price = dec!(1.0);
        let sp1 = ServiceProvider::HeliumMobile;

        let now = Utc::now();
        let epoch = (now - Duration::hours(1))..now;

        let total_sp_rewards_in_bones = dec!(100_000_000);
        let total_rewards_value_in_dc =
            mobile_bones_to_dc(total_sp_rewards_in_bones, mobile_bone_price);

        let service_provider_sessions = vec![ServiceProviderDataSession {
            service_provider: ServiceProvider::HeliumMobile,
            // force the service provider to have spend more DC than total rewardable
            total_dcs: total_rewards_value_in_dc * dec!(2.0),
        }];

        let sp_shares = ServiceProviderShares::new(service_provider_sessions);
        let rewards_per_share = sp_shares
            .rewards_per_share(total_sp_rewards_in_bones, mobile_bone_price)
            .unwrap();

        let mut sp_rewards = HashMap::new();
        let mut allocated_sp_rewards = 0_u64;
        for (reward_amount, sp_reward) in
            sp_shares.into_service_provider_rewards(&epoch, rewards_per_share)
        {
            if let Some(MobileReward::ServiceProviderReward(r)) = sp_reward.reward {
                sp_rewards.insert(r.service_provider_id, r.amount);
                assert_eq!(reward_amount, r.amount);
                allocated_sp_rewards += reward_amount;
            }
        }
        let sp1_reward_amount = *sp_rewards
            .get(&(sp1 as i32))
            .expect("Could not fetch sp1 shares");

        assert_eq!(Decimal::from(sp1_reward_amount), total_sp_rewards_in_bones);
        assert_eq!(sp1_reward_amount, 100_000_000);

        // confirm the unallocated service provider reward amounts
        let unallocated_sp_reward_amount = (total_sp_rewards_in_bones
            - Decimal::from(allocated_sp_rewards))
        .round_dp_with_strategy(0, RoundingStrategy::ToZero)
        .to_u64()
        .unwrap_or(0);
        assert_eq!(unallocated_sp_reward_amount, 0);
    }

    #[tokio::test]
    async fn service_provider_reward_hip87_ex1() {
        // mobile price from hip example and converted to bones
        let mobile_bone_price = dec!(0.0001) / dec!(1_000_000);
        let sp1 = ServiceProvider::HeliumMobile;

        let now = Utc::now();
        let epoch = (now - Duration::hours(1))..now;
        let total_sp_rewards_in_bones = dec!(500_000_000) * dec!(1_000_000);

        let service_provider_sessions = vec![ServiceProviderDataSession {
            service_provider: sp1,
            total_dcs: dec!(100_000_000),
        }];

        let sp_shares = ServiceProviderShares::new(service_provider_sessions);
        let rewards_per_share = sp_shares
            .rewards_per_share(total_sp_rewards_in_bones, mobile_bone_price)
            .unwrap();

        let mut sp_rewards = HashMap::new();
        let mut allocated_sp_rewards = 0_u64;
        for (reward_amount, sp_reward) in
            sp_shares.into_service_provider_rewards(&epoch, rewards_per_share)
        {
            if let Some(MobileReward::ServiceProviderReward(r)) = sp_reward.reward {
                sp_rewards.insert(r.service_provider_id, r.amount);
                assert_eq!(reward_amount, r.amount);
                allocated_sp_rewards += reward_amount;
            }
        }

        let sp1_reward_amount_in_bones = *sp_rewards
            .get(&(sp1 as i32))
            .expect("Could not fetch sp1 shares");
        // example in HIP gives expected reward amount in mobile whereas we use bones
        // assert expected value in bones
        assert_eq!(sp1_reward_amount_in_bones, 10_000_000 * 1_000_000);

        // confirm the unallocated service provider reward amounts
        let unallocated_sp_reward_amount = (total_sp_rewards_in_bones
            - Decimal::from(allocated_sp_rewards))
        .round_dp_with_strategy(0, RoundingStrategy::ToZero)
        .to_u64()
        .unwrap_or(0);
        assert_eq!(unallocated_sp_reward_amount, 490_000_000_000_000);
    }

    #[tokio::test]
    async fn service_provider_reward_hip87_ex2() {
        // mobile price from hip example and converted to bones
        let mobile_bone_price = dec!(0.0001) / dec!(1_000_000);
        let sp1 = ServiceProvider::HeliumMobile;

        let now = Utc::now();
        let epoch = (now - Duration::hours(24))..now;
        let total_sp_rewards_in_bones = dec!(500_000_000) * dec!(1_000_000);

        let service_provider_sessions = vec![ServiceProviderDataSession {
            service_provider: sp1,
            total_dcs: dec!(100_000_000_000),
        }];

        let sp_shares = ServiceProviderShares::new(service_provider_sessions);
        let rewards_per_share = sp_shares
            .rewards_per_share(total_sp_rewards_in_bones, mobile_bone_price)
            .unwrap();

        let mut sp_rewards = HashMap::new();
        let mut allocated_sp_rewards = 0_u64;
        for (reward_amount, sp_reward) in
            sp_shares.into_service_provider_rewards(&epoch, rewards_per_share)
        {
            if let Some(MobileReward::ServiceProviderReward(r)) = sp_reward.reward {
                sp_rewards.insert(r.service_provider_id, r.amount);
                assert_eq!(reward_amount, r.amount);
                allocated_sp_rewards += reward_amount;
            }
        }

        let sp1_reward_amount_in_bones = *sp_rewards
            .get(&(sp1 as i32))
            .expect("Could not fetch sp1 shares");
        // example in HIP gives expected reward amount in mobile whereas we use bones
        // assert expected value in bones
        assert_eq!(sp1_reward_amount_in_bones, 500_000_000 * 1_000_000);

        // confirm the unallocated service provider reward amounts
        let unallocated_sp_reward_amount = (total_sp_rewards_in_bones
            - Decimal::from(allocated_sp_rewards))
        .round_dp_with_strategy(0, RoundingStrategy::ToZero)
        .to_u64()
        .unwrap_or(0);
        assert_eq!(unallocated_sp_reward_amount, 0);
    }
}<|MERGE_RESOLUTION|>--- conflicted
+++ resolved
@@ -577,25 +577,18 @@
 
     pub fn into_rewards(
         self,
-<<<<<<< HEAD
+        reward_shares: DataTransferAndPocAllocatedRewardBuckets,
         epoch: &'_ Range<DateTime<Utc>>,
-        available_poc_rewards: Decimal,
     ) -> Option<(
-        Decimal,
+        CalculatedPocRewardShares,
         impl Iterator<Item = (u64, proto::MobileRewardShare)> + '_,
     )> {
-        let mut total_shares: Decimal = dec!(0);
-=======
-        reward_shares: DataTransferAndPocAllocatedRewardBuckets,
-        epoch: &'_ Range<DateTime<Utc>>,
-    ) -> Option<impl Iterator<Item = (u64, proto::MobileRewardShare)> + '_> {
         struct ProcessedRadio {
             radio_id: RadioId,
             points: coverage_point_calculator::CoveragePoints,
             seniority: Seniority,
             coverage_obj_uuid: Uuid,
         }
->>>>>>> 406cd4e1
 
         let mut processed_radios = vec![];
         for (radio_id, radio_info) in self.radio_infos.iter() {
@@ -714,10 +707,10 @@
 /// Reference:
 /// HIP 122: Amend Service Provider Hex Boosting
 /// https://github.com/helium/HIP/blob/main/0122-amend-service-provider-hex-boosting.md
-#[derive(Debug)]
-struct CalculatedPocRewardShares {
-    normal: Decimal,
-    boost: Decimal,
+#[derive(Copy, Clone, Debug, Default)]
+pub struct CalculatedPocRewardShares {
+    pub(crate) normal: Decimal,
+    pub(crate) boost: Decimal,
 }
 
 impl CalculatedPocRewardShares {
@@ -1506,11 +1499,7 @@
         )
         .await
         .unwrap()
-<<<<<<< HEAD
-        .into_rewards(&epoch, total_poc_rewards)
-=======
         .into_rewards(reward_shares, &epoch)
->>>>>>> 406cd4e1
         .unwrap()
         .1
         {
@@ -1685,11 +1674,7 @@
         )
         .await
         .unwrap()
-<<<<<<< HEAD
-        .into_rewards(&epoch, total_poc_rewards)
-=======
         .into_rewards(reward_shares, &epoch)
->>>>>>> 406cd4e1
         .unwrap()
         .1
         {
@@ -1821,11 +1806,7 @@
         )
         .await
         .unwrap()
-<<<<<<< HEAD
-        .into_rewards(&epoch, total_poc_rewards)
-=======
         .into_rewards(reward_shares, &epoch)
->>>>>>> 406cd4e1
         .unwrap()
         .1
         {
@@ -1957,11 +1938,7 @@
         )
         .await
         .unwrap()
-<<<<<<< HEAD
-        .into_rewards(&epoch, total_poc_rewards)
-=======
         .into_rewards(reward_shares, &epoch)
->>>>>>> 406cd4e1
         .unwrap()
         .1
         {
@@ -2103,11 +2080,7 @@
         // gw2 does not have enough speedtests for a mulitplier
         let expected_hotspot = gw1;
         for (_reward_amount, mobile_reward) in coverage_shares
-<<<<<<< HEAD
-            .into_rewards(&epoch, total_poc_rewards)
-=======
             .into_rewards(reward_shares, &epoch)
->>>>>>> 406cd4e1
             .expect("rewards output")
             .1
         {
@@ -2132,11 +2105,7 @@
 
         let reward_shares = DataTransferAndPocAllocatedRewardBuckets::new_poc_only(&epoch);
         assert!(coverage_shares
-<<<<<<< HEAD
-            .into_rewards(&epoch, total_poc_rewards)
-=======
             .into_rewards(reward_shares, &epoch)
->>>>>>> 406cd4e1
             .is_none());
     }
 
