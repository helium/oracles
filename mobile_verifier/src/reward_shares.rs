use crate::{
    coverage::CoveredHexStream,
    data_session::{HotspotMap, ServiceProviderDataSession},
    heartbeats::HeartbeatReward,
    rewarder::boosted_hex_eligibility::BoostedHexEligibility,
    seniority::Seniority,
    speedtests_average::SpeedtestAverages,
    subscriber_location::SubscriberValidatedLocations,
};
use chrono::{DateTime, Duration, Utc};
use coverage_point_calculator::ServiceProviderBoostedRewardEligibility;
use file_store::traits::TimestampEncode;
use futures::{Stream, StreamExt};
use helium_crypto::PublicKeyBinary;
use helium_proto::{
    services::{
        poc_mobile as proto,
        poc_mobile::{
            mobile_reward_share::Reward as ProtoReward, UnallocatedReward, UnallocatedRewardType,
        },
    },
    ServiceProvider,
};
use mobile_config::{
    boosted_hex_info::BoostedHexes,
    client::{carrier_service_client::CarrierServiceVerifier, ClientError},
};
use rust_decimal::prelude::*;
use rust_decimal_macros::dec;
use std::{collections::HashMap, ops::Range};
use uuid::Uuid;

/// Total tokens emissions pool per 365 days or 366 days for a leap year
const TOTAL_EMISSIONS_POOL: Decimal = dec!(30_000_000_000_000_000);

/// Maximum amount of the total emissions pool allocated for data transfer
/// rewards
const MAX_DATA_TRANSFER_REWARDS_PERCENT: Decimal = dec!(0.4);

/// Percentage of total emissions pool allocated for proof of coverage
const POC_REWARDS_PERCENT: Decimal = dec!(0.1);

/// Percentage of total emissions pool allocated for boosted proof of coverage
const BOOSTED_POC_REWARDS_PERCENT: Decimal = dec!(0.1);

/// The fixed price of a mobile data credit
const DC_USD_PRICE: Decimal = dec!(0.00001);

/// Default precision used for rounding
const DEFAULT_PREC: u32 = 15;

/// Percent of total emissions allocated for mapper rewards
const MAPPERS_REWARDS_PERCENT: Decimal = dec!(0.2);

/// shares of the mappers pool allocated per eligible subscriber for discovery mapping
const DISCOVERY_MAPPING_SHARES: Decimal = dec!(30);

// Percent of total emissions allocated for service provider rewards
const SERVICE_PROVIDER_PERCENT: Decimal = dec!(0.1);

// Percent of total emissions allocated for oracles
const ORACLES_PERCENT: Decimal = dec!(0.04);

#[derive(Debug)]
pub struct TransferRewards {
    reward_scale: Decimal,
    rewards: HashMap<PublicKeyBinary, TransferReward>,
    reward_sum: Decimal,
    mobile_bone_price: Decimal,
}

#[derive(Copy, Clone, Debug)]
pub struct TransferReward {
    bones: Decimal,
    bytes_rewarded: u64,
}

impl TransferRewards {
    pub fn reward_scale(&self) -> Decimal {
        self.reward_scale
    }

    pub fn reward_sum(&self) -> Decimal {
        self.reward_sum
    }

    #[cfg(test)]
    fn reward(&self, hotspot: &PublicKeyBinary) -> Decimal {
        self.rewards
            .get(hotspot)
            .copied()
            .map(|x| x.bones)
            .unwrap_or(Decimal::ZERO)
            * self.reward_scale
    }

    pub fn total(&self) -> Decimal {
        self.rewards
            .values()
            .map(|v| v.bones * self.reward_scale)
            .sum()
    }

    pub async fn from_transfer_sessions(
        mobile_bone_price: Decimal,
        transfer_sessions: HotspotMap,
        reward_shares: &DataTransferAndPocAllocatedRewardBuckets,
    ) -> Self {
        let mut reward_sum = Decimal::ZERO;
        let rewards = transfer_sessions
            .into_iter()
            // Calculate rewards per hotspot
            .map(|(pub_key, rewardable)| {
                let bones =
                    dc_to_mobile_bones(Decimal::from(rewardable.rewardable_dc), mobile_bone_price);
                reward_sum += bones;
                (
                    pub_key,
                    TransferReward {
                        bones,
                        bytes_rewarded: rewardable.rewardable_bytes,
                    },
                )
            })
            .collect();

        // If we find that total data_transfer reward sum is greater than the
        // allocated reward shares for data transfer, we recalculate the rewards
        // per share to make them fit.
        let reward_scale = if reward_sum > reward_shares.data_transfer {
            reward_shares.data_transfer / reward_sum
        } else {
            Decimal::ONE
        };

        Self {
            reward_scale,
            rewards,
            reward_sum: reward_sum * reward_scale,
            mobile_bone_price,
        }
    }

    pub fn into_rewards(
        self,
        epoch: &'_ Range<DateTime<Utc>>,
    ) -> impl Iterator<Item = (u64, proto::MobileRewardShare)> + '_ {
        let Self {
            reward_scale,
            rewards,
            ..
        } = self;
        let start_period = epoch.start.encode_timestamp();
        let end_period = epoch.end.encode_timestamp();
        rewards
            .into_iter()
            .map(move |(hotspot_key, reward)| {
                let dc_transfer_reward = (reward.bones * reward_scale)
                    .round_dp_with_strategy(0, RoundingStrategy::ToZero)
                    .to_u64()
                    .unwrap_or(0);
                (
                    dc_transfer_reward,
                    proto::MobileRewardShare {
                        start_period,
                        end_period,
                        reward: Some(proto::mobile_reward_share::Reward::GatewayReward(
                            proto::GatewayReward {
                                hotspot_key: hotspot_key.into(),
                                dc_transfer_reward,
                                rewardable_bytes: reward.bytes_rewarded,
                                price: (self.mobile_bone_price * dec!(1_000_000) * dec!(1_000_000))
                                    .to_u64()
                                    .unwrap_or_default(),
                            },
                        )),
                    },
                )
            })
            .filter(|(dc_transfer_reward, _mobile_reward)| *dc_transfer_reward > 0)
    }
}

#[derive(Default)]
pub struct MapperShares {
    pub discovery_mapping_shares: SubscriberValidatedLocations,
}

impl MapperShares {
    pub fn new(discovery_mapping_shares: SubscriberValidatedLocations) -> Self {
        Self {
            discovery_mapping_shares,
        }
    }

    pub fn rewards_per_share(&self, total_mappers_pool: Decimal) -> anyhow::Result<Decimal> {
        // note: currently rewards_per_share calculation only takes into
        // consideration discovery mapping shares
        // in the future it will also need to take into account
        // verification mapping shares
        // the number of subscribers eligible for discovery location rewards
        let discovery_mappers_count = Decimal::from(self.discovery_mapping_shares.len());

        // calculate the total eligible mapping shares for the epoch
        // this could be simplified as every subscriber is awarded the same share
        // however the function is setup to allow the verification mapper shares to be easily
        // added without impacting code structure ( the per share value for those will be different )
        let total_mapper_shares = discovery_mappers_count * DISCOVERY_MAPPING_SHARES;
        let res = total_mappers_pool
            .checked_div(total_mapper_shares)
            .unwrap_or(Decimal::ZERO);
        Ok(res)
    }

    pub fn into_subscriber_rewards(
        self,
        reward_period: &'_ Range<DateTime<Utc>>,
        reward_per_share: Decimal,
    ) -> impl Iterator<Item = (u64, proto::MobileRewardShare)> + '_ {
        self.discovery_mapping_shares
            .into_iter()
            .map(move |subscriber_id| proto::SubscriberReward {
                subscriber_id,
                discovery_location_amount: (DISCOVERY_MAPPING_SHARES * reward_per_share)
                    .round_dp_with_strategy(0, RoundingStrategy::ToZero)
                    .to_u64()
                    .unwrap_or_default(),
            })
            .filter(|subscriber_reward| subscriber_reward.discovery_location_amount > 0)
            .map(|subscriber_reward| {
                (
                    subscriber_reward.discovery_location_amount,
                    proto::MobileRewardShare {
                        start_period: reward_period.start.encode_timestamp(),
                        end_period: reward_period.end.encode_timestamp(),
                        reward: Some(ProtoReward::SubscriberReward(subscriber_reward)),
                    },
                )
            })
    }
}

#[derive(Default)]
pub struct ServiceProviderShares {
    pub shares: Vec<ServiceProviderDataSession>,
}

impl ServiceProviderShares {
    pub fn new(shares: Vec<ServiceProviderDataSession>) -> Self {
        Self { shares }
    }

    pub async fn from_payers_dc(
        payer_shares: HashMap<String, u64>,
        client: &impl CarrierServiceVerifier<Error = ClientError>,
    ) -> anyhow::Result<ServiceProviderShares> {
        let mut sp_shares = ServiceProviderShares::default();
        for (payer, total_dcs) in payer_shares {
            let service_provider = Self::payer_key_to_service_provider(&payer, client).await?;
            sp_shares.shares.push(ServiceProviderDataSession {
                service_provider,
                total_dcs: Decimal::from(total_dcs),
            })
        }
        Ok(sp_shares)
    }

    fn total_dc(&self) -> Decimal {
        self.shares.iter().map(|v| v.total_dcs).sum()
    }

    pub fn rewards_per_share(
        &self,
        total_sp_rewards: Decimal,
        mobile_bone_price: Decimal,
    ) -> anyhow::Result<Decimal> {
        // the total amount of DC spent across all service providers
        let total_sp_dc = self.total_dc();
        // the total amount of service provider rewards in bones based on the spent DC
        let total_sp_rewards_used = dc_to_mobile_bones(total_sp_dc, mobile_bone_price);
        // cap the service provider rewards if used > pool total
        let capped_sp_rewards_used =
            Self::maybe_cap_service_provider_rewards(total_sp_rewards_used, total_sp_rewards);
        Ok(Self::calc_rewards_per_share(
            capped_sp_rewards_used,
            total_sp_dc,
        ))
    }

    pub fn into_service_provider_rewards(
        self,
        reward_period: &'_ Range<DateTime<Utc>>,
        reward_per_share: Decimal,
    ) -> impl Iterator<Item = (u64, proto::MobileRewardShare)> + '_ {
        self.shares
            .into_iter()
            .map(move |share| proto::ServiceProviderReward {
                service_provider_id: share.service_provider as i32,
                amount: (share.total_dcs * reward_per_share)
                    .round_dp_with_strategy(0, RoundingStrategy::ToZero)
                    .to_u64()
                    .unwrap_or(0),
            })
            .filter(|service_provider_reward| service_provider_reward.amount > 0)
            .map(|service_provider_reward| {
                (
                    service_provider_reward.amount,
                    proto::MobileRewardShare {
                        start_period: reward_period.start.encode_timestamp(),
                        end_period: reward_period.end.encode_timestamp(),
                        reward: Some(ProtoReward::ServiceProviderReward(service_provider_reward)),
                    },
                )
            })
    }

    pub fn into_unallocated_reward(
        unallocated_amount: Decimal,
        reward_period: &'_ Range<DateTime<Utc>>,
    ) -> anyhow::Result<proto::MobileRewardShare> {
        let reward = UnallocatedReward {
            reward_type: UnallocatedRewardType::ServiceProvider as i32,
            amount: unallocated_amount
                .round_dp_with_strategy(0, RoundingStrategy::ToZero)
                .to_u64()
                .unwrap_or(0),
        };
        Ok(proto::MobileRewardShare {
            start_period: reward_period.start.encode_timestamp(),
            end_period: reward_period.end.encode_timestamp(),
            reward: Some(ProtoReward::UnallocatedReward(reward)),
        })
    }

    fn maybe_cap_service_provider_rewards(
        total_sp_rewards_used: Decimal,
        total_sp_rewards: Decimal,
    ) -> Decimal {
        match total_sp_rewards_used <= total_sp_rewards {
            true => total_sp_rewards_used,
            false => total_sp_rewards,
        }
    }

    fn calc_rewards_per_share(total_rewards: Decimal, total_shares: Decimal) -> Decimal {
        if total_shares > Decimal::ZERO {
            (total_rewards / total_shares)
                .round_dp_with_strategy(DEFAULT_PREC, RoundingStrategy::MidpointNearestEven)
        } else {
            Decimal::ZERO
        }
    }

    async fn payer_key_to_service_provider(
        payer: &str,
        client: &impl CarrierServiceVerifier<Error = ClientError>,
    ) -> anyhow::Result<ServiceProvider> {
        tracing::info!(payer, "getting service provider for payer");
        let sp = client.payer_key_to_service_provider(payer).await?;
        Ok(sp)
    }
}

/// Returns the equivalent amount of Mobile bones for a specified amount of Data Credits
pub fn dc_to_mobile_bones(dc_amount: Decimal, mobile_bone_price: Decimal) -> Decimal {
    let dc_in_usd = dc_amount * DC_USD_PRICE;
    (dc_in_usd / mobile_bone_price)
        .round_dp_with_strategy(DEFAULT_PREC, RoundingStrategy::ToPositiveInfinity)
}

pub fn coverage_point_to_mobile_reward_share(
    coverage_points: coverage_point_calculator::CoveragePoints,
    reward_epoch: &Range<DateTime<Utc>>,
    radio_id: &RadioId,
    poc_reward: u64,
    seniority_timestamp: DateTime<Utc>,
    coverage_object_uuid: Uuid,
) -> proto::MobileRewardShare {
    let (hotspot_key, cbsd_id) = radio_id.clone();

    let boosted_hexes = coverage_points
        .covered_hexes
        .iter()
        .filter(|hex| hex.boosted_multiplier.is_some_and(|boost| boost > dec!(1)))
        .map(|covered_hex| proto::BoostedHex {
            location: covered_hex.hex.into_raw(),
            multiplier: covered_hex.boosted_multiplier.unwrap().to_u32().unwrap(),
        })
        .collect();

    let to_proto_value = |value: Decimal| (value * dec!(1000)).to_u32().unwrap_or_default();
    let location_trust_score_multiplier = to_proto_value(coverage_points.location_trust_multiplier);
    let speedtest_multiplier = to_proto_value(coverage_points.speedtest_multiplier);

    let coverage_points = coverage_points
        .coverage_points_v1()
        .to_u64()
        .unwrap_or_default();

    let coverage_object = Vec::from(coverage_object_uuid.into_bytes());

    proto::MobileRewardShare {
        start_period: reward_epoch.start.encode_timestamp(),
        end_period: reward_epoch.end.encode_timestamp(),
        reward: Some(proto::mobile_reward_share::Reward::RadioReward(
            proto::RadioReward {
                hotspot_key: hotspot_key.into(),
                cbsd_id: cbsd_id.unwrap_or_default(),
                poc_reward,
                coverage_points,
                seniority_timestamp: seniority_timestamp.encode_timestamp(),
                coverage_object,
                location_trust_score_multiplier,
                speedtest_multiplier,
                boosted_hexes,
                ..Default::default()
            },
        )),
    }
}

type RadioId = (PublicKeyBinary, Option<String>);

#[derive(Debug, Clone)]
struct RadioInfo {
    radio_type: coverage_point_calculator::RadioType,
    coverage_obj_uuid: Uuid,
    seniority: Seniority,
    trust_scores: Vec<coverage_point_calculator::LocationTrust>,
    sp_boosted_reward_eligibility: ServiceProviderBoostedRewardEligibility,
    speedtests: Vec<coverage_point_calculator::Speedtest>,
}

#[derive(Debug)]
pub struct CoverageShares {
    coverage_map: coverage_map::CoverageMap,
    radio_infos: HashMap<RadioId, RadioInfo>,
}

impl CoverageShares {
    pub async fn new(
        hex_streams: &impl CoveredHexStream,
        heartbeats: impl Stream<Item = Result<HeartbeatReward, sqlx::Error>>,
        speedtest_averages: &SpeedtestAverages,
        boosted_hexes: &BoostedHexes,
        boosted_hex_eligibility: &BoostedHexEligibility,
        reward_period: &Range<DateTime<Utc>>,
    ) -> anyhow::Result<Self> {
        let mut radio_infos: HashMap<RadioId, RadioInfo> = HashMap::new();
        let mut coverage_map_builder = coverage_map::CoverageMapBuilder::default();

        // The heartbearts query is written in a way that each radio is iterated a single time.
        let mut heartbeats = std::pin::pin!(heartbeats);
        while let Some(heartbeat) = heartbeats.next().await.transpose()? {
            let pubkey = heartbeat.hotspot_key.clone();
            let heartbeat_key = heartbeat.key();
            let cbsd_id = heartbeat_key.to_owned().into_cbsd_id();
            let key = (pubkey.clone(), cbsd_id.clone());

            let seniority = hex_streams
                .fetch_seniority(heartbeat_key, reward_period.end)
                .await?;

            let is_indoor = {
                let mut is_indoor = false;

                let covered_hexes_stream = hex_streams
                    .covered_hex_stream(heartbeat_key, &heartbeat.coverage_object, &seniority)
                    .await?;

                let mut covered_hexes = vec![];
                let mut covered_hexes_stream = std::pin::pin!(covered_hexes_stream);
                while let Some(hex_coverage) = covered_hexes_stream.next().await.transpose()? {
                    is_indoor = hex_coverage.indoor;
                    covered_hexes.push(coverage_map::UnrankedCoverage {
                        location: hex_coverage.hex,
                        signal_power: hex_coverage.signal_power,
                        signal_level: hex_coverage.signal_level.into(),
                        assignments: hex_coverage.assignments,
                    });
                }

                coverage_map_builder.insert_coverage_object(coverage_map::CoverageObject {
                    indoor: is_indoor,
                    hotspot_key: pubkey.clone().into(),
                    cbsd_id: cbsd_id.clone(),
                    seniority_timestamp: seniority.seniority_ts,
                    coverage: covered_hexes,
                });

                is_indoor
            };

            use coverage_point_calculator::RadioType;
            let radio_type = match (is_indoor, cbsd_id.as_ref()) {
                (true, None) => RadioType::IndoorWifi,
                (true, Some(_)) => RadioType::IndoorCbrs,
                (false, None) => RadioType::OutdoorWifi,
                (false, Some(_)) => RadioType::OutdoorCbrs,
            };

            use coverage_point_calculator::{BytesPs, Speedtest};
            let speedtests = match speedtest_averages.get_average(&pubkey) {
                Some(avg) => avg.speedtests,
                None => vec![],
            };
            let speedtests = speedtests
                .iter()
                .map(|test| Speedtest {
                    upload_speed: BytesPs::new(test.report.upload_speed),
                    download_speed: BytesPs::new(test.report.download_speed),
                    latency_millis: test.report.latency,
                    timestamp: test.report.timestamp,
                })
                .collect();

            let sp_boosted_reward_eligibility =
                boosted_hex_eligibility.eligibility(pubkey, cbsd_id);

            use coverage_point_calculator::LocationTrust;
            let trust_scores = heartbeat
                .iter_distances_and_scores()
                .map(|(distance, trust_score)| LocationTrust {
                    meters_to_asserted: distance as u32,
                    trust_score,
                })
                .collect();

            radio_infos.insert(
                key,
                RadioInfo {
                    radio_type,
                    coverage_obj_uuid: heartbeat.coverage_object,
                    seniority,
                    trust_scores,
                    sp_boosted_reward_eligibility,
                    speedtests,
                },
            );
        }

        let coverage_map = coverage_map_builder.build(boosted_hexes, reward_period.start);

        Ok(Self {
            coverage_map,
            radio_infos,
        })
    }

    fn coverage_points(
        &self,
        radio_id: &RadioId,
    ) -> anyhow::Result<coverage_point_calculator::CoveragePoints> {
        let radio_info = self.radio_infos.get(radio_id).unwrap();

        let hexes = {
            let (pubkey, cbsd_id) = radio_id;
            let ranked_coverage = match cbsd_id {
                Some(cbsd_id) => self.coverage_map.get_cbrs_coverage(cbsd_id),
                None => self.coverage_map.get_wifi_coverage(pubkey.as_ref()),
            };
            ranked_coverage.to_vec()
        };

        let coverage_points = coverage_point_calculator::CoveragePoints::new(
            radio_info.radio_type,
            radio_info.sp_boosted_reward_eligibility,
            radio_info.speedtests.clone(),
            radio_info.trust_scores.clone(),
            hexes,
        )?;

        Ok(coverage_points)
    }

    pub fn into_rewards(
        self,
        reward_shares: DataTransferAndPocAllocatedRewardBuckets,
        epoch: &'_ Range<DateTime<Utc>>,
<<<<<<< HEAD
    ) -> Option<(
        CalculatedPocRewardShares,
        impl Iterator<Item = (u64, proto::MobileRewardShare)> + '_,
    )> {
=======
    ) -> Option<impl Iterator<Item = (u64, proto::MobileRewardShare)> + '_> {
>>>>>>> ba2615e3
        struct ProcessedRadio {
            radio_id: RadioId,
            points: coverage_point_calculator::CoveragePoints,
            seniority: Seniority,
            coverage_obj_uuid: Uuid,
        }

        let mut processed_radios = vec![];
        for (radio_id, radio_info) in self.radio_infos.iter() {
            let points = match self.coverage_points(radio_id) {
                Ok(points) => points,
                Err(err) => {
                    tracing::error!(
                        pubkey = radio_id.0.to_string(),
                        ?err,
                        "could not reward radio"
                    );
                    continue;
                }
            };

            processed_radios.push(ProcessedRadio {
                radio_id: radio_id.clone(),
                points,
                seniority: radio_info.seniority.clone(),
                coverage_obj_uuid: radio_info.coverage_obj_uuid,
            });
        }

        let Some(rewards_per_share) = CalculatedPocRewardShares::new(
            reward_shares,
            processed_radios.iter().map(|radio| &radio.points),
        ) else {
            tracing::info!(?epoch, "could not calculate reward shares");
            return None;
        };

        Some((
            rewards_per_share,
            processed_radios
                .into_iter()
                .map(move |radio| {
                    let ProcessedRadio {
                        radio_id,
                        points,
                        seniority,
                        coverage_obj_uuid,
                    } = radio;

                    let poc_reward = rewards_per_share.poc_reward(&points);
                    let mobile_reward_share = coverage_point_to_mobile_reward_share(
                        points,
                        epoch,
                        &radio_id,
                        poc_reward,
                        seniority.seniority_ts,
                        coverage_obj_uuid,
                    );
                    (poc_reward, mobile_reward_share)
                })
                .filter(|(poc_reward, _mobile_reward)| *poc_reward > 0),
        ))
    }

    /// Only used for testing
    pub fn test_hotspot_reward_shares(&self, hotspot: &RadioId) -> Decimal {
        self.coverage_points(hotspot)
            .expect("reward shares for hotspot")
            .total_shares()
    }
}

#[derive(Debug, Clone, Copy)]
pub struct DataTransferAndPocAllocatedRewardBuckets {
    pub data_transfer: Decimal,
    pub poc: Decimal,
    pub boosted_poc: Decimal,
}

impl DataTransferAndPocAllocatedRewardBuckets {
    pub fn new(epoch: &Range<DateTime<Utc>>) -> Self {
        let duration = epoch.end - epoch.start;
        let total_emission_pool = get_total_scheduled_tokens(duration);

        Self {
            data_transfer: total_emission_pool * MAX_DATA_TRANSFER_REWARDS_PERCENT,
            poc: total_emission_pool * POC_REWARDS_PERCENT,
            boosted_poc: total_emission_pool * BOOSTED_POC_REWARDS_PERCENT,
        }
    }

    pub fn new_poc_only(epoch: &Range<DateTime<Utc>>) -> Self {
        let duration = epoch.end - epoch.start;
        let total_emission_pool = get_total_scheduled_tokens(duration);

        let poc = total_emission_pool * POC_REWARDS_PERCENT;
        let data_transfer = total_emission_pool * MAX_DATA_TRANSFER_REWARDS_PERCENT;

        Self {
            data_transfer: dec!(0),
            poc: poc + data_transfer,
            boosted_poc: total_emission_pool * BOOSTED_POC_REWARDS_PERCENT,
        }
    }

    pub fn total_poc(&self) -> Decimal {
        self.poc + self.boosted_poc
    }

    /// Rewards left over from Data Transfer rewards go into the POC pool. They
    /// do not get considered for boosted POC rewards if the boost shares
    /// surpasses the 10% allocation.
    pub fn handle_unallocated_data_transfer(&mut self, unallocated_data_transfer: Decimal) {
        self.poc += unallocated_data_transfer;
    }
}

/// Given the rewards allocated for Proof of Coverage and all the radios
/// participating in an epoch, we can calculate the rewards per share for a
/// radio.
///
/// Reference:
/// HIP 122: Amend Service Provider Hex Boosting
/// https://github.com/helium/HIP/blob/main/0122-amend-service-provider-hex-boosting.md
<<<<<<< HEAD
#[derive(Copy, Clone, Debug, Default)]
pub struct CalculatedPocRewardShares {
    pub(crate) normal: Decimal,
    pub(crate) boost: Decimal,
=======
#[derive(Debug)]
struct CalculatedPocRewardShares {
    normal: Decimal,
    boost: Decimal,
>>>>>>> ba2615e3
}

impl CalculatedPocRewardShares {
    fn new<'a>(
        allocated_rewards: DataTransferAndPocAllocatedRewardBuckets,
        radios: impl Iterator<Item = &'a coverage_point_calculator::CoveragePoints>,
    ) -> Option<Self> {
        let (total_points, boost_points, poc_points) = radios.fold(
            (dec!(0), dec!(0), dec!(0)),
            |(total, boosted, poc), radio| {
                (
                    total + radio.total_shares(),
                    boosted + radio.total_boosted_shares(),
                    poc + radio.total_base_shares(),
                )
            },
        );

        if total_points.is_zero() {
            return None;
        }

        let shares_per_point = allocated_rewards.total_poc() / total_points;
        let boost_within_limit = allocated_rewards.boosted_poc >= shares_per_point * boost_points;

        if boost_within_limit {
            Some(CalculatedPocRewardShares {
                normal: shares_per_point,
                boost: shares_per_point,
            })
        } else {
            // Over boosted reward limit, need to calculate 2 share ratios
            let normal = allocated_rewards.poc / poc_points;
            let boost = allocated_rewards.boosted_poc / boost_points;

            Some(CalculatedPocRewardShares { normal, boost })
        }
    }

    fn poc_reward(&self, points: &coverage_point_calculator::CoveragePoints) -> u64 {
<<<<<<< HEAD
        let base_reward = self.normal * points.total_base_shares();
        let boosted_reward = self.boost * points.total_boosted_shares();

        (base_reward + boosted_reward).to_u64().unwrap_or_default()
=======
        let base_reward = (self.normal * points.total_base_shares())
            .to_u64()
            .unwrap_or_default();
        let boosted_reward = (self.boost * points.total_boosted_shares())
            .to_u64()
            .unwrap_or_default();

        base_reward + boosted_reward
>>>>>>> ba2615e3
    }
}

pub fn get_total_scheduled_tokens(duration: Duration) -> Decimal {
    (TOTAL_EMISSIONS_POOL / dec!(366) / Decimal::from(Duration::hours(24).num_seconds()))
        * Decimal::from(duration.num_seconds())
}

pub fn get_scheduled_tokens_for_poc(duration: Duration) -> Decimal {
    let poc_percent =
        MAX_DATA_TRANSFER_REWARDS_PERCENT + POC_REWARDS_PERCENT + BOOSTED_POC_REWARDS_PERCENT;
    get_total_scheduled_tokens(duration) * poc_percent
}

pub fn get_scheduled_tokens_for_mappers(duration: Duration) -> Decimal {
    get_total_scheduled_tokens(duration) * MAPPERS_REWARDS_PERCENT
}

pub fn get_scheduled_tokens_for_service_providers(duration: Duration) -> Decimal {
    get_total_scheduled_tokens(duration) * SERVICE_PROVIDER_PERCENT
}

pub fn get_scheduled_tokens_for_oracles(duration: Duration) -> Decimal {
    get_total_scheduled_tokens(duration) * ORACLES_PERCENT
}

#[cfg(test)]
mod test {

    use super::*;
    use hex_assignments::{assignment::HexAssignments, Assignment};

    use crate::{
        cell_type::CellType,
        coverage::{CoveredHexStream, HexCoverage},
        data_session::{self, HotspotDataSession, HotspotReward},
        heartbeats::{HeartbeatReward, KeyType, OwnedKeyType},
        reward_shares,
        speedtests::Speedtest,
        speedtests_average::SpeedtestAverage,
        subscriber_location::SubscriberValidatedLocations,
    };
    use chrono::{Duration, Utc};
    use file_store::speedtest::CellSpeedtest;
    use futures::stream::{self, BoxStream};
    use helium_proto::{
        services::poc_mobile::mobile_reward_share::Reward as MobileReward, ServiceProvider,
    };
    use hextree::Cell;
    use prost::Message;
    use std::collections::HashMap;
    use uuid::Uuid;

    fn hex_assignments_mock() -> HexAssignments {
        HexAssignments {
            footfall: Assignment::A,
            urbanized: Assignment::A,
            landtype: Assignment::A,
        }
    }

    #[test]
    fn ensure_correct_conversion_of_bytes_to_bones() {
        assert_eq!(
            dc_to_mobile_bones(Decimal::from(1), dec!(1.0)),
            dec!(0.00001)
        );
        assert_eq!(
            dc_to_mobile_bones(Decimal::from(2), dec!(1.0)),
            dec!(0.00002)
        );
    }

    fn mobile_bones_to_dc(mobile_bones_amount: Decimal, mobile_bones_price: Decimal) -> Decimal {
        let mobile_value = mobile_bones_amount * mobile_bones_price;
        (mobile_value / DC_USD_PRICE)
            .round_dp_with_strategy(0, RoundingStrategy::ToNegativeInfinity)
    }

    #[tokio::test]
    async fn discover_mapping_amount() {
        // test based on example defined at https://github.com/helium/oracles/issues/422
        // NOTE: the example defined above lists values in mobile tokens, whereas
        //       this test uses mobile bones

        const NUM_SUBSCRIBERS: u64 = 10_000;

        // simulate 10k subscriber location shares
        let mut location_shares = SubscriberValidatedLocations::new();
        for n in 0..NUM_SUBSCRIBERS {
            location_shares.push(n.encode_to_vec());
        }

        // calculate discovery mapping rewards for a 24hr period
        let now = Utc::now();
        let epoch = (now - Duration::hours(24))..now;

        // translate location shares into discovery mapping shares
        let mapping_shares = MapperShares::new(location_shares);
        let total_mappers_pool =
            reward_shares::get_scheduled_tokens_for_mappers(epoch.end - epoch.start);
        let rewards_per_share = mapping_shares
            .rewards_per_share(total_mappers_pool)
            .unwrap();

        // verify total rewards for the epoch
        let total_epoch_rewards = get_total_scheduled_tokens(epoch.end - epoch.start)
            .round_dp_with_strategy(0, RoundingStrategy::ToZero)
            .to_u64()
            .unwrap_or(0);
        assert_eq!(81_967_213_114_754, total_epoch_rewards);

        // verify total rewards allocated to mappers the epoch
        let total_mapper_rewards = get_scheduled_tokens_for_mappers(epoch.end - epoch.start)
            .round_dp_with_strategy(0, RoundingStrategy::ToZero)
            .to_u64()
            .unwrap_or(0);
        assert_eq!(16_393_442_622_950, total_mapper_rewards);

        let expected_reward_per_subscriber = total_mapper_rewards / NUM_SUBSCRIBERS;

        // get the summed rewards allocated to subscribers for discovery location
        let mut allocated_mapper_rewards = 0_u64;
        for (reward_amount, subscriber_share) in
            mapping_shares.into_subscriber_rewards(&epoch, rewards_per_share)
        {
            if let Some(MobileReward::SubscriberReward(r)) = subscriber_share.reward {
                assert_eq!(expected_reward_per_subscriber, r.discovery_location_amount);
                assert_eq!(reward_amount, r.discovery_location_amount);
                allocated_mapper_rewards += reward_amount;
            }
        }

        // verify the total rewards awarded for discovery mapping
        assert_eq!(16_393_442_620_000, allocated_mapper_rewards);

        // confirm the unallocated service provider reward amounts
        // this should not be more than the total number of subscribers ( 10 k)
        // as we can at max drop one bone per subscriber due to rounding
        let unallocated_mapper_reward_amount = total_mapper_rewards - allocated_mapper_rewards;
        assert_eq!(unallocated_mapper_reward_amount, 2950);
        assert!(unallocated_mapper_reward_amount < NUM_SUBSCRIBERS);
    }

    /// Test to ensure that the correct data transfer amount is rewarded.
    #[tokio::test]
    async fn ensure_data_correct_transfer_reward_amount() {
        let owner: PublicKeyBinary = "112NqN2WWMwtK29PMzRby62fDydBJfsCLkCAf392stdok48ovNT6"
            .parse()
            .expect("failed owner parse");
        let payer: PublicKeyBinary = "11sctWiP9r5wDJVuDe1Th4XSL2vaawaLLSQF8f8iokAoMAJHxqp"
            .parse()
            .expect("failed payer parse");

        let data_transfer_session = HotspotDataSession {
            pub_key: owner.clone(),
            payer,
            upload_bytes: 0,   // Unused
            download_bytes: 0, // Unused
            num_dcs: 2,
            received_timestamp: DateTime::default(),
        };

        let mut data_transfer_map = HotspotMap::new();
        data_transfer_map.insert(
            data_transfer_session.pub_key,
            HotspotReward {
                rewardable_bytes: 0, // Not used
                rewardable_dc: data_transfer_session.num_dcs as u64,
            },
        );

        let now = Utc::now();
        let epoch = (now - Duration::hours(1))..now;
        let total_rewards = get_scheduled_tokens_for_poc(epoch.end - epoch.start);

        // confirm our hourly rewards add up to expected 24hr amount
        // total_rewards will be in bones
        assert_eq!(
            (total_rewards / dec!(1_000_000) * dec!(24)).trunc(),
            dec!(49_180_327)
        );

        let reward_shares = DataTransferAndPocAllocatedRewardBuckets::new(&epoch);

        let data_transfer_rewards =
            TransferRewards::from_transfer_sessions(dec!(1.0), data_transfer_map, &reward_shares)
                .await;

        assert_eq!(data_transfer_rewards.reward(&owner), dec!(0.00002));
        assert_eq!(data_transfer_rewards.reward_scale(), dec!(1.0));
        let available_poc_rewards = get_scheduled_tokens_for_poc(epoch.end - epoch.start)
            - data_transfer_rewards.reward_sum;
        assert_eq!(
            available_poc_rewards,
            total_rewards
                - (data_transfer_rewards.reward(&owner) * data_transfer_rewards.reward_scale())
        );
    }

    /// Test to ensure that excess transfer rewards are properly scaled down.
    #[tokio::test]
    async fn ensure_excess_transfer_rewards_scale() {
        let owner: PublicKeyBinary = "112NqN2WWMwtK29PMzRby62fDydBJfsCLkCAf392stdok48ovNT6"
            .parse()
            .expect("failed owner parse");
        let payer: PublicKeyBinary = "11sctWiP9r5wDJVuDe1Th4XSL2vaawaLLSQF8f8iokAoMAJHxqp"
            .parse()
            .expect("failed payer parse");

        let mut transfer_sessions = Vec::new();
        // Just an absurdly large amount of DC
        for _ in 0..3_003 {
            transfer_sessions.push(Ok(HotspotDataSession {
                pub_key: owner.clone(),
                payer: payer.clone(),
                upload_bytes: 0,
                download_bytes: 0,
                num_dcs: 2222222222222222,
                received_timestamp: DateTime::default(),
            }));
        }
        let data_transfer_sessions = stream::iter(transfer_sessions);
        let aggregated_data_transfer_sessions =
            data_session::data_sessions_to_dc(data_transfer_sessions)
                .await
                .unwrap();

        let now = Utc::now();
        let epoch = (now - Duration::hours(24))..now;

        let reward_shares = DataTransferAndPocAllocatedRewardBuckets::new(&epoch);

        let data_transfer_rewards = TransferRewards::from_transfer_sessions(
            dec!(1.0),
            aggregated_data_transfer_sessions,
            &reward_shares,
        )
        .await;

        // We have constructed the data transfer in such a way that they easily exceed the maximum
        // allotted reward amount for data transfer, which is 40% of the daily tokens. We check to
        // ensure that amount of tokens remaining for POC is no less than 20% of the rewards allocated
        // for POC and data transfer (which is 60% of the daily total emissions).
        let available_poc_rewards = get_scheduled_tokens_for_poc(epoch.end - epoch.start)
            - data_transfer_rewards.reward_sum;
        assert_eq!(available_poc_rewards.trunc(), dec!(16_393_442_622_950));
        assert_eq!(
            // Rewards are automatically scaled
            data_transfer_rewards.reward(&owner).trunc(),
            dec!(32_786_885_245_901)
        );
        assert_eq!(data_transfer_rewards.reward_scale().round_dp(1), dec!(0.5));
    }

    fn bytes_per_s(mbps: u64) -> u64 {
        mbps * 125000
    }

    fn acceptable_speedtest(pubkey: PublicKeyBinary, timestamp: DateTime<Utc>) -> Speedtest {
        Speedtest {
            report: CellSpeedtest {
                pubkey,
                timestamp,
                upload_speed: bytes_per_s(10),
                download_speed: bytes_per_s(100),
                latency: 25,
                serial: "".to_string(),
            },
        }
    }

    fn degraded_speedtest(pubkey: PublicKeyBinary, timestamp: DateTime<Utc>) -> Speedtest {
        Speedtest {
            report: CellSpeedtest {
                pubkey,
                timestamp,
                upload_speed: bytes_per_s(5),
                download_speed: bytes_per_s(60),
                latency: 60,
                serial: "".to_string(),
            },
        }
    }

    fn failed_speedtest(pubkey: PublicKeyBinary, timestamp: DateTime<Utc>) -> Speedtest {
        Speedtest {
            report: CellSpeedtest {
                pubkey,
                timestamp,
                upload_speed: bytes_per_s(1),
                download_speed: bytes_per_s(20),
                latency: 110,
                serial: "".to_string(),
            },
        }
    }

    fn poor_speedtest(pubkey: PublicKeyBinary, timestamp: DateTime<Utc>) -> Speedtest {
        Speedtest {
            report: CellSpeedtest {
                pubkey,
                timestamp,
                upload_speed: bytes_per_s(2),
                download_speed: bytes_per_s(40),
                latency: 90,
                serial: "".to_string(),
            },
        }
    }

    #[async_trait::async_trait]
    impl CoveredHexStream for HashMap<(OwnedKeyType, Uuid), Vec<HexCoverage>> {
        async fn covered_hex_stream<'a>(
            &'a self,
            key: KeyType<'a>,
            coverage_obj: &'a Uuid,
            _seniority: &'a Seniority,
        ) -> Result<BoxStream<'a, Result<HexCoverage, sqlx::Error>>, sqlx::Error> {
            Ok(
                stream::iter(self.get(&(key.to_owned(), *coverage_obj)).unwrap().clone())
                    .map(Ok)
                    .boxed(),
            )
        }
        async fn fetch_seniority(
            &self,
            _key: KeyType<'_>,
            _period_end: DateTime<Utc>,
        ) -> Result<Seniority, sqlx::Error> {
            Ok(Seniority {
                uuid: Uuid::new_v4(),
                seniority_ts: DateTime::default(),
                last_heartbeat: DateTime::default(),
                inserted_at: DateTime::default(),
                update_reason: 0,
            })
        }
    }

    fn simple_hex_coverage<'a>(key: impl Into<KeyType<'a>>, hex: u64) -> Vec<HexCoverage> {
        let key = key.into();
        let radio_key = key.to_owned();
        let hex = hex.try_into().expect("valid h3 cell");

        vec![HexCoverage {
            uuid: Uuid::new_v4(),
            hex,
            indoor: true,
            radio_key,
            signal_level: crate::coverage::SignalLevel::Low,
            signal_power: 0,
            coverage_claim_time: DateTime::<Utc>::MIN_UTC,
            inserted_at: DateTime::<Utc>::MIN_UTC,
            assignments: hex_assignments_mock(),
        }]
    }

    /// Test to ensure that different speedtest averages correctly afferct reward shares.
    #[tokio::test]
    async fn ensure_speedtest_averages_affect_reward_shares() {
        // init owners
        let owner1: PublicKeyBinary = "112NqN2WWMwtK29PMzRby62fDydBJfsCLkCAf392stdok48ovNT6"
            .parse()
            .expect("failed owner1 parse");
        let owner2: PublicKeyBinary = "11sctWiP9r5wDJVuDe1Th4XSL2vaawaLLSQF8f8iokAoMAJHxqp"
            .parse()
            .expect("failed owner2 parse");
        let owner3: PublicKeyBinary = "112DJZiXvZ8FduiWrEi8siE3wJX6hpRjjtwbavyXUDkgutEUSLAE"
            .parse()
            .expect("failed owner3 parse");
        let owner4: PublicKeyBinary = "112p1GbUtRLyfFaJr1XF8fH7yz9cSZ4exbrSpVDeu67DeGb31QUL"
            .parse()
            .expect("failed owner4 parse");
        let owner5: PublicKeyBinary = "112bUGwooPd1dCDd3h3yZwskjxCzBsQNKeaJTuUF4hSgYedcsFa9"
            .parse()
            .expect("failed owner5 parse");
        let owner6: PublicKeyBinary = "112WqD16uH8GLmCMhyRUrp6Rw5MTELzBdx7pSepySYUoSjixQoxJ"
            .parse()
            .expect("failed owner6 parse");
        let owner7: PublicKeyBinary = "112WnYhq4qX3wdw6JTZT3w3A9FNGxeescJwJffcBN5jiZvovWRkQ"
            .parse()
            .expect("failed owner7 parse");

        // init hotspots
        let gw1: PublicKeyBinary = "112NqN2WWMwtK29PMzRby62fDydBJfsCLkCAf392stdok48ovNT6"
            .parse()
            .expect("failed gw1 parse");
        let gw2: PublicKeyBinary = "11sctWiP9r5wDJVuDe1Th4XSL2vaawaLLSQF8f8iokAoMAJHxqp"
            .parse()
            .expect("failed gw2 parse");
        let gw3: PublicKeyBinary = "112DJZiXvZ8FduiWrEi8siE3wJX6hpRjjtwbavyXUDkgutEUSLAE"
            .parse()
            .expect("failed gw3 parse");
        let gw4: PublicKeyBinary = "112p1GbUtRLyfFaJr1XF8fH7yz9cSZ4exbrSpVDeu67DeGb31QUL"
            .parse()
            .expect("failed gw4 parse");
        let gw5: PublicKeyBinary = "112j1iw1sV2B2Tz2DxPSeum9Cmc5kMKNdDTDg1zDRsdwuvZueq3B"
            .parse()
            .expect("failed gw5 parse");
        let gw6: PublicKeyBinary = "11fCasUk9XvU15ktsMMH64J9E7XuqQ2L5FJPv8HZMCDG6kdZ3SC"
            .parse()
            .expect("failed gw6 parse");
        let gw7: PublicKeyBinary = "11HdwRpQDrYM7LJtRGSzRF3vY2iwuumx1Z2MUhBYAVTwZdSh6Bi"
            .parse()
            .expect("failed gw7 parse");
        let gw8: PublicKeyBinary = "112qDCKek7fePg6wTpEnbLp3uD7TTn8MBH7PGKtmAaUcG1vKQ9eZ"
            .parse()
            .expect("failed gw8 parse");
        // include a couple of wifi spots in the mix
        let gw9: PublicKeyBinary = "112bUuQaE7j73THS9ABShHGokm46Miip9L361FSyWv7zSYn8hZWf"
            .parse()
            .expect("failed gw9 parse");
        let gw10: PublicKeyBinary = "11z69eJ3czc92k6snrfR9ek7g2uRWXosFbnG9v4bXgwhfUCivUo"
            .parse()
            .expect("failed gw10 parse");
        let gw11: PublicKeyBinary = "112WnYhq4qX3wdw6JTZT3w3A9FNGxeescJwJffcBN5jiZvovWRkQ"
            .parse()
            .expect("failed gw11 parse");

        // link gws to owners
        let mut owners = HashMap::new();
        owners.insert(gw1.clone(), owner1.clone());
        owners.insert(gw2.clone(), owner1.clone());
        owners.insert(gw3.clone(), owner1.clone());
        owners.insert(gw4.clone(), owner2.clone());
        owners.insert(gw5.clone(), owner2.clone());
        owners.insert(gw6.clone(), owner3.clone());
        owners.insert(gw7.clone(), owner3.clone());
        owners.insert(gw8.clone(), owner4.clone());
        owners.insert(gw9.clone(), owner5.clone());
        owners.insert(gw10.clone(), owner6.clone());
        owners.insert(gw11.clone(), owner7.clone());

        // init cells and cell_types
        let c2 = "P27-SCE4255W2107CW5000015".to_string();
        let c4 = "2AG32PBS3101S1202000464223GY0154".to_string();
        let c5 = "P27-SCE4255W2107CW5000016".to_string();
        let c6 = "2AG32PBS3101S1202000464223GY0155".to_string();
        let c7 = "2AG32PBS3101S1202000464223GY0156".to_string();
        let c8 = "P27-SCE4255W2107CW5000017".to_string();
        let c9 = "P27-SCE4255W2107CW5000018".to_string();
        let c10 = "P27-SCE4255W2107CW5000019".to_string();
        let c11 = "P27-SCE4255W2107CW5000020".to_string();
        let c12 = "P27-SCE4255W2107CW5000021".to_string();
        let c13 = "P27-SCE4255W2107CW5000022".to_string();
        let c14 = "2AG32PBS3101S1202000464223GY0157".to_string();

        let cov_obj_2 = Uuid::new_v4();
        let cov_obj_4 = Uuid::new_v4();
        let cov_obj_5 = Uuid::new_v4();
        let cov_obj_6 = Uuid::new_v4();
        let cov_obj_7 = Uuid::new_v4();
        let cov_obj_8 = Uuid::new_v4();
        let cov_obj_9 = Uuid::new_v4();
        let cov_obj_10 = Uuid::new_v4();
        let cov_obj_11 = Uuid::new_v4();
        let cov_obj_12 = Uuid::new_v4();
        let cov_obj_13 = Uuid::new_v4();
        let cov_obj_14 = Uuid::new_v4();
        let cov_obj_15 = Uuid::new_v4();
        let cov_obj_16 = Uuid::new_v4();
        let cov_obj_17 = Uuid::new_v4();

        let now = Utc::now();
        let timestamp = now - Duration::minutes(20);

        // setup heartbeats
        let heartbeat_rewards = vec![
            HeartbeatReward {
                cbsd_id: Some(c2.clone()),
                hotspot_key: gw2.clone(),
                coverage_object: cov_obj_2,
                cell_type: CellType::from_cbsd_id(&c2).unwrap(),
                distances_to_asserted: None,
                trust_score_multipliers: vec![dec!(1.0)],
            },
            HeartbeatReward {
                cbsd_id: Some(c4.clone()),
                hotspot_key: gw3.clone(),
                coverage_object: cov_obj_4,
                cell_type: CellType::from_cbsd_id(&c4).unwrap(),
                distances_to_asserted: None,
                trust_score_multipliers: vec![dec!(1.0)],
            },
            HeartbeatReward {
                cbsd_id: Some(c5.clone()),
                hotspot_key: gw4.clone(),
                coverage_object: cov_obj_5,
                cell_type: CellType::from_cbsd_id(&c5).unwrap(),
                distances_to_asserted: None,
                trust_score_multipliers: vec![dec!(1.0)],
            },
            HeartbeatReward {
                cbsd_id: Some(c6.clone()),
                hotspot_key: gw4.clone(),
                coverage_object: cov_obj_6,
                cell_type: CellType::from_cbsd_id(&c6).unwrap(),
                distances_to_asserted: None,
                trust_score_multipliers: vec![dec!(1.0)],
            },
            HeartbeatReward {
                cbsd_id: Some(c7.clone()),
                hotspot_key: gw4.clone(),
                coverage_object: cov_obj_7,
                cell_type: CellType::from_cbsd_id(&c7).unwrap(),
                distances_to_asserted: None,
                trust_score_multipliers: vec![dec!(1.0)],
            },
            HeartbeatReward {
                cbsd_id: Some(c8.clone()),
                hotspot_key: gw4.clone(),
                coverage_object: cov_obj_8,
                cell_type: CellType::from_cbsd_id(&c8).unwrap(),
                distances_to_asserted: None,
                trust_score_multipliers: vec![dec!(1.0)],
            },
            HeartbeatReward {
                cbsd_id: Some(c9.clone()),
                hotspot_key: gw4.clone(),
                coverage_object: cov_obj_9,
                cell_type: CellType::from_cbsd_id(&c9).unwrap(),
                distances_to_asserted: None,
                trust_score_multipliers: vec![dec!(1.0)],
            },
            HeartbeatReward {
                cbsd_id: Some(c10.clone()),
                hotspot_key: gw4.clone(),
                coverage_object: cov_obj_10,
                cell_type: CellType::from_cbsd_id(&c10).unwrap(),
                distances_to_asserted: None,
                trust_score_multipliers: vec![dec!(1.0)],
            },
            HeartbeatReward {
                cbsd_id: Some(c11.clone()),
                hotspot_key: gw4.clone(),
                coverage_object: cov_obj_11,
                cell_type: CellType::from_cbsd_id(&c11).unwrap(),
                distances_to_asserted: None,
                trust_score_multipliers: vec![dec!(1.0)],
            },
            HeartbeatReward {
                cbsd_id: Some(c12.clone()),
                hotspot_key: gw5.clone(),
                coverage_object: cov_obj_12,
                cell_type: CellType::from_cbsd_id(&c12).unwrap(),
                distances_to_asserted: None,
                trust_score_multipliers: vec![dec!(1.0)],
            },
            HeartbeatReward {
                cbsd_id: Some(c13.clone()),
                hotspot_key: gw6.clone(),
                coverage_object: cov_obj_13,
                cell_type: CellType::from_cbsd_id(&c13).unwrap(),
                distances_to_asserted: None,
                trust_score_multipliers: vec![dec!(1.0)],
            },
            HeartbeatReward {
                cbsd_id: Some(c14.clone()),
                hotspot_key: gw7.clone(),
                coverage_object: cov_obj_14,
                cell_type: CellType::from_cbsd_id(&c14).unwrap(),
                distances_to_asserted: None,
                trust_score_multipliers: vec![dec!(1.0)],
            },
            HeartbeatReward {
                cbsd_id: None,
                hotspot_key: gw9.clone(),
                cell_type: CellType::NovaGenericWifiIndoor,
                coverage_object: cov_obj_15,
                distances_to_asserted: Some(vec![0]),
                trust_score_multipliers: vec![dec!(1.0)],
            },
            HeartbeatReward {
                cbsd_id: None,
                hotspot_key: gw10.clone(),
                cell_type: CellType::NovaGenericWifiIndoor,
                coverage_object: cov_obj_16,
                distances_to_asserted: Some(vec![0]),
                trust_score_multipliers: vec![dec!(0.25)],
            },
            HeartbeatReward {
                cbsd_id: None,
                hotspot_key: gw11.clone(),
                cell_type: CellType::NovaGenericWifiIndoor,
                coverage_object: cov_obj_17,
                distances_to_asserted: Some(vec![0]),
                trust_score_multipliers: vec![dec!(0.25)],
            },
        ]
        .into_iter()
        .map(Ok)
        .collect::<Vec<Result<HeartbeatReward, _>>>();

        // Setup hex coverages
        let mut hex_coverage = HashMap::new();
        hex_coverage.insert(
            (OwnedKeyType::from(c2.clone()), cov_obj_2),
            simple_hex_coverage(&c2, 0x8a1fb46622dffff),
        );
        hex_coverage.insert(
            (OwnedKeyType::from(c4.clone()), cov_obj_4),
            simple_hex_coverage(&c4, 0x8a1fb46632dffff),
        );
        hex_coverage.insert(
            (OwnedKeyType::from(c5.clone()), cov_obj_5),
            simple_hex_coverage(&c5, 0x8a1fb46642dffff),
        );
        hex_coverage.insert(
            (OwnedKeyType::from(c6.clone()), cov_obj_6),
            simple_hex_coverage(&c6, 0x8a1fb46652dffff),
        );
        hex_coverage.insert(
            (OwnedKeyType::from(c7.clone()), cov_obj_7),
            simple_hex_coverage(&c7, 0x8a1fb46662dffff),
        );
        hex_coverage.insert(
            (OwnedKeyType::from(c8.clone()), cov_obj_8),
            simple_hex_coverage(&c8, 0x8a1fb46522dffff),
        );
        hex_coverage.insert(
            (OwnedKeyType::from(c9.clone()), cov_obj_9),
            simple_hex_coverage(&c9, 0x8a1fb46682dffff),
        );
        hex_coverage.insert(
            (OwnedKeyType::from(c10.clone()), cov_obj_10),
            simple_hex_coverage(&c10, 0x8a1fb46692dffff),
        );
        hex_coverage.insert(
            (OwnedKeyType::from(c11.clone()), cov_obj_11),
            simple_hex_coverage(&c11, 0x8a1fb466a2dffff),
        );
        hex_coverage.insert(
            (OwnedKeyType::from(c12.clone()), cov_obj_12),
            simple_hex_coverage(&c12, 0x8a1fb466b2dffff),
        );
        hex_coverage.insert(
            (OwnedKeyType::from(c13.clone()), cov_obj_13),
            simple_hex_coverage(&c13, 0x8a1fb466c2dffff),
        );
        hex_coverage.insert(
            (OwnedKeyType::from(c14.clone()), cov_obj_14),
            simple_hex_coverage(&c14, 0x8a1fb466d2dffff),
        );
        hex_coverage.insert(
            (OwnedKeyType::from(gw9.clone()), cov_obj_15),
            simple_hex_coverage(&gw9, 0x8c2681a30641dff),
        );
        hex_coverage.insert(
            (OwnedKeyType::from(gw10.clone()), cov_obj_16),
            simple_hex_coverage(&gw10, 0x8c2681a3065d3ff),
        );
        hex_coverage.insert(
            (OwnedKeyType::from(gw11.clone()), cov_obj_17),
            simple_hex_coverage(&gw11, 0x8c2681a306607ff),
        );

        // setup speedtests
        let last_speedtest = timestamp - Duration::hours(12);
        let gw1_speedtests = vec![
            acceptable_speedtest(gw1.clone(), last_speedtest),
            acceptable_speedtest(gw1.clone(), timestamp),
        ];
        let gw2_speedtests = vec![
            acceptable_speedtest(gw2.clone(), last_speedtest),
            acceptable_speedtest(gw2.clone(), timestamp),
        ];
        let gw3_speedtests = vec![
            acceptable_speedtest(gw3.clone(), last_speedtest),
            acceptable_speedtest(gw3.clone(), timestamp),
        ];
        let gw4_speedtests = vec![
            acceptable_speedtest(gw4.clone(), last_speedtest),
            acceptable_speedtest(gw4.clone(), timestamp),
        ];
        let gw5_speedtests = vec![
            degraded_speedtest(gw5.clone(), last_speedtest),
            degraded_speedtest(gw5.clone(), timestamp),
        ];
        let gw6_speedtests = vec![
            failed_speedtest(gw6.clone(), last_speedtest),
            failed_speedtest(gw6.clone(), timestamp),
        ];
        let gw7_speedtests = vec![
            poor_speedtest(gw7.clone(), last_speedtest),
            poor_speedtest(gw7.clone(), timestamp),
        ];
        let gw9_speedtests = vec![
            acceptable_speedtest(gw9.clone(), last_speedtest),
            acceptable_speedtest(gw9.clone(), timestamp),
        ];
        let gw10_speedtests = vec![
            acceptable_speedtest(gw10.clone(), last_speedtest),
            acceptable_speedtest(gw10.clone(), timestamp),
        ];
        let gw11_speedtests = vec![
            acceptable_speedtest(gw11.clone(), last_speedtest),
            acceptable_speedtest(gw11.clone(), timestamp),
        ];

        let gw1_average = SpeedtestAverage::from(gw1_speedtests);
        let gw2_average = SpeedtestAverage::from(gw2_speedtests);
        let gw3_average = SpeedtestAverage::from(gw3_speedtests);
        let gw4_average = SpeedtestAverage::from(gw4_speedtests);
        let gw5_average = SpeedtestAverage::from(gw5_speedtests);
        let gw6_average = SpeedtestAverage::from(gw6_speedtests);
        let gw7_average = SpeedtestAverage::from(gw7_speedtests);
        let gw9_average = SpeedtestAverage::from(gw9_speedtests);
        let gw10_average = SpeedtestAverage::from(gw10_speedtests);
        let gw11_average = SpeedtestAverage::from(gw11_speedtests);
        let mut averages = HashMap::new();
        averages.insert(gw1.clone(), gw1_average);
        averages.insert(gw2.clone(), gw2_average);
        averages.insert(gw3.clone(), gw3_average);
        averages.insert(gw4.clone(), gw4_average);
        averages.insert(gw5.clone(), gw5_average);
        averages.insert(gw6.clone(), gw6_average);
        averages.insert(gw7.clone(), gw7_average);
        averages.insert(gw9.clone(), gw9_average);
        averages.insert(gw10.clone(), gw10_average);
        averages.insert(gw11.clone(), gw11_average);

        let speedtest_avgs = SpeedtestAverages { averages };

        // calculate the rewards for the sample group
        let mut owner_rewards = HashMap::<PublicKeyBinary, u64>::new();

        let duration = Duration::hours(1);
        let epoch = (now - duration)..now;
        let reward_shares = DataTransferAndPocAllocatedRewardBuckets::new_poc_only(&epoch);

        let mut allocated_poc_rewards = 0_u64;

        let epoch = (now - Duration::hours(1))..now;
        for (reward_amount, mobile_reward) in CoverageShares::new(
            &hex_coverage,
            stream::iter(heartbeat_rewards),
            &speedtest_avgs,
            &BoostedHexes::default(),
            &BoostedHexEligibility::default(),
            &epoch,
        )
        .await
        .unwrap()
        .into_rewards(reward_shares, &epoch)
        .unwrap()
        .1
        {
            let radio_reward = match mobile_reward.reward {
                Some(proto::mobile_reward_share::Reward::RadioReward(radio_reward)) => radio_reward,
                _ => unreachable!(),
            };
            let owner = owners
                .get(&PublicKeyBinary::from(radio_reward.hotspot_key))
                .expect("Could not find owner")
                .clone();
            assert_eq!(reward_amount, radio_reward.poc_reward);
            allocated_poc_rewards += reward_amount;
            *owner_rewards.entry(owner).or_default() += radio_reward.poc_reward;
        }

        assert_eq!(
            *owner_rewards
                .get(&owner1)
                .expect("Could not fetch owner1 rewards"),
            260_213_374_966
        );
        assert_eq!(
            *owner_rewards
                .get(&owner2)
                .expect("Could not fetch owner2 rewards"),
            975_800_156_122
        );
        assert_eq!(
            *owner_rewards
                .get(&owner3)
                .expect("Could not fetch owner3 rewards"),
            32_526_671_870
        );
        assert_eq!(owner_rewards.get(&owner4), None);

        let owner5_reward = *owner_rewards
            .get(&owner5)
            .expect("Could not fetch owner5 rewards");
        assert_eq!(owner5_reward, 520_426_749_934);

        let owner6_reward = *owner_rewards
            .get(&owner6)
            .expect("Could not fetch owner6 rewards");
        assert_eq!(owner6_reward, 130_106_687_483);

        // confirm owner 6 reward is 0.25 of owner 5's reward
        // this is due to owner 6's hotspot not having a validation location timestamp
        // and thus its reward scale is reduced
        assert_eq!((owner5_reward as f64 * 0.25) as u64, owner6_reward);

        let owner7_reward = *owner_rewards
            .get(&owner6)
            .expect("Could not fetch owner7 rewards");
        assert_eq!(owner7_reward, 130_106_687_483);

        // confirm owner 7 reward is 0.25 of owner 5's reward
        // owner 7's hotspot does have a validation location timestamp
        // but its distance beyond the asserted location is too high
        // and thus its reward scale is reduced
        assert_eq!((owner5_reward as f64 * 0.25) as u64, owner7_reward);

        // confirm total sum of allocated poc rewards
        assert_eq!(allocated_poc_rewards, 2_049_180_327_858);

        // confirm the unallocated poc reward amounts
        let unallocated_sp_reward_amount = (reward_shares.total_poc()
            - Decimal::from(allocated_poc_rewards))
        .round_dp_with_strategy(0, RoundingStrategy::ToZero)
        .to_u64()
        .unwrap_or(0);
        assert_eq!(unallocated_sp_reward_amount, 10);
    }

    #[tokio::test]
    async fn full_wifi_indoor_vs_sercomm_indoor_reward_shares() {
        // init owners
        let owner1: PublicKeyBinary = "112NqN2WWMwtK29PMzRby62fDydBJfsCLkCAf392stdok48ovNT6"
            .parse()
            .expect("failed owner1 parse");
        let owner2: PublicKeyBinary = "11sctWiP9r5wDJVuDe1Th4XSL2vaawaLLSQF8f8iokAoMAJHxqp"
            .parse()
            .expect("failed owner2 parse");
        // init hotspots
        let gw1: PublicKeyBinary = "112NqN2WWMwtK29PMzRby62fDydBJfsCLkCAf392stdok48ovNT6"
            .parse()
            .expect("failed gw1 parse");
        let gw2: PublicKeyBinary = "11sctWiP9r5wDJVuDe1Th4XSL2vaawaLLSQF8f8iokAoMAJHxqp"
            .parse()
            .expect("failed gw2 parse");
        // link gws to owners
        let mut owners = HashMap::new();
        owners.insert(gw1.clone(), owner1.clone());
        owners.insert(gw2.clone(), owner2.clone());

        let now = Utc::now();
        let timestamp = now - Duration::minutes(20);

        let g1_cov_obj = Uuid::new_v4();
        let g2_cov_obj = Uuid::new_v4();

        // init cells and cell_types
        let c2 = "P27-SCE4255W".to_string(); // sercom indoor

        // setup heartbeats
        let heartbeat_rewards = vec![
            // add wifi indoor HB
            HeartbeatReward {
                cbsd_id: None,
                hotspot_key: gw1.clone(),
                cell_type: CellType::NovaGenericWifiIndoor,
                coverage_object: g1_cov_obj,
                distances_to_asserted: Some(vec![0]),
                trust_score_multipliers: vec![dec!(1.0)],
            },
            // add sercomm indoor HB
            HeartbeatReward {
                cbsd_id: Some(c2.clone()),
                hotspot_key: gw2.clone(),
                cell_type: CellType::from_cbsd_id(&c2).unwrap(),
                coverage_object: g2_cov_obj,
                distances_to_asserted: None,
                trust_score_multipliers: vec![dec!(1.0)],
            },
        ]
        .into_iter()
        .map(Ok)
        .collect::<Vec<Result<HeartbeatReward, _>>>();

        // setup speedtests
        let last_speedtest = timestamp - Duration::hours(12);
        let gw1_speedtests = vec![
            acceptable_speedtest(gw1.clone(), last_speedtest),
            acceptable_speedtest(gw1.clone(), timestamp),
        ];
        let gw2_speedtests = vec![
            acceptable_speedtest(gw2.clone(), last_speedtest),
            acceptable_speedtest(gw2.clone(), timestamp),
        ];

        let gw1_average = SpeedtestAverage::from(gw1_speedtests);
        let gw2_average = SpeedtestAverage::from(gw2_speedtests);
        let mut averages = HashMap::new();
        averages.insert(gw1.clone(), gw1_average);
        averages.insert(gw2.clone(), gw2_average);

        let speedtest_avgs = SpeedtestAverages { averages };
        let mut hex_coverage: HashMap<(OwnedKeyType, Uuid), Vec<HexCoverage>> = Default::default();
        hex_coverage.insert(
            (OwnedKeyType::from(gw1.clone()), g1_cov_obj),
            simple_hex_coverage(&gw1, 0x8a1fb46622dffff),
        );
        hex_coverage.insert(
            (OwnedKeyType::from(c2.clone()), g2_cov_obj),
            simple_hex_coverage(&c2, 0x8a1fb46642dffff),
        );

        // calculate the rewards for the group
        let mut owner_rewards = HashMap::<PublicKeyBinary, u64>::new();
        let duration = Duration::hours(1);
        let epoch = (now - duration)..now;

        let reward_shares = DataTransferAndPocAllocatedRewardBuckets::new_poc_only(&epoch);

        for (_reward_amount, mobile_reward) in CoverageShares::new(
            &hex_coverage,
            stream::iter(heartbeat_rewards),
            &speedtest_avgs,
            &BoostedHexes::default(),
            &BoostedHexEligibility::default(),
            &epoch,
        )
        .await
        .unwrap()
        .into_rewards(reward_shares, &epoch)
        .unwrap()
        .1
        {
            let radio_reward = match mobile_reward.reward {
                Some(proto::mobile_reward_share::Reward::RadioReward(radio_reward)) => radio_reward,
                _ => unreachable!(),
            };
            let owner = owners
                .get(&PublicKeyBinary::from(radio_reward.hotspot_key))
                .expect("Could not find owner")
                .clone();

            *owner_rewards.entry(owner).or_default() += radio_reward.poc_reward;
        }
        println!("owner rewards {:?}", owner_rewards);

        // wifi
        let owner1_reward = *owner_rewards
            .get(&owner1)
            .expect("Could not fetch owner1 rewards");
        assert_eq!(owner1_reward, 1_639_344_262_295);

        // sercomm
        let owner2_reward = *owner_rewards
            .get(&owner2)
            .expect("Could not fetch owner2 rewards");
        assert_eq!(owner2_reward, 409_836_065_573);
    }

    #[tokio::test]
    async fn reduced_wifi_indoor_vs_sercomm_indoor_reward_shares() {
        // init owners
        let owner1: PublicKeyBinary = "112NqN2WWMwtK29PMzRby62fDydBJfsCLkCAf392stdok48ovNT6"
            .parse()
            .expect("failed owner1 parse");
        let owner2: PublicKeyBinary = "11sctWiP9r5wDJVuDe1Th4XSL2vaawaLLSQF8f8iokAoMAJHxqp"
            .parse()
            .expect("failed owner2 parse");
        // init hotspots
        let gw1: PublicKeyBinary = "112NqN2WWMwtK29PMzRby62fDydBJfsCLkCAf392stdok48ovNT6"
            .parse()
            .expect("failed gw1 parse");
        let gw2: PublicKeyBinary = "11sctWiP9r5wDJVuDe1Th4XSL2vaawaLLSQF8f8iokAoMAJHxqp"
            .parse()
            .expect("failed gw2 parse");
        // link gws to owners
        let mut owners = HashMap::new();
        owners.insert(gw1.clone(), owner1.clone());
        owners.insert(gw2.clone(), owner2.clone());

        let now = Utc::now();
        let timestamp = now - Duration::minutes(20);

        // init cells and cell_types
        let c2 = "P27-SCE4255W".to_string(); // sercom indoor

        let g1_cov_obj = Uuid::new_v4();
        let g2_cov_obj = Uuid::new_v4();

        // setup heartbeats
        let heartbeat_rewards = vec![
            // add wifi  indoor HB
            // with distance to asserted > than max allowed
            // this results in reward scale dropping to 0.25
            HeartbeatReward {
                cbsd_id: None,
                hotspot_key: gw1.clone(),
                cell_type: CellType::NovaGenericWifiIndoor,
                coverage_object: g1_cov_obj,
                distances_to_asserted: Some(vec![0]),
                trust_score_multipliers: vec![dec!(0.25)],
            },
            // add sercomm indoor HB
            HeartbeatReward {
                cbsd_id: Some(c2.clone()),
                hotspot_key: gw2.clone(),
                coverage_object: g2_cov_obj,
                cell_type: CellType::from_cbsd_id(&c2).unwrap(),
                distances_to_asserted: None,
                trust_score_multipliers: vec![dec!(1.0)],
            },
        ]
        .into_iter()
        .map(Ok)
        .collect::<Vec<Result<HeartbeatReward, _>>>();

        // setup speedtests
        let last_speedtest = timestamp - Duration::hours(12);
        let gw1_speedtests = vec![
            acceptable_speedtest(gw1.clone(), last_speedtest),
            acceptable_speedtest(gw1.clone(), timestamp),
        ];
        let gw2_speedtests = vec![
            acceptable_speedtest(gw2.clone(), last_speedtest),
            acceptable_speedtest(gw2.clone(), timestamp),
        ];

        let gw1_average = SpeedtestAverage::from(gw1_speedtests);
        let gw2_average = SpeedtestAverage::from(gw2_speedtests);
        let mut averages = HashMap::new();
        averages.insert(gw1.clone(), gw1_average);
        averages.insert(gw2.clone(), gw2_average);

        let speedtest_avgs = SpeedtestAverages { averages };

        let mut hex_coverage: HashMap<(OwnedKeyType, Uuid), Vec<HexCoverage>> = Default::default();
        hex_coverage.insert(
            (OwnedKeyType::from(gw1.clone()), g1_cov_obj),
            simple_hex_coverage(&gw1, 0x8a1fb46622dffff),
        );
        hex_coverage.insert(
            (OwnedKeyType::from(c2.clone()), g2_cov_obj),
            simple_hex_coverage(&c2, 0x8a1fb46642dffff),
        );

        // calculate the rewards for the group
        let mut owner_rewards = HashMap::<PublicKeyBinary, u64>::new();
        let duration = Duration::hours(1);
        let epoch = (now - duration)..now;

        let reward_shares = DataTransferAndPocAllocatedRewardBuckets::new_poc_only(&epoch);
        for (_reward_amount, mobile_reward) in CoverageShares::new(
            &hex_coverage,
            stream::iter(heartbeat_rewards),
            &speedtest_avgs,
            &BoostedHexes::default(),
            &BoostedHexEligibility::default(),
            &epoch,
        )
        .await
        .unwrap()
        .into_rewards(reward_shares, &epoch)
        .unwrap()
        .1
        {
            let radio_reward = match mobile_reward.reward {
                Some(proto::mobile_reward_share::Reward::RadioReward(radio_reward)) => radio_reward,
                _ => unreachable!(),
            };
            let owner = owners
                .get(&PublicKeyBinary::from(radio_reward.hotspot_key))
                .expect("Could not find owner")
                .clone();

            *owner_rewards.entry(owner).or_default() += radio_reward.poc_reward;
        }

        // wifi
        let owner1_reward = *owner_rewards
            .get(&owner1)
            .expect("Could not fetch owner1 rewards");

        // sercomm
        let owner2_reward = *owner_rewards
            .get(&owner2)
            .expect("Could not fetch owner2 rewards");

        // confirm owner 1 reward is 0.1 of owner 2's reward
        // owner 1 is a wifi indoor with a distance_to_asserted > max
        // and so gets the reduced reward scale of 0.1 ( radio reward scale of 0.4 * location scale of 0.25)
        // owner 2 is a cbrs sercomm indoor which has a reward scale of 1.0
        assert_eq!(owner1_reward, owner2_reward);
    }

    #[tokio::test]
    async fn full_wifi_outdoor_vs_sercomm_indoor_reward_shares() {
        // init owners
        let owner1: PublicKeyBinary = "112NqN2WWMwtK29PMzRby62fDydBJfsCLkCAf392stdok48ovNT6"
            .parse()
            .expect("failed owner1 parse");
        let owner2: PublicKeyBinary = "11sctWiP9r5wDJVuDe1Th4XSL2vaawaLLSQF8f8iokAoMAJHxqp"
            .parse()
            .expect("failed owner2 parse");
        // init hotspots
        let gw1: PublicKeyBinary = "112NqN2WWMwtK29PMzRby62fDydBJfsCLkCAf392stdok48ovNT6"
            .parse()
            .expect("failed gw1 parse");
        let gw2: PublicKeyBinary = "11sctWiP9r5wDJVuDe1Th4XSL2vaawaLLSQF8f8iokAoMAJHxqp"
            .parse()
            .expect("failed gw2 parse");
        // link gws to owners
        let mut owners = HashMap::new();
        owners.insert(gw1.clone(), owner1.clone());
        owners.insert(gw2.clone(), owner2.clone());

        let now = Utc::now();
        let timestamp = now - Duration::minutes(20);

        let g1_cov_obj = Uuid::new_v4();
        let g2_cov_obj = Uuid::new_v4();

        // init cells and cell_types
        let c2 = "P27-SCE4255W".to_string(); // sercom indoor

        // setup heartbeats
        let heartbeat_rewards = vec![
            // add wifi indoor HB
            HeartbeatReward {
                cbsd_id: None,
                hotspot_key: gw1.clone(),
                cell_type: CellType::NovaGenericWifiOutdoor,
                coverage_object: g1_cov_obj,
                distances_to_asserted: Some(vec![0]),
                trust_score_multipliers: vec![dec!(1.0)],
            },
            // add sercomm indoor HB
            HeartbeatReward {
                cbsd_id: Some(c2.clone()),
                hotspot_key: gw2.clone(),
                cell_type: CellType::from_cbsd_id(&c2).unwrap(),
                coverage_object: g2_cov_obj,
                distances_to_asserted: None,
                trust_score_multipliers: vec![dec!(1.0)],
            },
        ]
        .into_iter()
        .map(Ok)
        .collect::<Vec<Result<HeartbeatReward, _>>>();

        // setup speedtests
        let last_speedtest = timestamp - Duration::hours(12);
        let gw1_speedtests = vec![
            acceptable_speedtest(gw1.clone(), last_speedtest),
            acceptable_speedtest(gw1.clone(), timestamp),
        ];
        let gw2_speedtests = vec![
            acceptable_speedtest(gw2.clone(), last_speedtest),
            acceptable_speedtest(gw2.clone(), timestamp),
        ];

        let gw1_average = SpeedtestAverage::from(gw1_speedtests);
        let gw2_average = SpeedtestAverage::from(gw2_speedtests);
        let mut averages = HashMap::new();
        averages.insert(gw1.clone(), gw1_average);
        averages.insert(gw2.clone(), gw2_average);

        let speedtest_avgs = SpeedtestAverages { averages };
        let mut hex_coverage: HashMap<(OwnedKeyType, Uuid), Vec<HexCoverage>> = Default::default();
        hex_coverage.insert(
            (OwnedKeyType::from(gw1.clone()), g1_cov_obj),
            simple_hex_coverage(&gw1, 0x8a1fb46622dffff),
        );
        hex_coverage.insert(
            (OwnedKeyType::from(c2.clone()), g2_cov_obj),
            simple_hex_coverage(&c2, 0x8a1fb46642dffff),
        );

        // calculate the rewards for the group
        let mut owner_rewards = HashMap::<PublicKeyBinary, u64>::new();
        let duration = Duration::hours(1);
        let epoch = (now - duration)..now;

        let reward_shares = DataTransferAndPocAllocatedRewardBuckets::new_poc_only(&epoch);
        for (_reward_amount, mobile_reward) in CoverageShares::new(
            &hex_coverage,
            stream::iter(heartbeat_rewards),
            &speedtest_avgs,
            &BoostedHexes::default(),
            &BoostedHexEligibility::default(),
            &epoch,
        )
        .await
        .unwrap()
        .into_rewards(reward_shares, &epoch)
        .unwrap()
        .1
        {
            let radio_reward = match mobile_reward.reward {
                Some(proto::mobile_reward_share::Reward::RadioReward(radio_reward)) => radio_reward,
                _ => unreachable!(),
            };
            let owner = owners
                .get(&PublicKeyBinary::from(radio_reward.hotspot_key))
                .expect("Could not find owner")
                .clone();

            *owner_rewards.entry(owner).or_default() += radio_reward.poc_reward;
        }

        // These were different, now they are the same:
        println!("owner rewards {:?}", owner_rewards);
        // wifi
        let owner1_reward = *owner_rewards
            .get(&owner1)
            .expect("Could not fetch owner1 rewards");
        assert_eq!(owner1_reward, 1_639_344_262_295);

        // sercomm
        let owner2_reward = *owner_rewards
            .get(&owner2)
            .expect("Could not fetch owner2 rewards");
        assert_eq!(owner2_reward, 409_836_065_573);
    }

    /// Test to ensure that rewards that are zeroed are not written out.
    #[tokio::test]
    async fn ensure_zeroed_rewards_are_not_written() {
        use rust_decimal_macros::dec;

        let gw1: PublicKeyBinary = "112NqN2WWMwtK29PMzRby62fDydBJfsCLkCAf392stdok48ovNT6"
            .parse()
            .expect("failed gw1 parse");
        let gw2: PublicKeyBinary = "11sctWiP9r5wDJVuDe1Th4XSL2vaawaLLSQF8f8iokAoMAJHxqp"
            .parse()
            .expect("failed gw2 parse");

        let now = Utc::now();
        // We should never see any radio shares from owner2, since all of them are
        // less than or equal to zero.
        let epoch = now - Duration::hours(1)..now;

        let uuid_1 = Uuid::new_v4();
        let uuid_2 = Uuid::new_v4();

        let mut coverage_map = coverage_map::CoverageMapBuilder::default();
        coverage_map.insert_coverage_object(coverage_map::CoverageObject {
            indoor: true,
            hotspot_key: gw1.clone().into(),
            cbsd_id: None,
            seniority_timestamp: now,
            coverage: vec![coverage_map::UnrankedCoverage {
                location: Cell::from_raw(0x8c2681a3064dbff).expect("valid h3 cell"),
                signal_power: 42,
                signal_level: coverage_map::SignalLevel::High,
                assignments: hex_assignments_mock(),
            }],
        });
        coverage_map.insert_coverage_object(coverage_map::CoverageObject {
            indoor: true,
            hotspot_key: gw2.clone().into(),
            cbsd_id: None,
            seniority_timestamp: now,
            coverage: vec![coverage_map::UnrankedCoverage {
                location: Cell::from_raw(0x8c2681a3064ddff).expect("valid h3 cell"),
                signal_power: 42,
                signal_level: coverage_map::SignalLevel::High,
                assignments: hex_assignments_mock(),
            }],
        });
        let coverage_map = coverage_map.build(&BoostedHexes::default(), epoch.start);

        let mut radio_infos = HashMap::new();
        radio_infos.insert(
            (gw1.clone(), None),
            RadioInfo {
                radio_type: coverage_point_calculator::RadioType::IndoorWifi,
                coverage_obj_uuid: uuid_1,
                trust_scores: vec![coverage_point_calculator::LocationTrust {
                    meters_to_asserted: 0,
                    trust_score: dec!(1),
                }],
                seniority: Seniority {
                    uuid: Uuid::new_v4(),
                    seniority_ts: now,
                    last_heartbeat: now,
                    inserted_at: now,
                    update_reason: 0,
                },
                sp_boosted_reward_eligibility: ServiceProviderBoostedRewardEligibility::Eligible,
                speedtests: vec![
                    coverage_point_calculator::Speedtest {
                        upload_speed: coverage_point_calculator::BytesPs::new(100_000_000),
                        download_speed: coverage_point_calculator::BytesPs::new(100_000_000),
                        latency_millis: 10,
                        timestamp: now,
                    },
                    coverage_point_calculator::Speedtest {
                        upload_speed: coverage_point_calculator::BytesPs::new(100_000_000),
                        download_speed: coverage_point_calculator::BytesPs::new(100_000_000),
                        latency_millis: 10,
                        timestamp: now,
                    },
                ],
            },
        );
        radio_infos.insert(
            (gw2.clone(), None),
            RadioInfo {
                radio_type: coverage_point_calculator::RadioType::IndoorWifi,
                coverage_obj_uuid: uuid_2,
                trust_scores: vec![coverage_point_calculator::LocationTrust {
                    meters_to_asserted: 0,
                    trust_score: dec!(1),
                }],
                seniority: Seniority {
                    uuid: Uuid::new_v4(),
                    seniority_ts: now,
                    last_heartbeat: now,
                    inserted_at: now,
                    update_reason: 0,
                },
                sp_boosted_reward_eligibility: ServiceProviderBoostedRewardEligibility::Eligible,
                speedtests: vec![],
            },
        );

        let coverage_shares = CoverageShares {
            coverage_map,
            radio_infos,
        };

        let reward_shares = DataTransferAndPocAllocatedRewardBuckets::new_poc_only(&epoch);
        // gw2 does not have enough speedtests for a mulitplier
        let expected_hotspot = gw1;
        for (_reward_amount, mobile_reward) in coverage_shares
            .into_rewards(reward_shares, &epoch)
            .expect("rewards output")
            .1
        {
            let radio_reward = match mobile_reward.reward {
                Some(proto::mobile_reward_share::Reward::RadioReward(radio_reward)) => radio_reward,
                _ => unreachable!(),
            };
            let actual_hotspot = PublicKeyBinary::from(radio_reward.hotspot_key);
            assert_eq!(actual_hotspot, expected_hotspot);
        }
    }

    #[tokio::test]
    async fn skip_empty_radio_rewards() {
        let now = Utc::now();
        let epoch = now - Duration::hours(1)..now;
        let coverage_shares = CoverageShares {
            coverage_map: coverage_map::CoverageMapBuilder::default()
                .build(&BoostedHexes::default(), epoch.start),
            radio_infos: HashMap::new(),
        };

        let reward_shares = DataTransferAndPocAllocatedRewardBuckets::new_poc_only(&epoch);
        assert!(coverage_shares
            .into_rewards(reward_shares, &epoch)
            .is_none());
    }

    #[tokio::test]
    async fn service_provider_reward_amounts() {
        let mobile_bone_price = dec!(0.00001);

        let sp1 = ServiceProvider::HeliumMobile;

        let now = Utc::now();
        let epoch = (now - Duration::hours(1))..now;

        let service_provider_sessions = vec![ServiceProviderDataSession {
            service_provider: sp1,
            total_dcs: dec!(1000),
        }];
        let sp_shares = ServiceProviderShares::new(service_provider_sessions);
        let total_sp_rewards = get_scheduled_tokens_for_service_providers(epoch.end - epoch.start);
        let rewards_per_share = sp_shares
            .rewards_per_share(total_sp_rewards, mobile_bone_price)
            .unwrap();

        let mut sp_rewards = HashMap::<i32, u64>::new();
        let mut allocated_sp_rewards = 0_u64;
        for (reward_amount, sp_reward) in
            sp_shares.into_service_provider_rewards(&epoch, rewards_per_share)
        {
            if let Some(MobileReward::ServiceProviderReward(r)) = sp_reward.reward {
                sp_rewards.insert(r.service_provider_id, r.amount);
                assert_eq!(reward_amount, r.amount);
                allocated_sp_rewards += reward_amount;
            }
        }

        let sp1_reward_amount = *sp_rewards
            .get(&(sp1 as i32))
            .expect("Could not fetch sp1 shares");
        assert_eq!(sp1_reward_amount, 1000);

        // confirm the unallocated service provider reward amounts
        let unallocated_sp_reward_amount = (total_sp_rewards - Decimal::from(allocated_sp_rewards))
            .round_dp_with_strategy(0, RoundingStrategy::ToZero)
            .to_u64()
            .unwrap_or(0);
        assert_eq!(unallocated_sp_reward_amount, 341_530_053_644);
    }

    #[tokio::test]
    async fn service_provider_reward_amounts_capped() {
        let mobile_bone_price = dec!(1.0);
        let sp1 = ServiceProvider::HeliumMobile;

        let now = Utc::now();
        let epoch = (now - Duration::hours(1))..now;

        let total_sp_rewards_in_bones = dec!(100_000_000);
        let total_rewards_value_in_dc =
            mobile_bones_to_dc(total_sp_rewards_in_bones, mobile_bone_price);

        let service_provider_sessions = vec![ServiceProviderDataSession {
            service_provider: ServiceProvider::HeliumMobile,
            // force the service provider to have spend more DC than total rewardable
            total_dcs: total_rewards_value_in_dc * dec!(2.0),
        }];

        let sp_shares = ServiceProviderShares::new(service_provider_sessions);
        let rewards_per_share = sp_shares
            .rewards_per_share(total_sp_rewards_in_bones, mobile_bone_price)
            .unwrap();

        let mut sp_rewards = HashMap::new();
        let mut allocated_sp_rewards = 0_u64;
        for (reward_amount, sp_reward) in
            sp_shares.into_service_provider_rewards(&epoch, rewards_per_share)
        {
            if let Some(MobileReward::ServiceProviderReward(r)) = sp_reward.reward {
                sp_rewards.insert(r.service_provider_id, r.amount);
                assert_eq!(reward_amount, r.amount);
                allocated_sp_rewards += reward_amount;
            }
        }
        let sp1_reward_amount = *sp_rewards
            .get(&(sp1 as i32))
            .expect("Could not fetch sp1 shares");

        assert_eq!(Decimal::from(sp1_reward_amount), total_sp_rewards_in_bones);
        assert_eq!(sp1_reward_amount, 100_000_000);

        // confirm the unallocated service provider reward amounts
        let unallocated_sp_reward_amount = (total_sp_rewards_in_bones
            - Decimal::from(allocated_sp_rewards))
        .round_dp_with_strategy(0, RoundingStrategy::ToZero)
        .to_u64()
        .unwrap_or(0);
        assert_eq!(unallocated_sp_reward_amount, 0);
    }

    #[tokio::test]
    async fn service_provider_reward_hip87_ex1() {
        // mobile price from hip example and converted to bones
        let mobile_bone_price = dec!(0.0001) / dec!(1_000_000);
        let sp1 = ServiceProvider::HeliumMobile;

        let now = Utc::now();
        let epoch = (now - Duration::hours(1))..now;
        let total_sp_rewards_in_bones = dec!(500_000_000) * dec!(1_000_000);

        let service_provider_sessions = vec![ServiceProviderDataSession {
            service_provider: sp1,
            total_dcs: dec!(100_000_000),
        }];

        let sp_shares = ServiceProviderShares::new(service_provider_sessions);
        let rewards_per_share = sp_shares
            .rewards_per_share(total_sp_rewards_in_bones, mobile_bone_price)
            .unwrap();

        let mut sp_rewards = HashMap::new();
        let mut allocated_sp_rewards = 0_u64;
        for (reward_amount, sp_reward) in
            sp_shares.into_service_provider_rewards(&epoch, rewards_per_share)
        {
            if let Some(MobileReward::ServiceProviderReward(r)) = sp_reward.reward {
                sp_rewards.insert(r.service_provider_id, r.amount);
                assert_eq!(reward_amount, r.amount);
                allocated_sp_rewards += reward_amount;
            }
        }

        let sp1_reward_amount_in_bones = *sp_rewards
            .get(&(sp1 as i32))
            .expect("Could not fetch sp1 shares");
        // example in HIP gives expected reward amount in mobile whereas we use bones
        // assert expected value in bones
        assert_eq!(sp1_reward_amount_in_bones, 10_000_000 * 1_000_000);

        // confirm the unallocated service provider reward amounts
        let unallocated_sp_reward_amount = (total_sp_rewards_in_bones
            - Decimal::from(allocated_sp_rewards))
        .round_dp_with_strategy(0, RoundingStrategy::ToZero)
        .to_u64()
        .unwrap_or(0);
        assert_eq!(unallocated_sp_reward_amount, 490_000_000_000_000);
    }

    #[tokio::test]
    async fn service_provider_reward_hip87_ex2() {
        // mobile price from hip example and converted to bones
        let mobile_bone_price = dec!(0.0001) / dec!(1_000_000);
        let sp1 = ServiceProvider::HeliumMobile;

        let now = Utc::now();
        let epoch = (now - Duration::hours(24))..now;
        let total_sp_rewards_in_bones = dec!(500_000_000) * dec!(1_000_000);

        let service_provider_sessions = vec![ServiceProviderDataSession {
            service_provider: sp1,
            total_dcs: dec!(100_000_000_000),
        }];

        let sp_shares = ServiceProviderShares::new(service_provider_sessions);
        let rewards_per_share = sp_shares
            .rewards_per_share(total_sp_rewards_in_bones, mobile_bone_price)
            .unwrap();

        let mut sp_rewards = HashMap::new();
        let mut allocated_sp_rewards = 0_u64;
        for (reward_amount, sp_reward) in
            sp_shares.into_service_provider_rewards(&epoch, rewards_per_share)
        {
            if let Some(MobileReward::ServiceProviderReward(r)) = sp_reward.reward {
                sp_rewards.insert(r.service_provider_id, r.amount);
                assert_eq!(reward_amount, r.amount);
                allocated_sp_rewards += reward_amount;
            }
        }

        let sp1_reward_amount_in_bones = *sp_rewards
            .get(&(sp1 as i32))
            .expect("Could not fetch sp1 shares");
        // example in HIP gives expected reward amount in mobile whereas we use bones
        // assert expected value in bones
        assert_eq!(sp1_reward_amount_in_bones, 500_000_000 * 1_000_000);

        // confirm the unallocated service provider reward amounts
        let unallocated_sp_reward_amount = (total_sp_rewards_in_bones
            - Decimal::from(allocated_sp_rewards))
        .round_dp_with_strategy(0, RoundingStrategy::ToZero)
        .to_u64()
        .unwrap_or(0);
        assert_eq!(unallocated_sp_reward_amount, 0);
    }
}<|MERGE_RESOLUTION|>--- conflicted
+++ resolved
@@ -577,14 +577,10 @@
         self,
         reward_shares: DataTransferAndPocAllocatedRewardBuckets,
         epoch: &'_ Range<DateTime<Utc>>,
-<<<<<<< HEAD
     ) -> Option<(
         CalculatedPocRewardShares,
         impl Iterator<Item = (u64, proto::MobileRewardShare)> + '_,
     )> {
-=======
-    ) -> Option<impl Iterator<Item = (u64, proto::MobileRewardShare)> + '_> {
->>>>>>> ba2615e3
         struct ProcessedRadio {
             radio_id: RadioId,
             points: coverage_point_calculator::CoveragePoints,
@@ -709,17 +705,10 @@
 /// Reference:
 /// HIP 122: Amend Service Provider Hex Boosting
 /// https://github.com/helium/HIP/blob/main/0122-amend-service-provider-hex-boosting.md
-<<<<<<< HEAD
 #[derive(Copy, Clone, Debug, Default)]
 pub struct CalculatedPocRewardShares {
     pub(crate) normal: Decimal,
     pub(crate) boost: Decimal,
-=======
-#[derive(Debug)]
-struct CalculatedPocRewardShares {
-    normal: Decimal,
-    boost: Decimal,
->>>>>>> ba2615e3
 }
 
 impl CalculatedPocRewardShares {
@@ -760,21 +749,10 @@
     }
 
     fn poc_reward(&self, points: &coverage_point_calculator::CoveragePoints) -> u64 {
-<<<<<<< HEAD
         let base_reward = self.normal * points.total_base_shares();
         let boosted_reward = self.boost * points.total_boosted_shares();
 
         (base_reward + boosted_reward).to_u64().unwrap_or_default()
-=======
-        let base_reward = (self.normal * points.total_base_shares())
-            .to_u64()
-            .unwrap_or_default();
-        let boosted_reward = (self.boost * points.total_boosted_shares())
-            .to_u64()
-            .unwrap_or_default();
-
-        base_reward + boosted_reward
->>>>>>> ba2615e3
     }
 }
 
