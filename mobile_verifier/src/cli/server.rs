use crate::{
    verifier::{Verifier, VerifierDaemon},
    Settings,
};
use anyhow::{Error, Result};
use chrono::Duration;
use file_store::{file_sink, file_upload, FileStore, FileType};
use futures_util::TryFutureExt;
use mobile_config::Client;
use price::PriceTracker;

#[derive(Debug, clap::Args)]
pub struct Cmd {}

impl Cmd {
    pub async fn run(self, settings: &Settings) -> Result<()> {
        poc_metrics::start_metrics(&settings.metrics)?;

        let (shutdown_trigger, shutdown_listener) = triggered::trigger();
        tokio::spawn(async move {
            let _ = tokio::signal::ctrl_c().await;
            shutdown_trigger.trigger()
        });

        let (pool, db_join_handle) = settings
            .database
            .connect(env!("CARGO_PKG_NAME"), shutdown_listener.clone())
            .await?;
        sqlx::migrate!().run(&pool).await?;

        let (file_upload_tx, file_upload_rx) = file_upload::message_channel();
        let file_upload =
            file_upload::FileUpload::from_settings(&settings.output, file_upload_rx).await?;

        let store_base_path = std::path::Path::new(&settings.cache);

        // Heartbeats
        let (heartbeats, mut heartbeats_server) = file_sink::FileSinkBuilder::new(
            FileType::ValidatedHeartbeat,
            store_base_path,
            concat!(env!("CARGO_PKG_NAME"), "_heartbeat"),
        )
        .deposits(Some(file_upload_tx.clone()))
        .auto_commit(false)
        .roll_time(Duration::minutes(15))
        .create()
        .await?;

        // Speedtest averages
        let (speedtest_avgs, mut speedtest_avgs_server) = file_sink::FileSinkBuilder::new(
            FileType::SpeedtestAvg,
            store_base_path,
            concat!(env!("CARGO_PKG_NAME"), "_speedtest_average"),
        )
        .deposits(Some(file_upload_tx.clone()))
        .auto_commit(false)
        .roll_time(Duration::minutes(15))
        .create()
        .await?;

        // Radio share rewards
        let (radio_rewards, mut radio_rewards_server) = file_sink::FileSinkBuilder::new(
            FileType::RadioRewardShare,
            store_base_path,
            concat!(env!("CARGO_PKG_NAME"), "_radio_reward_shares"),
        )
        .deposits(Some(file_upload_tx.clone()))
        .auto_commit(true)
        .create()
        .await?;

        // Mobile rewards
        let (mobile_rewards, mut mobile_rewards_server) = file_sink::FileSinkBuilder::new(
            FileType::MobileRewardShare,
            store_base_path,
            concat!(env!("CARGO_PKG_NAME"), "_radio_reward_shares"),
        )
        .deposits(Some(file_upload_tx.clone()))
        .auto_commit(false)
        .create()
        .await?;

        // Reward manifest
        let (reward_manifests, mut reward_manifests_server) = file_sink::FileSinkBuilder::new(
            FileType::RewardManifest,
            store_base_path,
            concat!(env!("CARGO_PKG_NAME"), "_reward_manifest"),
        )
        .deposits(Some(file_upload_tx.clone()))
        .auto_commit(false)
        .create()
        .await?;

        let reward_period_hours = settings.rewards;
        let verifications_per_period = settings.verifications;
<<<<<<< HEAD
        let config_client = Client::from_settings(&settings.config_client)?;
        let ingest = FileStore::from_settings(&settings.ingest).await?;
        let data_transfer_ingest = FileStore::from_settings(&settings.data_transfer_ingest).await?;
=======
        let (config_client, config_client_handle) = Client::from_settings(&settings.config_client)?;
        let file_store = FileStore::from_settings(&settings.ingest).await?;
>>>>>>> c8e35016

        let (price_tracker, tracker_process) =
            PriceTracker::start(&settings.price_tracker, shutdown_listener.clone()).await?;

        let verifier = Verifier::new(config_client, ingest);

        let verifier_daemon = VerifierDaemon {
            verification_offset: settings.verification_offset_duration(),
            pool,
            heartbeats,
            speedtest_avgs,
            radio_rewards,
            mobile_rewards,
            reward_manifests,
            reward_period_hours,
            verifications_per_period,
            verifier,
            price_tracker,
            data_transfer_ingest,
        };

        tokio::try_join!(
            db_join_handle.map_err(Error::from),
            config_client_handle.map_err(Error::from),
            heartbeats_server
                .run(&shutdown_listener)
                .map_err(Error::from),
            speedtest_avgs_server
                .run(&shutdown_listener)
                .map_err(Error::from),
            radio_rewards_server
                .run(&shutdown_listener)
                .map_err(Error::from),
            mobile_rewards_server
                .run(&shutdown_listener)
                .map_err(Error::from),
            file_upload.run(&shutdown_listener).map_err(Error::from),
            reward_manifests_server
                .run(&shutdown_listener)
                .map_err(Error::from),
            verifier_daemon.run(&shutdown_listener),
            tracker_process.map_err(Error::from),
        )?;

        tracing::info!("Shutting down verifier server");

        Ok(())
    }
}<|MERGE_RESOLUTION|>--- conflicted
+++ resolved
@@ -93,14 +93,9 @@
 
         let reward_period_hours = settings.rewards;
         let verifications_per_period = settings.verifications;
-<<<<<<< HEAD
-        let config_client = Client::from_settings(&settings.config_client)?;
+        let (config_client, config_client_handle) = Client::from_settings(&settings.config_client)?;
         let ingest = FileStore::from_settings(&settings.ingest).await?;
         let data_transfer_ingest = FileStore::from_settings(&settings.data_transfer_ingest).await?;
-=======
-        let (config_client, config_client_handle) = Client::from_settings(&settings.config_client)?;
-        let file_store = FileStore::from_settings(&settings.ingest).await?;
->>>>>>> c8e35016
 
         let (price_tracker, tracker_process) =
             PriceTracker::start(&settings.price_tracker, shutdown_listener.clone()).await?;
