use crate::{
    heartbeats::HeartbeatDaemon, rewarder::Rewarder, speedtests::SpeedtestDaemon, Settings,
};
use anyhow::{Error, Result};
use chrono::Duration;
use file_store::{
    file_info_poller::LookbackBehavior, file_sink, file_source, file_upload,
    heartbeat::CellHeartbeatIngestReport, speedtest::CellSpeedtestIngestReport, FileStore,
    FileType,
};
use futures_util::TryFutureExt;
use mobile_config::Client;
use price::PriceTracker;
use tokio::signal;

#[derive(Debug, clap::Args)]
pub struct Cmd {}

impl Cmd {
    pub async fn run(self, settings: &Settings) -> Result<()> {
        poc_metrics::start_metrics(&settings.metrics)?;

        let (shutdown_trigger, shutdown_listener) = triggered::trigger();
        let mut sigterm = signal::unix::signal(signal::unix::SignalKind::terminate())?;
        tokio::spawn(async move {
            tokio::select! {
                _ = sigterm.recv() => shutdown_trigger.trigger(),
                _ = signal::ctrl_c() => shutdown_trigger.trigger(),
            }
        });

        let (pool, db_join_handle) = settings
            .database
            .connect(env!("CARGO_PKG_NAME"), shutdown_listener.clone())
            .await?;
        sqlx::migrate!().run(&pool).await?;

        let (file_upload_tx, file_upload_rx) = file_upload::message_channel();
        let file_upload =
            file_upload::FileUpload::from_settings(&settings.output, file_upload_rx).await?;

        let store_base_path = std::path::Path::new(&settings.cache);

        let ingest = FileStore::from_settings(&settings.ingest).await?;

        // Heartbeats
        let (heartbeats, heartbeats_join_handle) =
            file_source::continuous_source::<CellHeartbeatIngestReport>()
                .db(pool.clone())
                .store(ingest.clone())
                .lookback(LookbackBehavior::StartAfter(settings.start_after()))
                .file_type(FileType::CellHeartbeatIngestReport)
                .build()?
                .start(shutdown_listener.clone())
                .await?;

        // Speedtests
        let (speedtests, speedtests_join_handle) =
            file_source::continuous_source::<CellSpeedtestIngestReport>()
                .db(pool.clone())
                .store(ingest.clone())
                .lookback(LookbackBehavior::StartAfter(settings.start_after()))
                .file_type(FileType::CellSpeedtestIngestReport)
                .build()?
                .start(shutdown_listener.clone())
                .await?;

        // Valid Heartbeats
        let (valid_heartbeats, mut valid_heartbeats_server) = file_sink::FileSinkBuilder::new(
            FileType::ValidatedHeartbeat,
            store_base_path,
            concat!(env!("CARGO_PKG_NAME"), "_heartbeat"),
            shutdown_listener.clone(),
        )
        .deposits(Some(file_upload_tx.clone()))
        .auto_commit(false)
        .roll_time(Duration::minutes(15))
        .create()
        .await?;

        // Valid Speedtests
        let (valid_speedtests, mut valid_speedtests_server) = file_sink::FileSinkBuilder::new(
            FileType::SpeedtestAvg,
            store_base_path,
            concat!(env!("CARGO_PKG_NAME"), "_speedtest_average"),
            shutdown_listener.clone(),
        )
        .deposits(Some(file_upload_tx.clone()))
        .auto_commit(false)
        .roll_time(Duration::minutes(15))
        .create()
        .await?;

<<<<<<< HEAD
=======
        // Radio share rewards
        let (radio_rewards, mut radio_rewards_server) = file_sink::FileSinkBuilder::new(
            FileType::RadioRewardShare,
            store_base_path,
            concat!(env!("CARGO_PKG_NAME"), "_radio_reward_shares"),
            shutdown_listener.clone(),
        )
        .deposits(Some(file_upload_tx.clone()))
        .auto_commit(true)
        .create()
        .await?;

>>>>>>> 7325c815
        // Mobile rewards
        let (mobile_rewards, mut mobile_rewards_server) = file_sink::FileSinkBuilder::new(
            FileType::MobileRewardShare,
            store_base_path,
            concat!(env!("CARGO_PKG_NAME"), "_radio_reward_shares"),
            shutdown_listener.clone(),
        )
        .deposits(Some(file_upload_tx.clone()))
        .auto_commit(false)
        .create()
        .await?;

        // Reward manifest
        let (reward_manifests, mut reward_manifests_server) = file_sink::FileSinkBuilder::new(
            FileType::RewardManifest,
            store_base_path,
            concat!(env!("CARGO_PKG_NAME"), "_reward_manifest"),
            shutdown_listener.clone(),
        )
        .deposits(Some(file_upload_tx.clone()))
        .auto_commit(false)
        .create()
        .await?;

        let reward_period_hours = settings.rewards;
        let config_client = Client::from_settings(&settings.config_client)?;
        let data_transfer_ingest = FileStore::from_settings(&settings.data_transfer_ingest).await?;

        let (price_tracker, tracker_process) =
            PriceTracker::start(&settings.price_tracker, shutdown_listener.clone()).await?;

        let heartbeat_daemon = HeartbeatDaemon::new(
            pool.clone(),
            config_client.clone(),
            heartbeats,
            valid_heartbeats,
        );

        let speedtest_daemon = SpeedtestDaemon::new(
            pool.clone(),
            config_client.clone(),
            speedtests,
            valid_speedtests,
        );

        let rewarder = Rewarder::new(
            pool.clone(),
            Duration::hours(reward_period_hours),
            Duration::minutes(settings.reward_offset_minutes),
            mobile_rewards,
            reward_manifests,
            price_tracker,
            data_transfer_ingest,
        );

        tokio::try_join!(
            db_join_handle.map_err(Error::from),
<<<<<<< HEAD
            valid_heartbeats_server
                .run(&shutdown_listener)
                .map_err(Error::from),
            valid_speedtests_server
                .run(&shutdown_listener)
                .map_err(Error::from),
            mobile_rewards_server
                .run(&shutdown_listener)
                .map_err(Error::from),
            file_upload.run(&shutdown_listener).map_err(Error::from),
            reward_manifests_server
                .run(&shutdown_listener)
                .map_err(Error::from),
=======
            heartbeats_server.run().map_err(Error::from),
            speedtest_avgs_server.run().map_err(Error::from),
            radio_rewards_server.run().map_err(Error::from),
            mobile_rewards_server.run().map_err(Error::from),
            file_upload.run(&shutdown_listener).map_err(Error::from),
            reward_manifests_server.run().map_err(Error::from),
            verifier_daemon.run(&shutdown_listener),
>>>>>>> 7325c815
            tracker_process.map_err(Error::from),
            heartbeats_join_handle.map_err(Error::from),
            speedtests_join_handle.map_err(Error::from),
            heartbeat_daemon.run(shutdown_listener.clone()),
            speedtest_daemon.run(shutdown_listener.clone()),
            rewarder.run(shutdown_listener.clone()),
        )?;

        tracing::info!("Shutting down verifier server");

        Ok(())
    }
}<|MERGE_RESOLUTION|>--- conflicted
+++ resolved
@@ -91,21 +91,6 @@
         .create()
         .await?;
 
-<<<<<<< HEAD
-=======
-        // Radio share rewards
-        let (radio_rewards, mut radio_rewards_server) = file_sink::FileSinkBuilder::new(
-            FileType::RadioRewardShare,
-            store_base_path,
-            concat!(env!("CARGO_PKG_NAME"), "_radio_reward_shares"),
-            shutdown_listener.clone(),
-        )
-        .deposits(Some(file_upload_tx.clone()))
-        .auto_commit(true)
-        .create()
-        .await?;
-
->>>>>>> 7325c815
         // Mobile rewards
         let (mobile_rewards, mut mobile_rewards_server) = file_sink::FileSinkBuilder::new(
             FileType::MobileRewardShare,
@@ -163,29 +148,11 @@
 
         tokio::try_join!(
             db_join_handle.map_err(Error::from),
-<<<<<<< HEAD
-            valid_heartbeats_server
-                .run(&shutdown_listener)
-                .map_err(Error::from),
-            valid_speedtests_server
-                .run(&shutdown_listener)
-                .map_err(Error::from),
-            mobile_rewards_server
-                .run(&shutdown_listener)
-                .map_err(Error::from),
-            file_upload.run(&shutdown_listener).map_err(Error::from),
-            reward_manifests_server
-                .run(&shutdown_listener)
-                .map_err(Error::from),
-=======
-            heartbeats_server.run().map_err(Error::from),
-            speedtest_avgs_server.run().map_err(Error::from),
-            radio_rewards_server.run().map_err(Error::from),
+            valid_heartbeats_server.run().map_err(Error::from),
+            valid_speedtests_server.run().map_err(Error::from),
             mobile_rewards_server.run().map_err(Error::from),
             file_upload.run(&shutdown_listener).map_err(Error::from),
             reward_manifests_server.run().map_err(Error::from),
-            verifier_daemon.run(&shutdown_listener),
->>>>>>> 7325c815
             tracker_process.map_err(Error::from),
             heartbeats_join_handle.map_err(Error::from),
             speedtests_join_handle.map_err(Error::from),
