use std::sync::Arc;

use crate::{
<<<<<<< HEAD
    boosting_oracles::{CheckForNewDataSetDaemon, DataSetDownloaderDaemon, Urbanization},
    coverage::CoverageDaemon,
    data_session::DataSessionIngestor,
    geofence::Geofence,
    heartbeats::cbrs::HeartbeatDaemon as CellHeartbeatDaemon,
    heartbeats::wifi::HeartbeatDaemon as WifiHeartbeatDaemon,
=======
    boosting_oracles,
    coverage::CoverageDaemon,
    data_session::DataSessionIngestor,
    geofence::Geofence,
    heartbeats::{
        cbrs::HeartbeatDaemon as CellHeartbeatDaemon, wifi::HeartbeatDaemon as WifiHeartbeatDaemon,
    },
    invalidated_radio_threshold::InvalidatedRadioThresholdIngestor,
    radio_threshold::RadioThresholdIngestor,
>>>>>>> c9b58530
    rewarder::Rewarder,
    speedtests::SpeedtestDaemon,
    subscriber_location::SubscriberLocationIngestor,
    telemetry, Settings,
};
use anyhow::Result;
use chrono::Duration;
use file_store::{
    coverage::CoverageObjectIngestReport, file_info_poller::LookbackBehavior, file_sink,
    file_source, file_upload, heartbeat::CbrsHeartbeatIngestReport,
    mobile_radio_invalidated_threshold::InvalidatedRadioThresholdIngestReport,
    mobile_radio_threshold::RadioThresholdIngestReport,
    mobile_subscriber::SubscriberLocationIngestReport, mobile_transfer::ValidDataTransferSession,
    speedtest::CellSpeedtestIngestReport, wifi_heartbeat::WifiHeartbeatIngestReport, FileStore,
    FileType,
};
<<<<<<< HEAD
=======

>>>>>>> c9b58530
use mobile_config::client::{
    entity_client::EntityClient, hex_boosting_client::HexBoostingClient, AuthorizationClient,
    CarrierServiceClient, GatewayClient,
};
use price::PriceTracker;
use task_manager::TaskManager;
use tokio::sync::Mutex;

#[derive(Debug, clap::Args)]
pub struct Cmd {}

impl Cmd {
    pub async fn run(self, settings: &Settings) -> Result<()> {
        poc_metrics::start_metrics(&settings.metrics)?;

        let pool = settings.database.connect(env!("CARGO_PKG_NAME")).await?;
        sqlx::migrate!().run(&pool).await?;

        telemetry::initialize(&pool).await?;

        let (file_upload, file_upload_server) =
            file_upload::FileUpload::from_settings_tm(&settings.output).await?;

        let store_base_path = std::path::Path::new(&settings.cache);

        let report_ingest = FileStore::from_settings(&settings.ingest).await?;
        let data_transfer_ingest = FileStore::from_settings(&settings.data_transfer_ingest).await?;

        // mobile config clients
        let gateway_client = GatewayClient::from_settings(&settings.config_client)?;
        let auth_client = AuthorizationClient::from_settings(&settings.config_client)?;
        let entity_client = EntityClient::from_settings(&settings.config_client)?;
        let carrier_client = CarrierServiceClient::from_settings(&settings.config_client)?;
        let hex_boosting_client = HexBoostingClient::from_settings(&settings.config_client)?;

        // price tracker
        let (price_tracker, price_daemon) = PriceTracker::new_tm(&settings.price_tracker).await?;

        // CBRS Heartbeats
        let (cbrs_heartbeats, cbrs_heartbeats_server) =
            file_source::continuous_source::<CbrsHeartbeatIngestReport, _>()
                .state(pool.clone())
                .store(report_ingest.clone())
                .lookback(LookbackBehavior::StartAfter(settings.start_after()))
                .prefix(FileType::CbrsHeartbeatIngestReport.to_string())
                .queue_size(1)
                .create()
                .await?;

        // Wifi Heartbeats
        let (wifi_heartbeats, wifi_heartbeats_server) =
            file_source::continuous_source::<WifiHeartbeatIngestReport, _>()
                .state(pool.clone())
                .store(report_ingest.clone())
                .lookback(LookbackBehavior::StartAfter(settings.start_after()))
                .prefix(FileType::WifiHeartbeatIngestReport.to_string())
                .create()
                .await?;

        let (valid_heartbeats, valid_heartbeats_server) = file_sink::FileSinkBuilder::new(
            FileType::ValidatedHeartbeat,
            store_base_path,
            concat!(env!("CARGO_PKG_NAME"), "_heartbeat"),
        )
        .file_upload(Some(file_upload.clone()))
        .auto_commit(false)
        .roll_time(Duration::minutes(15))
        .create()
        .await?;

        // Seniority updates
        let (seniority_updates, seniority_updates_server) = file_sink::FileSinkBuilder::new(
            FileType::SeniorityUpdate,
            store_base_path,
            concat!(env!("CARGO_PKG_NAME"), "_seniority_update"),
        )
        .file_upload(Some(file_upload.clone()))
        .auto_commit(false)
        .roll_time(Duration::minutes(15))
        .create()
        .await?;

        let usa_region_paths = settings.usa_region_paths()?;
        tracing::info!(?usa_region_paths, "usa_geofence_regions");

        let usa_geofence = Geofence::new(usa_region_paths, settings.usa_fencing_resolution()?)?;

        let cbrs_heartbeat_daemon = CellHeartbeatDaemon::new(
            pool.clone(),
            gateway_client.clone(),
            cbrs_heartbeats,
            settings.modeled_coverage_start(),
            settings.max_asserted_distance_deviation,
            settings.max_distance_from_coverage,
            valid_heartbeats.clone(),
            seniority_updates.clone(),
            usa_geofence.clone(),
        );

        let usa_and_mexico_region_paths = settings.usa_and_mexico_region_paths()?;
        tracing::info!(
            ?usa_and_mexico_region_paths,
            "usa_and_mexico_geofence_regions"
        );

        let usa_and_mexico_geofence = Geofence::new(
            usa_and_mexico_region_paths,
            settings.usa_and_mexico_fencing_resolution()?,
        )?;

        let wifi_heartbeat_daemon = WifiHeartbeatDaemon::new(
            pool.clone(),
            gateway_client.clone(),
            wifi_heartbeats,
            settings.modeled_coverage_start(),
            settings.max_asserted_distance_deviation,
            settings.max_distance_from_coverage,
            valid_heartbeats,
            seniority_updates,
            usa_and_mexico_geofence,
        );

        // Speedtests
        let (speedtests, speedtests_server) =
            file_source::continuous_source::<CellSpeedtestIngestReport, _>()
                .state(pool.clone())
                .store(report_ingest.clone())
                .lookback(LookbackBehavior::StartAfter(settings.start_after()))
                .prefix(FileType::CellSpeedtestIngestReport.to_string())
                .create()
                .await?;

        let (speedtests_avg, speedtests_avg_server) = file_sink::FileSinkBuilder::new(
            FileType::SpeedtestAvg,
            store_base_path,
            concat!(env!("CARGO_PKG_NAME"), "_speedtest_average"),
        )
        .file_upload(Some(file_upload.clone()))
        .auto_commit(false)
        .roll_time(Duration::minutes(15))
        .create()
        .await?;

        let (speedtests_validity, speedtests_validity_server) = file_sink::FileSinkBuilder::new(
            FileType::VerifiedSpeedtest,
            store_base_path,
            concat!(env!("CARGO_PKG_NAME"), "_verified_speedtest"),
        )
        .file_upload(Some(file_upload.clone()))
        .auto_commit(false)
        .roll_time(Duration::minutes(15))
        .create()
        .await?;

        let speedtest_daemon = SpeedtestDaemon::new(
            pool.clone(),
            gateway_client,
            speedtests,
            speedtests_avg.clone(),
            speedtests_validity,
        );

        // Coverage objects
        let (coverage_objs, coverage_objs_server) =
            file_source::continuous_source::<CoverageObjectIngestReport, _>()
                .state(pool.clone())
                .store(report_ingest.clone())
                .lookback(LookbackBehavior::StartAfter(settings.start_after()))
                .prefix(FileType::CoverageObjectIngestReport.to_string())
                .create()
                .await?;

        let (valid_coverage_objs, valid_coverage_objs_server) = file_sink::FileSinkBuilder::new(
            FileType::CoverageObject,
            store_base_path,
            concat!(env!("CARGO_PKG_NAME"), "_coverage_object"),
        )
        .file_upload(Some(file_upload.clone()))
        .auto_commit(false)
        .roll_time(Duration::minutes(15))
        .create()
        .await?;

        // Oracle boosting reports
        let (oracle_boosting_reports, oracle_boosting_reports_server) =
            file_sink::FileSinkBuilder::new(
                FileType::OracleBoostingReport,
                store_base_path,
                concat!(env!("CARGO_PKG_NAME"), "_oracle_boosting_report"),
            )
            .file_upload(Some(file_upload.clone()))
            .auto_commit(false)
            .roll_time(Duration::minutes(15))
            .create()
            .await?;

<<<<<<< HEAD
        let urbanization = Arc::new(Mutex::new(Urbanization::new(usa_geofence)));

        let coverage_daemon = CoverageDaemon::new(
            pool.clone(),
            auth_client.clone(),
            urbanization.clone(),
=======
        let hex_boost_data = boosting_oracles::make_hex_boost_data(settings, usa_geofence)?;
        let coverage_daemon = CoverageDaemon::new(
            pool.clone(),
            auth_client.clone(),
            hex_boost_data,
>>>>>>> c9b58530
            coverage_objs,
            valid_coverage_objs,
            oracle_boosting_reports.clone(),
        )
        .await?;

        // Data sets and downloaders
        let data_sets_file_store = FileStore::from_settings(&settings.data_sets).await?;
        let data_set_downloader = DataSetDownloaderDaemon::new(
            pool.clone(),
            urbanization.clone(),
            data_sets_file_store.clone(),
            oracle_boosting_reports,
        );
        let check_for_urbanization_data_sets = CheckForNewDataSetDaemon::new(
            pool.clone(),
            data_sets_file_store,
            crate::boosting_oracles::DataSetType::Urbanization,
        );

        // Mobile rewards
        let reward_period_hours = settings.rewards;
        let (mobile_rewards, mobile_rewards_server) = file_sink::FileSinkBuilder::new(
            FileType::MobileRewardShare,
            store_base_path,
            concat!(env!("CARGO_PKG_NAME"), "_radio_reward_shares"),
        )
        .file_upload(Some(file_upload.clone()))
        .auto_commit(false)
        .create()
        .await?;

        let (reward_manifests, reward_manifests_server) = file_sink::FileSinkBuilder::new(
            FileType::RewardManifest,
            store_base_path,
            concat!(env!("CARGO_PKG_NAME"), "_reward_manifest"),
        )
        .file_upload(Some(file_upload.clone()))
        .auto_commit(false)
        .create()
        .await?;

        let rewarder = Rewarder::new(
            pool.clone(),
            carrier_client,
            hex_boosting_client,
            Duration::hours(reward_period_hours),
            Duration::minutes(settings.reward_offset_minutes),
            mobile_rewards,
            reward_manifests,
            price_tracker,
            speedtests_avg,
        );

        // subscriber location
        let (subscriber_location_ingest, subscriber_location_ingest_server) =
            file_source::continuous_source::<SubscriberLocationIngestReport, _>()
                .state(pool.clone())
                .store(report_ingest.clone())
                .lookback(LookbackBehavior::StartAfter(settings.start_after()))
                .prefix(FileType::SubscriberLocationIngestReport.to_string())
                .create()
                .await?;

        let (verified_subscriber_location, verified_subscriber_location_server) =
            file_sink::FileSinkBuilder::new(
                FileType::VerifiedSubscriberLocationIngestReport,
                store_base_path,
                concat!(env!("CARGO_PKG_NAME"), "_verified_subscriber_location"),
            )
            .file_upload(Some(file_upload.clone()))
            .auto_commit(false)
            .create()
            .await?;

        let subscriber_location_ingestor = SubscriberLocationIngestor::new(
            pool.clone(),
            auth_client.clone(),
            entity_client,
            subscriber_location_ingest,
            verified_subscriber_location,
        );

        // radio threshold reports
        let (radio_threshold_ingest, radio_threshold_ingest_server) =
            file_source::continuous_source::<RadioThresholdIngestReport, _>()
                .state(pool.clone())
                .store(report_ingest.clone())
                .lookback(LookbackBehavior::StartAfter(settings.start_after()))
                .prefix(FileType::RadioThresholdIngestReport.to_string())
                .create()
                .await?;

        let (verified_radio_threshold, verified_radio_threshold_server) =
            file_sink::FileSinkBuilder::new(
                FileType::VerifiedRadioThresholdIngestReport,
                store_base_path,
                concat!(env!("CARGO_PKG_NAME"), "_verified_radio_threshold"),
            )
            .file_upload(Some(file_upload.clone()))
            .auto_commit(false)
            .create()
            .await?;

        let radio_threshold_ingestor = RadioThresholdIngestor::new(
            pool.clone(),
            radio_threshold_ingest,
            verified_radio_threshold,
            auth_client.clone(),
        );

        // invalidated radio threshold reports
        let (invalidated_radio_threshold_ingest, invalidated_radio_threshold_ingest_server) =
            file_source::continuous_source::<InvalidatedRadioThresholdIngestReport, _>()
                .state(pool.clone())
                .store(report_ingest.clone())
                .lookback(LookbackBehavior::StartAfter(settings.start_after()))
                .prefix(FileType::InvalidatedRadioThresholdIngestReport.to_string())
                .create()
                .await?;

        let (verified_invalidated_radio_threshold, verified_invalidated_radio_threshold_server) =
            file_sink::FileSinkBuilder::new(
                FileType::VerifiedInvalidatedRadioThresholdIngestReport,
                store_base_path,
                concat!(
                    env!("CARGO_PKG_NAME"),
                    "_verified_invalidated_radio_threshold"
                ),
            )
            .file_upload(Some(file_upload.clone()))
            .auto_commit(false)
            .create()
            .await?;

        let invalidated_radio_threshold_ingestor = InvalidatedRadioThresholdIngestor::new(
            pool.clone(),
            invalidated_radio_threshold_ingest,
            verified_invalidated_radio_threshold,
            auth_client.clone(),
        );

        // data transfers
        let (data_session_ingest, data_session_ingest_server) =
            file_source::continuous_source::<ValidDataTransferSession, _>()
                .state(pool.clone())
                .store(data_transfer_ingest.clone())
                .lookback(LookbackBehavior::StartAfter(settings.start_after()))
                .prefix(FileType::ValidDataTransferSession.to_string())
                .create()
                .await?;

        let data_session_ingestor = DataSessionIngestor::new(pool.clone(), data_session_ingest);

        TaskManager::builder()
            .add_task(file_upload_server)
            .add_task(cbrs_heartbeats_server)
            .add_task(wifi_heartbeats_server)
            .add_task(valid_heartbeats_server)
            .add_task(speedtests_avg_server)
            .add_task(speedtests_validity_server)
            .add_task(valid_coverage_objs_server)
            .add_task(seniority_updates_server)
            .add_task(mobile_rewards_server)
            .add_task(reward_manifests_server)
            .add_task(verified_subscriber_location_server)
            .add_task(subscriber_location_ingestor)
            .add_task(radio_threshold_ingestor)
            .add_task(verified_radio_threshold_server)
            .add_task(invalidated_radio_threshold_ingestor)
            .add_task(verified_invalidated_radio_threshold_server)
            .add_task(data_session_ingest_server)
            .add_task(price_daemon)
            .add_task(cbrs_heartbeat_daemon)
            .add_task(wifi_heartbeat_daemon)
            .add_task(speedtests_server)
            .add_task(coverage_objs_server)
            .add_task(oracle_boosting_reports_server)
            .add_task(speedtest_daemon)
            .add_task(coverage_daemon)
            .add_task(rewarder)
            .add_task(subscriber_location_ingest_server)
            .add_task(radio_threshold_ingest_server)
            .add_task(invalidated_radio_threshold_ingest_server)
            .add_task(data_session_ingestor)
            .add_task(data_set_downloader)
            .add_task(check_for_urbanization_data_sets)
            .start()
            .await
    }
}<|MERGE_RESOLUTION|>--- conflicted
+++ resolved
@@ -1,15 +1,7 @@
 use std::sync::Arc;
 
 use crate::{
-<<<<<<< HEAD
-    boosting_oracles::{CheckForNewDataSetDaemon, DataSetDownloaderDaemon, Urbanization},
-    coverage::CoverageDaemon,
-    data_session::DataSessionIngestor,
-    geofence::Geofence,
-    heartbeats::cbrs::HeartbeatDaemon as CellHeartbeatDaemon,
-    heartbeats::wifi::HeartbeatDaemon as WifiHeartbeatDaemon,
-=======
-    boosting_oracles,
+    boosting_oracles::{self, CheckForNewDataSetDaemon, DataSetDownloaderDaemon, Urbanization},
     coverage::CoverageDaemon,
     data_session::DataSessionIngestor,
     geofence::Geofence,
@@ -18,7 +10,6 @@
     },
     invalidated_radio_threshold::InvalidatedRadioThresholdIngestor,
     radio_threshold::RadioThresholdIngestor,
->>>>>>> c9b58530
     rewarder::Rewarder,
     speedtests::SpeedtestDaemon,
     subscriber_location::SubscriberLocationIngestor,
@@ -35,10 +26,6 @@
     speedtest::CellSpeedtestIngestReport, wifi_heartbeat::WifiHeartbeatIngestReport, FileStore,
     FileType,
 };
-<<<<<<< HEAD
-=======
-
->>>>>>> c9b58530
 use mobile_config::client::{
     entity_client::EntityClient, hex_boosting_client::HexBoostingClient, AuthorizationClient,
     CarrierServiceClient, GatewayClient,
@@ -235,20 +222,11 @@
             .create()
             .await?;
 
-<<<<<<< HEAD
-        let urbanization = Arc::new(Mutex::new(Urbanization::new(usa_geofence)));
-
-        let coverage_daemon = CoverageDaemon::new(
-            pool.clone(),
-            auth_client.clone(),
-            urbanization.clone(),
-=======
         let hex_boost_data = boosting_oracles::make_hex_boost_data(settings, usa_geofence)?;
         let coverage_daemon = CoverageDaemon::new(
             pool.clone(),
             auth_client.clone(),
             hex_boost_data,
->>>>>>> c9b58530
             coverage_objs,
             valid_coverage_objs,
             oracle_boosting_reports.clone(),
