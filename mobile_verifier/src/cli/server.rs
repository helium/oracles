use crate::{
    boosting_oracles::{
        footfall::Footfall, landtype::Landtype, urbanization::Urbanization,
        DataSetDownloaderDaemon, HexBoostData,
    },
    coverage::CoverageDaemon,
    data_session::DataSessionIngestor,
    geofence::Geofence,
    heartbeats::{cbrs::CbrsHeartbeatDaemon, wifi::WifiHeartbeatDaemon},
    radio_threshold::RadioThresholdIngestor,
    rewarder::Rewarder,
    speedtests::SpeedtestDaemon,
    subscriber_location::SubscriberLocationIngestor,
    telemetry, Settings,
};
use anyhow::Result;
use chrono::Duration;
use file_store::{
    file_sink,
    file_upload::{self},
    FileStore, FileType,
};
use hextree::disktree::DiskTreeMap;
use mobile_config::client::{
    entity_client::EntityClient, hex_boosting_client::HexBoostingClient, AuthorizationClient,
    CarrierServiceClient, GatewayClient,
};
use task_manager::TaskManager;

#[derive(Debug, clap::Args)]
pub struct Cmd {}

impl Cmd {
    pub async fn run(self, settings: &Settings) -> Result<()> {
        poc_metrics::start_metrics(&settings.metrics)?;

        let pool = settings.database.connect(env!("CARGO_PKG_NAME")).await?;
        sqlx::migrate!().run(&pool).await?;

        telemetry::initialize(&pool).await?;

        let (file_upload, file_upload_server) =
            file_upload::FileUpload::from_settings_tm(&settings.output).await?;

        let store_base_path = std::path::Path::new(&settings.cache);

        let report_ingest = FileStore::from_settings(&settings.ingest).await?;

        // mobile config clients
        let gateway_client = GatewayClient::from_settings(&settings.config_client)?;
        let auth_client = AuthorizationClient::from_settings(&settings.config_client)?;
        let entity_client = EntityClient::from_settings(&settings.config_client)?;
        let carrier_client = CarrierServiceClient::from_settings(&settings.config_client)?;
        let hex_boosting_client = HexBoostingClient::from_settings(&settings.config_client)?;

        let (valid_heartbeats, valid_heartbeats_server) = file_sink::FileSinkBuilder::new(
            FileType::ValidatedHeartbeat,
            store_base_path,
            file_upload.clone(),
            concat!(env!("CARGO_PKG_NAME"), "_heartbeat"),
        )
        .auto_commit(false)
        .roll_time(Duration::minutes(15))
        .create()
        .await?;

        // Seniority updates
        let (seniority_updates, seniority_updates_server) = file_sink::FileSinkBuilder::new(
            FileType::SeniorityUpdate,
            store_base_path,
            file_upload.clone(),
            concat!(env!("CARGO_PKG_NAME"), "_seniority_update"),
        )
        .auto_commit(false)
        .roll_time(Duration::minutes(15))
        .create()
        .await?;

        let (speedtests_avg, speedtests_avg_server) = file_sink::FileSinkBuilder::new(
            FileType::SpeedtestAvg,
            store_base_path,
            file_upload.clone(),
            concat!(env!("CARGO_PKG_NAME"), "_speedtest_average"),
        )
        .auto_commit(false)
        .roll_time(Duration::minutes(15))
        .create()
        .await?;

        let usa_region_paths = settings.usa_region_paths()?;
        tracing::info!(?usa_region_paths, "usa_geofence_regions");

        let usa_geofence =
            Geofence::from_paths(usa_region_paths, settings.usa_fencing_resolution()?)?;

        let usa_and_mexico_region_paths = settings.usa_and_mexico_region_paths()?;
        tracing::info!(
            ?usa_and_mexico_region_paths,
            "usa_and_mexico_geofence_regions"
        );

        let usa_and_mexico_geofence = Geofence::from_paths(
            usa_and_mexico_region_paths,
            settings.usa_and_mexico_fencing_resolution()?,
        )?;

<<<<<<< HEAD
        let wifi_heartbeat_daemon = WifiHeartbeatDaemon::new(
            pool.clone(),
            gateway_client.clone(),
            wifi_heartbeats,
            settings.modeled_coverage_start(),
            settings.max_asserted_distance_deviation,
            settings.max_distance_from_coverage,
            valid_heartbeats,
            seniority_updates,
            usa_and_mexico_geofence,
        );

        // Speedtests
        let (speedtests, speedtests_server) =
            file_source::continuous_source::<CellSpeedtestIngestReport, _>()
                .state(pool.clone())
                .store(report_ingest.clone())
                .lookback(LookbackBehavior::StartAfter(settings.start_after()))
                .prefix(FileType::CellSpeedtestIngestReport.to_string())
                .create()
                .await?;

        let (speedtests_avg, speedtests_avg_server) = file_sink::FileSinkBuilder::new(
            FileType::SpeedtestAvg,
            store_base_path,
            file_upload.clone(),
            concat!(env!("CARGO_PKG_NAME"), "_speedtest_average"),
        )
        .auto_commit(false)
        .roll_time(Duration::minutes(15))
        .create()
        .await?;

        let (speedtests_validity, speedtests_validity_server) = file_sink::FileSinkBuilder::new(
            FileType::VerifiedSpeedtest,
            store_base_path,
            file_upload.clone(),
            concat!(env!("CARGO_PKG_NAME"), "_verified_speedtest"),
        )
        .auto_commit(false)
        .roll_time(Duration::minutes(15))
        .create()
        .await?;

        let speedtest_daemon = SpeedtestDaemon::new(
            pool.clone(),
            gateway_client,
            speedtests,
            speedtests_avg.clone(),
            speedtests_validity,
        );

        // Coverage objects
        let (coverage_objs, coverage_objs_server) =
            file_source::continuous_source::<CoverageObjectIngestReport, _>()
                .state(pool.clone())
                .store(report_ingest.clone())
                .lookback(LookbackBehavior::StartAfter(settings.start_after()))
                .prefix(FileType::CoverageObjectIngestReport.to_string())
                .create()
                .await?;

        let (valid_coverage_objs, valid_coverage_objs_server) = file_sink::FileSinkBuilder::new(
            FileType::CoverageObject,
            store_base_path,
            file_upload.clone(),
            concat!(env!("CARGO_PKG_NAME"), "_coverage_object"),
        )
        .auto_commit(false)
        .roll_time(Duration::minutes(15))
        .create()
        .await?;

        // Oracle boosting reports
        let (oracle_boosting_reports, oracle_boosting_reports_server) =
            file_sink::FileSinkBuilder::new(
                FileType::OracleBoostingReport,
                store_base_path,
                file_upload.clone(),
                concat!(env!("CARGO_PKG_NAME"), "_oracle_boosting_report"),
            )
            .auto_commit(false)
            .roll_time(Duration::minutes(15))
            .create()
            .await?;

        let urbanization: Urbanization<DiskTreeMap, _> = Urbanization::new(usa_geofence);
        let footfall: Footfall<DiskTreeMap> = Footfall::new();
        let landtype: Landtype<DiskTreeMap> = Landtype::new();
        let hex_boost_data = HexBoostData::new(footfall, landtype, urbanization);

        let coverage_daemon = CoverageDaemon::new(
            pool.clone(),
            auth_client.clone(),
            hex_boost_data.clone(),
            coverage_objs,
            valid_coverage_objs,
            oracle_boosting_reports.clone(),
        )
        .await?;

        // Data sets and downloaders
        let data_sets_file_store = FileStore::from_settings(&settings.data_sets).await?;
        let footfall_data_set_downloader = DataSetDownloaderDaemon::new(
            pool.clone(),
            hex_boost_data.footfall.clone(),
            hex_boost_data.clone(),
            data_sets_file_store.clone(),
            oracle_boosting_reports.clone(),
            settings.data_sets_directory.clone(),
        )
        .await?;
        let landtype_data_set_downloader = DataSetDownloaderDaemon::new(
            pool.clone(),
            hex_boost_data.landtype.clone(),
            hex_boost_data.clone(),
            data_sets_file_store.clone(),
            oracle_boosting_reports.clone(),
            settings.data_sets_directory.clone(),
        )
        .await?;
        let urbanization_data_set_downloader = DataSetDownloaderDaemon::new(
            pool.clone(),
            hex_boost_data.urbanization.clone(),
            hex_boost_data.clone(),
            data_sets_file_store.clone(),
            oracle_boosting_reports,
            settings.data_sets_directory.clone(),
        )
        .await?;
        // Mobile rewards
        let reward_period_hours = settings.rewards;
        let (mobile_rewards, mobile_rewards_server) = file_sink::FileSinkBuilder::new(
            FileType::MobileRewardShare,
            store_base_path,
            file_upload.clone(),
            concat!(env!("CARGO_PKG_NAME"), "_radio_reward_shares"),
        )
        .auto_commit(false)
        .create()
        .await?;

        let (reward_manifests, reward_manifests_server) = file_sink::FileSinkBuilder::new(
            FileType::RewardManifest,
            store_base_path,
            file_upload.clone(),
            concat!(env!("CARGO_PKG_NAME"), "_reward_manifest"),
        )
        .auto_commit(false)
        .create()
        .await?;

        let rewarder = Rewarder::new(
            pool.clone(),
            carrier_client,
            hex_boosting_client,
            Duration::hours(reward_period_hours),
            Duration::minutes(settings.reward_offset_minutes),
            mobile_rewards,
            reward_manifests,
            price_tracker,
            speedtests_avg,
        );

        // subscriber location
        let (subscriber_location_ingest, subscriber_location_ingest_server) =
            file_source::continuous_source::<SubscriberLocationIngestReport, _>()
                .state(pool.clone())
                .store(report_ingest.clone())
                .lookback(LookbackBehavior::StartAfter(settings.start_after()))
                .prefix(FileType::SubscriberLocationIngestReport.to_string())
                .create()
                .await?;

        let (verified_subscriber_location, verified_subscriber_location_server) =
            file_sink::FileSinkBuilder::new(
                FileType::VerifiedSubscriberLocationIngestReport,
                store_base_path,
                file_upload.clone(),
                concat!(env!("CARGO_PKG_NAME"), "_verified_subscriber_location"),
            )
            .auto_commit(false)
            .create()
            .await?;

        let subscriber_location_ingestor = SubscriberLocationIngestor::new(
            pool.clone(),
            auth_client.clone(),
            entity_client,
            subscriber_location_ingest,
            verified_subscriber_location,
        );

        // radio threshold reports
        let (radio_threshold_ingest, radio_threshold_ingest_server) =
            file_source::continuous_source::<RadioThresholdIngestReport, _>()
                .state(pool.clone())
                .store(report_ingest.clone())
                .lookback(LookbackBehavior::StartAfter(settings.start_after()))
                .prefix(FileType::RadioThresholdIngestReport.to_string())
                .create()
                .await?;

        // invalidated radio threshold reports
        let (invalidated_radio_threshold_ingest, invalidated_radio_threshold_ingest_server) =
            file_source::continuous_source::<InvalidatedRadioThresholdIngestReport, _>()
                .state(pool.clone())
                .store(report_ingest.clone())
                .lookback(LookbackBehavior::StartAfter(settings.start_after()))
                .prefix(FileType::InvalidatedRadioThresholdIngestReport.to_string())
                .create()
                .await?;

        let (verified_radio_threshold, verified_radio_threshold_server) =
            file_sink::FileSinkBuilder::new(
                FileType::VerifiedRadioThresholdIngestReport,
                store_base_path,
                file_upload.clone(),
                concat!(env!("CARGO_PKG_NAME"), "_verified_radio_threshold"),
            )
            .auto_commit(false)
            .create()
            .await?;

        let (verified_invalidated_radio_threshold, verified_invalidated_radio_threshold_server) =
            file_sink::FileSinkBuilder::new(
                FileType::VerifiedInvalidatedRadioThresholdIngestReport,
                store_base_path,
                file_upload.clone(),
                concat!(
                    env!("CARGO_PKG_NAME"),
                    "_verified_invalidated_radio_threshold"
                ),
            )
            .auto_commit(false)
            .create()
            .await?;

        let radio_threshold_ingestor = RadioThresholdIngestor::new(
            pool.clone(),
            radio_threshold_ingest,
            invalidated_radio_threshold_ingest,
            verified_radio_threshold,
            verified_invalidated_radio_threshold,
            auth_client.clone(),
        );

        // data transfers
        let (data_session_ingest, data_session_ingest_server) =
            file_source::continuous_source::<ValidDataTransferSession, _>()
                .state(pool.clone())
                .store(data_transfer_ingest.clone())
                .lookback(LookbackBehavior::StartAfter(settings.start_after()))
                .prefix(FileType::ValidDataTransferSession.to_string())
                .create()
                .await?;

        let data_session_ingestor = DataSessionIngestor::new(pool.clone(), data_session_ingest);

=======
>>>>>>> 36ca129b
        TaskManager::builder()
            .add_task(file_upload_server)
            .add_task(valid_heartbeats_server)
            .add_task(seniority_updates_server)
<<<<<<< HEAD
            .add_task(mobile_rewards_server)
            .add_task(reward_manifests_server)
            .add_task(verified_subscriber_location_server)
            .add_task(subscriber_location_ingestor)
            .add_task(radio_threshold_ingestor)
            .add_task(verified_radio_threshold_server)
            .add_task(verified_invalidated_radio_threshold_server)
            .add_task(data_session_ingest_server)
            .add_task(price_daemon)
            .add_task(cbrs_heartbeat_daemon)
            .add_task(wifi_heartbeat_daemon)
            .add_task(speedtests_server)
            .add_task(coverage_objs_server)
            .add_task(oracle_boosting_reports_server)
            .add_task(speedtest_daemon)
            .add_task(coverage_daemon)
            .add_task(rewarder)
            .add_task(subscriber_location_ingest_server)
            .add_task(radio_threshold_ingest_server)
            .add_task(invalidated_radio_threshold_ingest_server)
            .add_task(data_session_ingestor)
            .add_task(landtype_data_set_downloader)
            .add_task(footfall_data_set_downloader)
            .add_task(urbanization_data_set_downloader)
=======
            .add_task(speedtests_avg_server)
            .add_task(
                CbrsHeartbeatDaemon::create_managed_task(
                    pool.clone(),
                    settings,
                    report_ingest.clone(),
                    gateway_client.clone(),
                    valid_heartbeats.clone(),
                    seniority_updates.clone(),
                    usa_geofence.clone(),
                )
                .await?,
            )
            .add_task(
                WifiHeartbeatDaemon::create_managed_task(
                    pool.clone(),
                    settings,
                    report_ingest.clone(),
                    gateway_client.clone(),
                    valid_heartbeats,
                    seniority_updates,
                    usa_and_mexico_geofence,
                )
                .await?,
            )
            .add_task(
                SpeedtestDaemon::create_managed_task(
                    pool.clone(),
                    settings,
                    file_upload.clone(),
                    report_ingest.clone(),
                    speedtests_avg.clone(),
                    gateway_client,
                )
                .await?,
            )
            .add_task(
                CoverageDaemon::create_managed_task(
                    pool.clone(),
                    settings,
                    file_upload.clone(),
                    report_ingest.clone(),
                    auth_client.clone(),
                    boosting_oracles::make_hex_boost_data(settings, usa_geofence)?,
                )
                .await?,
            )
            .add_task(
                SubscriberLocationIngestor::create_managed_task(
                    pool.clone(),
                    settings,
                    file_upload.clone(),
                    report_ingest.clone(),
                    auth_client.clone(),
                    entity_client,
                )
                .await?,
            )
            .add_task(
                RadioThresholdIngestor::create_managed_task(
                    pool.clone(),
                    settings,
                    file_upload.clone(),
                    report_ingest,
                    auth_client,
                )
                .await?,
            )
            .add_task(DataSessionIngestor::create_managed_task(pool.clone(), settings).await?)
            .add_task(
                Rewarder::create_managed_task(
                    pool,
                    settings,
                    file_upload,
                    carrier_client,
                    hex_boosting_client,
                    speedtests_avg,
                )
                .await?,
            )
>>>>>>> 36ca129b
            .build()
            .start()
            .await
    }
}<|MERGE_RESOLUTION|>--- conflicted
+++ resolved
@@ -104,81 +104,6 @@
             settings.usa_and_mexico_fencing_resolution()?,
         )?;
 
-<<<<<<< HEAD
-        let wifi_heartbeat_daemon = WifiHeartbeatDaemon::new(
-            pool.clone(),
-            gateway_client.clone(),
-            wifi_heartbeats,
-            settings.modeled_coverage_start(),
-            settings.max_asserted_distance_deviation,
-            settings.max_distance_from_coverage,
-            valid_heartbeats,
-            seniority_updates,
-            usa_and_mexico_geofence,
-        );
-
-        // Speedtests
-        let (speedtests, speedtests_server) =
-            file_source::continuous_source::<CellSpeedtestIngestReport, _>()
-                .state(pool.clone())
-                .store(report_ingest.clone())
-                .lookback(LookbackBehavior::StartAfter(settings.start_after()))
-                .prefix(FileType::CellSpeedtestIngestReport.to_string())
-                .create()
-                .await?;
-
-        let (speedtests_avg, speedtests_avg_server) = file_sink::FileSinkBuilder::new(
-            FileType::SpeedtestAvg,
-            store_base_path,
-            file_upload.clone(),
-            concat!(env!("CARGO_PKG_NAME"), "_speedtest_average"),
-        )
-        .auto_commit(false)
-        .roll_time(Duration::minutes(15))
-        .create()
-        .await?;
-
-        let (speedtests_validity, speedtests_validity_server) = file_sink::FileSinkBuilder::new(
-            FileType::VerifiedSpeedtest,
-            store_base_path,
-            file_upload.clone(),
-            concat!(env!("CARGO_PKG_NAME"), "_verified_speedtest"),
-        )
-        .auto_commit(false)
-        .roll_time(Duration::minutes(15))
-        .create()
-        .await?;
-
-        let speedtest_daemon = SpeedtestDaemon::new(
-            pool.clone(),
-            gateway_client,
-            speedtests,
-            speedtests_avg.clone(),
-            speedtests_validity,
-        );
-
-        // Coverage objects
-        let (coverage_objs, coverage_objs_server) =
-            file_source::continuous_source::<CoverageObjectIngestReport, _>()
-                .state(pool.clone())
-                .store(report_ingest.clone())
-                .lookback(LookbackBehavior::StartAfter(settings.start_after()))
-                .prefix(FileType::CoverageObjectIngestReport.to_string())
-                .create()
-                .await?;
-
-        let (valid_coverage_objs, valid_coverage_objs_server) = file_sink::FileSinkBuilder::new(
-            FileType::CoverageObject,
-            store_base_path,
-            file_upload.clone(),
-            concat!(env!("CARGO_PKG_NAME"), "_coverage_object"),
-        )
-        .auto_commit(false)
-        .roll_time(Duration::minutes(15))
-        .create()
-        .await?;
-
-        // Oracle boosting reports
         let (oracle_boosting_reports, oracle_boosting_reports_server) =
             file_sink::FileSinkBuilder::new(
                 FileType::OracleBoostingReport,
@@ -191,20 +116,10 @@
             .create()
             .await?;
 
-        let urbanization: Urbanization<DiskTreeMap, _> = Urbanization::new(usa_geofence);
+        let urbanization: Urbanization<DiskTreeMap, _> = Urbanization::new(usa_geofence.clone());
         let footfall: Footfall<DiskTreeMap> = Footfall::new();
         let landtype: Landtype<DiskTreeMap> = Landtype::new();
         let hex_boost_data = HexBoostData::new(footfall, landtype, urbanization);
-
-        let coverage_daemon = CoverageDaemon::new(
-            pool.clone(),
-            auth_client.clone(),
-            hex_boost_data.clone(),
-            coverage_objs,
-            valid_coverage_objs,
-            oracle_boosting_reports.clone(),
-        )
-        .await?;
 
         // Data sets and downloaders
         let data_sets_file_store = FileStore::from_settings(&settings.data_sets).await?;
@@ -217,6 +132,7 @@
             settings.data_sets_directory.clone(),
         )
         .await?;
+
         let landtype_data_set_downloader = DataSetDownloaderDaemon::new(
             pool.clone(),
             hex_boost_data.landtype.clone(),
@@ -226,6 +142,7 @@
             settings.data_sets_directory.clone(),
         )
         .await?;
+
         let urbanization_data_set_downloader = DataSetDownloaderDaemon::new(
             pool.clone(),
             hex_boost_data.urbanization.clone(),
@@ -235,167 +152,15 @@
             settings.data_sets_directory.clone(),
         )
         .await?;
-        // Mobile rewards
-        let reward_period_hours = settings.rewards;
-        let (mobile_rewards, mobile_rewards_server) = file_sink::FileSinkBuilder::new(
-            FileType::MobileRewardShare,
-            store_base_path,
-            file_upload.clone(),
-            concat!(env!("CARGO_PKG_NAME"), "_radio_reward_shares"),
-        )
-        .auto_commit(false)
-        .create()
-        .await?;
-
-        let (reward_manifests, reward_manifests_server) = file_sink::FileSinkBuilder::new(
-            FileType::RewardManifest,
-            store_base_path,
-            file_upload.clone(),
-            concat!(env!("CARGO_PKG_NAME"), "_reward_manifest"),
-        )
-        .auto_commit(false)
-        .create()
-        .await?;
-
-        let rewarder = Rewarder::new(
-            pool.clone(),
-            carrier_client,
-            hex_boosting_client,
-            Duration::hours(reward_period_hours),
-            Duration::minutes(settings.reward_offset_minutes),
-            mobile_rewards,
-            reward_manifests,
-            price_tracker,
-            speedtests_avg,
-        );
-
-        // subscriber location
-        let (subscriber_location_ingest, subscriber_location_ingest_server) =
-            file_source::continuous_source::<SubscriberLocationIngestReport, _>()
-                .state(pool.clone())
-                .store(report_ingest.clone())
-                .lookback(LookbackBehavior::StartAfter(settings.start_after()))
-                .prefix(FileType::SubscriberLocationIngestReport.to_string())
-                .create()
-                .await?;
-
-        let (verified_subscriber_location, verified_subscriber_location_server) =
-            file_sink::FileSinkBuilder::new(
-                FileType::VerifiedSubscriberLocationIngestReport,
-                store_base_path,
-                file_upload.clone(),
-                concat!(env!("CARGO_PKG_NAME"), "_verified_subscriber_location"),
-            )
-            .auto_commit(false)
-            .create()
-            .await?;
-
-        let subscriber_location_ingestor = SubscriberLocationIngestor::new(
-            pool.clone(),
-            auth_client.clone(),
-            entity_client,
-            subscriber_location_ingest,
-            verified_subscriber_location,
-        );
-
-        // radio threshold reports
-        let (radio_threshold_ingest, radio_threshold_ingest_server) =
-            file_source::continuous_source::<RadioThresholdIngestReport, _>()
-                .state(pool.clone())
-                .store(report_ingest.clone())
-                .lookback(LookbackBehavior::StartAfter(settings.start_after()))
-                .prefix(FileType::RadioThresholdIngestReport.to_string())
-                .create()
-                .await?;
-
-        // invalidated radio threshold reports
-        let (invalidated_radio_threshold_ingest, invalidated_radio_threshold_ingest_server) =
-            file_source::continuous_source::<InvalidatedRadioThresholdIngestReport, _>()
-                .state(pool.clone())
-                .store(report_ingest.clone())
-                .lookback(LookbackBehavior::StartAfter(settings.start_after()))
-                .prefix(FileType::InvalidatedRadioThresholdIngestReport.to_string())
-                .create()
-                .await?;
-
-        let (verified_radio_threshold, verified_radio_threshold_server) =
-            file_sink::FileSinkBuilder::new(
-                FileType::VerifiedRadioThresholdIngestReport,
-                store_base_path,
-                file_upload.clone(),
-                concat!(env!("CARGO_PKG_NAME"), "_verified_radio_threshold"),
-            )
-            .auto_commit(false)
-            .create()
-            .await?;
-
-        let (verified_invalidated_radio_threshold, verified_invalidated_radio_threshold_server) =
-            file_sink::FileSinkBuilder::new(
-                FileType::VerifiedInvalidatedRadioThresholdIngestReport,
-                store_base_path,
-                file_upload.clone(),
-                concat!(
-                    env!("CARGO_PKG_NAME"),
-                    "_verified_invalidated_radio_threshold"
-                ),
-            )
-            .auto_commit(false)
-            .create()
-            .await?;
-
-        let radio_threshold_ingestor = RadioThresholdIngestor::new(
-            pool.clone(),
-            radio_threshold_ingest,
-            invalidated_radio_threshold_ingest,
-            verified_radio_threshold,
-            verified_invalidated_radio_threshold,
-            auth_client.clone(),
-        );
-
-        // data transfers
-        let (data_session_ingest, data_session_ingest_server) =
-            file_source::continuous_source::<ValidDataTransferSession, _>()
-                .state(pool.clone())
-                .store(data_transfer_ingest.clone())
-                .lookback(LookbackBehavior::StartAfter(settings.start_after()))
-                .prefix(FileType::ValidDataTransferSession.to_string())
-                .create()
-                .await?;
-
-        let data_session_ingestor = DataSessionIngestor::new(pool.clone(), data_session_ingest);
-
-=======
->>>>>>> 36ca129b
+
         TaskManager::builder()
             .add_task(file_upload_server)
             .add_task(valid_heartbeats_server)
             .add_task(seniority_updates_server)
-<<<<<<< HEAD
-            .add_task(mobile_rewards_server)
-            .add_task(reward_manifests_server)
-            .add_task(verified_subscriber_location_server)
-            .add_task(subscriber_location_ingestor)
-            .add_task(radio_threshold_ingestor)
-            .add_task(verified_radio_threshold_server)
-            .add_task(verified_invalidated_radio_threshold_server)
-            .add_task(data_session_ingest_server)
-            .add_task(price_daemon)
-            .add_task(cbrs_heartbeat_daemon)
-            .add_task(wifi_heartbeat_daemon)
-            .add_task(speedtests_server)
-            .add_task(coverage_objs_server)
             .add_task(oracle_boosting_reports_server)
-            .add_task(speedtest_daemon)
-            .add_task(coverage_daemon)
-            .add_task(rewarder)
-            .add_task(subscriber_location_ingest_server)
-            .add_task(radio_threshold_ingest_server)
-            .add_task(invalidated_radio_threshold_ingest_server)
-            .add_task(data_session_ingestor)
             .add_task(landtype_data_set_downloader)
             .add_task(footfall_data_set_downloader)
             .add_task(urbanization_data_set_downloader)
-=======
             .add_task(speedtests_avg_server)
             .add_task(
                 CbrsHeartbeatDaemon::create_managed_task(
@@ -405,7 +170,7 @@
                     gateway_client.clone(),
                     valid_heartbeats.clone(),
                     seniority_updates.clone(),
-                    usa_geofence.clone(),
+                    usa_geofence,
                 )
                 .await?,
             )
@@ -439,7 +204,7 @@
                     file_upload.clone(),
                     report_ingest.clone(),
                     auth_client.clone(),
-                    boosting_oracles::make_hex_boost_data(settings, usa_geofence)?,
+                    hex_boost_data,
                 )
                 .await?,
             )
@@ -476,7 +241,6 @@
                 )
                 .await?,
             )
->>>>>>> 36ca129b
             .build()
             .start()
             .await
