--- conflicted
+++ resolved
@@ -171,10 +171,7 @@
                 .db(pool.clone())
                 .store(report_ingest.clone())
                 .lookback(LookbackBehavior::StartAfter(settings.start_after()))
-<<<<<<< HEAD
-=======
                 .prefix(FileType::CoverageObjectIngestReport.to_string())
->>>>>>> 03606798
                 .create()?;
         let coverage_objs_join_handle = coverage_objs_server
             .start(shutdown_listener.clone())
