--- conflicted
+++ resolved
@@ -41,11 +41,7 @@
         let speedtest_averages =
             SpeedtestAverages::aggregate_epoch_averages(epoch.end, &pool).await?;
 
-<<<<<<< HEAD
-        let coverage_points = CoveragePoints::aggregate_points(
-=======
         let reward_shares = CoverageShares::new(
->>>>>>> d945ad18
             &pool,
             heartbeats,
             &speedtest_averages,
@@ -57,9 +53,10 @@
 
         let mut total_rewards = 0_u64;
         let mut owner_rewards = HashMap::<_, u64>::new();
-        let radio_rewards = coverage_points
+        let radio_rewards = reward_shares
             .into_rewards(&epoch, Decimal::ZERO)
-            .ok_or(anyhow::anyhow!("no rewardable events"))?;
+            .ok_or(anyhow::anyhow!("no rewardable events"))?
+            .1;
         for (_reward_amount, reward) in radio_rewards {
             if let Some(proto::mobile_reward_share::Reward::RadioReward(proto::RadioReward {
                 hotspot_key,
