--- conflicted
+++ resolved
@@ -1,10 +1,6 @@
 use crate::{
     heartbeats::HeartbeatReward,
-<<<<<<< HEAD
-    reward_shares::{get_scheduled_tokens_for_poc_and_dc, CoveragePoints},
-=======
     reward_shares::{get_scheduled_tokens_for_poc, CoveragePoints},
->>>>>>> f3cd7195
     speedtests_average::SpeedtestAverages,
     Settings,
 };
@@ -43,10 +39,6 @@
         let heartbeats = HeartbeatReward::validated(&pool, &epoch);
         let speedtest_averages =
             SpeedtestAverages::aggregate_epoch_averages(epoch.end, &pool).await?;
-<<<<<<< HEAD
-        let reward_shares =
-            CoveragePoints::aggregate_points(&pool, heartbeats, &speedtest_averages, end).await?;
-=======
         let boosted_hexes = BoostedHexes::default();
         let reward_shares = CoveragePoints::aggregate_points(
             &pool,
@@ -56,7 +48,6 @@
             &epoch,
         )
         .await?;
->>>>>>> f3cd7195
 
         let mut total_rewards = 0_u64;
         let mut owner_rewards = HashMap::<_, u64>::new();
