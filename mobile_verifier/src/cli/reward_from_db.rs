--- conflicted
+++ resolved
@@ -1,16 +1,9 @@
 use crate::{
     heartbeats::HeartbeatReward,
-<<<<<<< HEAD
-    radio_threshold::VerifiedRadioThresholds,
-    reward_shares::{
-        get_scheduled_tokens_for_poc, CoverageShares, DataTransferAndPocAllocatedRewardBuckets,
-    },
-=======
     reward_shares::{
         get_scheduled_tokens_for_poc, CoverageShares, DataTransferAndPocAllocatedRewardBuckets,
     },
     rewarder::boosted_hex_eligibility::BoostedHexEligibility,
->>>>>>> ba2615e3
     speedtests_average::SpeedtestAverages,
     Settings,
 };
@@ -66,12 +59,8 @@
                 DataTransferAndPocAllocatedRewardBuckets::new(&epoch),
                 &epoch,
             )
-<<<<<<< HEAD
             .ok_or(anyhow::anyhow!("no rewardable events"))?
             .1;
-=======
-            .ok_or(anyhow::anyhow!("no rewardable events"))?;
->>>>>>> ba2615e3
         for (_reward_amount, reward) in radio_rewards {
             if let Some(proto::mobile_reward_share::Reward::RadioReward(proto::RadioReward {
                 hotspot_key,
