use crate::{
    reward_shares::{PocShares, TransferRewards},
    speedtests::EmptyDatabase,
    verifier::{VerifiedEpoch, Verifier},
    Settings,
};
use anyhow::Result;
use chrono::{DateTime, NaiveDateTime, Utc};
use file_store::FileStore;
use futures::TryStreamExt;
use helium_crypto::PublicKey;
use mobile_config::Client;
use serde_json::json;
use std::collections::HashMap;

/// Verify the shares for a given time range
#[derive(Debug, clap::Args)]
pub struct Cmd {
    #[clap(long)]
    start: NaiveDateTime,
    #[clap(long)]
    end: NaiveDateTime,
}

impl Cmd {
    pub async fn run(self, settings: &Settings) -> Result<()> {
        let Self { start, end } = self;

        let start = DateTime::from_utc(start, Utc);
        let end = DateTime::from_utc(end, Utc);

        tracing::info!("Verifying shares from the following time range: {start} to {end}");
        let epoch = start..end;

<<<<<<< HEAD
        let (config_client, config_client_handle) = Client::from_settings(&settings.config_client)?;
        let ingest = FileStore::from_settings(&settings.ingest).await?;
        let verifier = Verifier::new(config_client, ingest);
=======
        let config_client = Client::from_settings(&settings.config_client)?;
        let file_store = FileStore::from_settings(&settings.ingest).await?;
        let verifier = Verifier::new(config_client, file_store);
>>>>>>> 09a1063f

        let VerifiedEpoch {
            heartbeats,
            speedtests,
        } = verifier.verify_epoch(EmptyDatabase, &epoch).await?;

        let reward_shares = PocShares::aggregate(
            heartbeats.try_collect().await?,
            speedtests.try_collect().await?,
        )
        .await;

        let mut total_rewards = 0_u64;
        let mut owner_rewards = HashMap::<_, u64>::new();
        let transfer_rewards = TransferRewards::empty();
        for (reward, _) in reward_shares.into_rewards(&transfer_rewards, &epoch) {
            total_rewards += reward.amount;
            *owner_rewards
                .entry(PublicKey::try_from(reward.owner_key)?)
                .or_default() += reward.amount;
        }

        let rewards: Vec<_> = owner_rewards.into_iter().collect();

        println!(
            "{}",
            serde_json::to_string_pretty(&json!({
                "rewards": rewards,
                "total_rewards": total_rewards,
            }))?
        );

        Ok(())
    }
}<|MERGE_RESOLUTION|>--- conflicted
+++ resolved
@@ -32,15 +32,9 @@
         tracing::info!("Verifying shares from the following time range: {start} to {end}");
         let epoch = start..end;
 
-<<<<<<< HEAD
-        let (config_client, config_client_handle) = Client::from_settings(&settings.config_client)?;
+        let config_client = Client::from_settings(&settings.config_client)?;
         let ingest = FileStore::from_settings(&settings.ingest).await?;
         let verifier = Verifier::new(config_client, ingest);
-=======
-        let config_client = Client::from_settings(&settings.config_client)?;
-        let file_store = FileStore::from_settings(&settings.ingest).await?;
-        let verifier = Verifier::new(config_client, file_store);
->>>>>>> 09a1063f
 
         let VerifiedEpoch {
             heartbeats,
