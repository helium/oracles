pub mod cbrs;
pub mod wifi;

use crate::{
    cell_type::{CellType, CellTypeLabel},
    coverage::{CoverageClaimTimeCache, CoverageObjectCache, CoverageObjectMeta, Seniority},
    geofence::GeofenceValidator,
    GatewayResolution, GatewayResolver,
};
use anyhow::anyhow;
use chrono::{DateTime, Duration, DurationRound, RoundingError, Utc};
use file_store::{
    file_sink::FileSinkClient, heartbeat::CbrsHeartbeatIngestReport,
    wifi_heartbeat::WifiHeartbeatIngestReport,
};
use futures::stream::{Stream, StreamExt};
use h3o::{CellIndex, LatLng};
use helium_crypto::PublicKeyBinary;
use helium_proto::services::poc_mobile as proto;
use retainer::Cache;
<<<<<<< HEAD
use rust_decimal::Decimal;
=======
use rust_decimal::{prelude::ToPrimitive, Decimal};
use rust_decimal_macros::dec;
>>>>>>> f3cd7195
use sqlx::{postgres::PgTypeInfo, Decode, Encode, Postgres, Transaction, Type};
use std::{ops::Range, pin::pin, time};
use uuid::Uuid;

/// Minimum number of heartbeats required to give a reward to the hotspot.
const MINIMUM_HEARTBEAT_COUNT: i64 = 12;

#[derive(Clone, Copy, PartialEq, Eq, PartialOrd, Ord, Hash, sqlx::Type)]
#[sqlx(type_name = "radio_type")]
#[sqlx(rename_all = "lowercase")]
pub enum HbType {
    Cbrs,
    Wifi,
}

#[derive(Copy, Clone)]
pub enum KeyType<'a> {
    Cbrs(&'a str),
    Wifi(&'a PublicKeyBinary),
}

impl From<KeyType<'_>> for proto::seniority_update::KeyType {
    fn from(kt: KeyType<'_>) -> Self {
        match kt {
            KeyType::Cbrs(id) => proto::seniority_update::KeyType::CbsdId(id.to_string()),
            KeyType::Wifi(key) => proto::seniority_update::KeyType::HotspotKey(key.clone().into()),
        }
    }
}

impl KeyType<'_> {
    pub fn to_owned(self) -> OwnedKeyType {
        match self {
            Self::Cbrs(cbrs) => OwnedKeyType::Cbrs(cbrs.to_owned()),
            Self::Wifi(key) => OwnedKeyType::Wifi(key.to_owned()),
        }
    }

    pub fn to_id(self) -> (String, HbType) {
        match self {
            Self::Cbrs(cbrs) => (cbrs.to_string(), HbType::Cbrs),
            Self::Wifi(wifi) => (wifi.to_string(), HbType::Wifi),
        }
    }

    pub fn hb_type(self) -> HbType {
        match self {
            Self::Cbrs(_) => HbType::Cbrs,
            Self::Wifi(_) => HbType::Wifi,
        }
    }
}

impl<'a> From<&'a str> for KeyType<'a> {
    fn from(cbrs: &'a str) -> Self {
        Self::Cbrs(cbrs)
    }
}

// This sucks, but it makes our life easier
impl<'a> From<&'a String> for KeyType<'a> {
    fn from(cbrs: &'a String) -> Self {
        Self::Cbrs(cbrs.as_str())
    }
}

impl<'a> From<&'a PublicKeyBinary> for KeyType<'a> {
    fn from(wifi: &'a PublicKeyBinary) -> Self {
        Self::Wifi(wifi)
    }
}

impl Type<Postgres> for KeyType<'_> {
    fn type_info() -> PgTypeInfo {
        PgTypeInfo::with_name("TEXT")
    }
}

impl<'a> Encode<'a, Postgres> for KeyType<'a> {
    fn encode_by_ref(
        &self,
        buf: &mut <Postgres as sqlx::database::HasArguments<'a>>::ArgumentBuffer,
    ) -> sqlx::encode::IsNull {
        match self {
            Self::Cbrs(cbrs) => cbrs.encode_by_ref(buf),
            Self::Wifi(wifi) => wifi.encode_by_ref(buf),
        }
    }
}

#[derive(Clone, Debug, PartialEq, Eq, Hash)]
pub enum OwnedKeyType {
    Cbrs(String),
    Wifi(PublicKeyBinary),
}

impl OwnedKeyType {
    pub fn into_cbsd_id(self) -> Option<String> {
        match self {
            Self::Cbrs(cbsd_id) => Some(cbsd_id),
            _ => None,
        }
    }
<<<<<<< HEAD
=======

    pub fn is_cbrs(&self) -> bool {
        matches!(self, Self::Cbrs(_))
    }

    pub fn is_wifi(&self) -> bool {
        matches!(self, Self::Wifi(_))
    }
>>>>>>> f3cd7195
}

impl From<String> for OwnedKeyType {
    fn from(s: String) -> Self {
        Self::Cbrs(s)
    }
}

impl From<PublicKeyBinary> for OwnedKeyType {
    fn from(w: PublicKeyBinary) -> Self {
        Self::Wifi(w)
    }
}

impl PartialEq<KeyType<'_>> for OwnedKeyType {
    fn eq(&self, rhs: &KeyType<'_>) -> bool {
        match (self, rhs) {
            (Self::Cbrs(lhs), KeyType::Cbrs(rhs)) => lhs == rhs,
            (Self::Wifi(lhs), KeyType::Wifi(rhs)) => lhs == *rhs,
            _ => false,
        }
    }
}

impl Type<Postgres> for OwnedKeyType {
    fn type_info() -> PgTypeInfo {
        PgTypeInfo::with_name("TEXT")
    }
}

impl<'a> Encode<'a, Postgres> for OwnedKeyType {
    fn encode_by_ref(
        &self,
        buf: &mut <Postgres as sqlx::database::HasArguments<'a>>::ArgumentBuffer,
    ) -> sqlx::encode::IsNull {
        match self {
            Self::Cbrs(cbrs) => cbrs.encode_by_ref(buf),
            Self::Wifi(wifi) => wifi.encode_by_ref(buf),
        }
    }
}

impl<'r> Decode<'r, Postgres> for OwnedKeyType {
    fn decode(
        value: <Postgres as sqlx::database::HasValueRef<'r>>::ValueRef,
    ) -> Result<Self, sqlx::error::BoxDynError> {
        let text = <&str as Decode<Postgres>>::decode(value)?;
        // Try decoding to a public key binary, otherwise it's a cbrs string
        match text.parse() {
            Ok(pubkey) => Ok(OwnedKeyType::Wifi(pubkey)),
            Err(_) => Ok(OwnedKeyType::Cbrs(text.to_string())),
        }
    }
}

#[derive(Clone)]
pub struct Heartbeat {
    pub hb_type: HbType,
    pub hotspot_key: PublicKeyBinary,
    pub cbsd_id: Option<String>,
    pub operation_mode: bool,
    pub lat: f64,
    pub lon: f64,
    pub coverage_object: Option<Uuid>,
    pub location_validation_timestamp: Option<DateTime<Utc>>,
    pub timestamp: DateTime<Utc>,
}

impl Heartbeat {
    pub fn truncated_timestamp(&self) -> Result<DateTime<Utc>, RoundingError> {
        self.timestamp.duration_trunc(Duration::hours(1))
    }

    pub fn key(&self) -> KeyType<'_> {
        match self.hb_type {
            HbType::Cbrs => KeyType::from(self.cbsd_id.as_deref().unwrap()),
            HbType::Wifi => KeyType::from(&self.hotspot_key),
        }
    }

    pub fn id(&self) -> anyhow::Result<(String, DateTime<Utc>)> {
        let ts = self.truncated_timestamp()?;
        match self.hb_type {
            HbType::Cbrs => {
                let cbsd_id = self
                    .cbsd_id
                    .clone()
                    .ok_or_else(|| anyhow!("expected cbsd_id, found none"))?;
                Ok((cbsd_id, ts))
            }
            HbType::Wifi => Ok((self.hotspot_key.to_string(), ts)),
        }
    }

    pub fn asserted_distance(&self, asserted_location: u64) -> anyhow::Result<i64> {
        let asserted_latlng: LatLng = CellIndex::try_from(asserted_location)?.into();
        let hb_latlng = LatLng::new(self.lat, self.lon)?;
        Ok(asserted_latlng.distance_m(hb_latlng).round() as i64)
    }
}

impl From<CbrsHeartbeatIngestReport> for Heartbeat {
    fn from(value: CbrsHeartbeatIngestReport) -> Self {
        Self {
            hb_type: HbType::Cbrs,
            coverage_object: value.report.coverage_object(),
            hotspot_key: value.report.pubkey,
            cbsd_id: Some(value.report.cbsd_id),
            operation_mode: value.report.operation_mode,
            lat: value.report.lat,
            lon: value.report.lon,
            location_validation_timestamp: None,
            timestamp: value.received_timestamp,
        }
    }
}

impl From<WifiHeartbeatIngestReport> for Heartbeat {
    fn from(value: WifiHeartbeatIngestReport) -> Self {
        Self {
            hb_type: HbType::Wifi,
            coverage_object: value.report.coverage_object(),
            hotspot_key: value.report.pubkey,
            cbsd_id: None,
            operation_mode: value.report.operation_mode,
            lat: value.report.lat,
            lon: value.report.lon,
            location_validation_timestamp: value.report.location_validation_timestamp,
            timestamp: value.received_timestamp,
        }
    }
}

#[derive(Debug, Clone, PartialEq, sqlx::FromRow)]
pub struct HeartbeatReward {
    pub hotspot_key: PublicKeyBinary,
    // cell hb only
    pub cbsd_id: Option<String>,
    pub cell_type: CellType,
<<<<<<< HEAD
    // wifi hb only
    pub location_validation_timestamp: Option<DateTime<Utc>>,
    pub distance_to_asserted: Option<i64>,
    pub coverage_object: Uuid,
    pub latest_timestamp: DateTime<Utc>,
}

#[derive(Debug, Clone, PartialEq)]
pub struct HeartbeatReward {
    pub hotspot_key: PublicKeyBinary,
    pub cell_type: CellType,
    // cell hb only
    pub cbsd_id: Option<String>,
    pub location_trust_score_multiplier: Decimal,
    pub coverage_object: Uuid,
    pub latest_timestamp: DateTime<Utc>,
}
=======
    pub distances_to_asserted: Option<Vec<i64>>,
    pub trust_score_multipliers: Vec<Decimal>,
    pub coverage_object: Uuid,
}

const RESTRICTIVE_MAX_DISTANCE: i64 = 30;
>>>>>>> f3cd7195

impl HeartbeatReward {
    pub fn key(&self) -> KeyType<'_> {
        match self.cbsd_id {
            Some(ref id) => KeyType::Cbrs(id),
            _ => KeyType::Wifi(&self.hotspot_key),
        }
    }

    pub fn id(&self) -> anyhow::Result<String> {
        match self.cell_type.to_label() {
            CellTypeLabel::CBRS => Ok(self
                .cbsd_id
                .clone()
                .ok_or_else(|| anyhow!("expected cbsd_id, found none"))?),
            CellTypeLabel::Wifi => Ok(self.hotspot_key.to_string()),
            _ => Err(anyhow!("failed to derive label from cell type")),
        }
    }

<<<<<<< HEAD
    pub fn reward_weight(&self) -> Decimal {
        self.location_trust_score_multiplier
=======
    pub fn trust_score_multiplier(&self, overlaps_boosted: bool) -> Decimal {
        if self.cbsd_id.is_some() {
            // If this is a cbrs radio, the trust score is always 1
            return dec!(1.0);
        }
        if overlaps_boosted {
            // If we overlap a boosted hex, use the more restrictive distance
            // check:
            let distances = self.distances_to_asserted.as_ref().unwrap();
            let num_distances = Decimal::from(distances.len());
            distances
                .iter()
                .zip(self.trust_score_multipliers.iter())
                .map(|(distance, ts)| {
                    std::cmp::min(
                        if *distance > RESTRICTIVE_MAX_DISTANCE {
                            dec!(0.25)
                        } else {
                            dec!(1.0)
                        },
                        *ts,
                    )
                })
                .sum::<Decimal>()
                / num_distances
        } else {
            // If we don't overlap a boosted hex, just use the average of the
            // trust scores:
            let num_trust_scores = Decimal::from(self.trust_score_multipliers.len());
            self.trust_score_multipliers.iter().sum::<Decimal>() / num_trust_scores
        }
>>>>>>> f3cd7195
    }

    pub fn validated<'a>(
        exec: impl sqlx::PgExecutor<'a> + Copy + 'a,
        epoch: &'a Range<DateTime<Utc>>,
<<<<<<< HEAD
        max_distance_to_asserted: u32,
    ) -> anyhow::Result<impl Stream<Item = HeartbeatReward> + 'a> {
        let heartbeat_rows =
            sqlx::query_as::<_, HeartbeatRow>(include_str!("valid_heartbeats.sql"))
                .bind(epoch.start)
                .bind(epoch.end)
                .bind(MINIMUM_HEARTBEAT_COUNT)
                .fetch(exec)
                .try_fold(
                    HashMap::<(PublicKeyBinary, Option<String>), Vec<HeartbeatRow>>::new(),
                    |mut map, row| async move {
                        map.entry((row.hotspot_key.clone(), row.cbsd_id.clone()))
                            .or_default()
                            .push(row);

                        Ok(map)
                    },
                )
                .await?;

        Ok(
            futures::stream::iter(heartbeat_rows).map(move |((hotspot_key, cbsd_id), rows)| {
                let first = rows.first().unwrap();
                let average_location_trust_score = rows
                    .iter()
                    .map(|row| {
                        row.cell_type.location_weight(
                            row.location_validation_timestamp,
                            row.distance_to_asserted,
                            max_distance_to_asserted,
                        )
                    })
                    .sum::<Decimal>()
                    / Decimal::new(rows.len() as i64, 0);

                HeartbeatReward {
                    hotspot_key,
                    cell_type: first.cell_type,
                    cbsd_id,
                    location_trust_score_multiplier: average_location_trust_score,
                    coverage_object: first.coverage_object,
                    latest_timestamp: first.latest_timestamp,
                }
            }),
        )
    }

    pub fn from_heartbeat_row(value: HeartbeatRow, max_distance_to_asserted: u32) -> Self {
        Self {
            hotspot_key: value.hotspot_key,
            cell_type: value.cell_type,
            cbsd_id: value.cbsd_id,
            location_trust_score_multiplier: value.cell_type.location_weight(
                value.location_validation_timestamp,
                value.distance_to_asserted,
                max_distance_to_asserted,
            ),
            coverage_object: value.coverage_object,
            latest_timestamp: value.latest_timestamp,
        }
=======
    ) -> impl Stream<Item = Result<HeartbeatReward, sqlx::Error>> + 'a {
        sqlx::query_as::<_, HeartbeatReward>(include_str!("valid_radios.sql"))
            .bind(epoch.start)
            .bind(epoch.end)
            .bind(MINIMUM_HEARTBEAT_COUNT)
            .fetch(exec)
>>>>>>> f3cd7195
    }
}

#[derive(Clone)]
pub struct ValidatedHeartbeat {
    pub heartbeat: Heartbeat,
    pub cell_type: CellType,
    pub location_trust_score_multiplier: Decimal,
    pub distance_to_asserted: Option<i64>,
    pub coverage_meta: Option<CoverageObjectMeta>,
    pub validity: proto::HeartbeatValidity,
}

impl ValidatedHeartbeat {
    pub fn is_valid(&self) -> bool {
        self.validity == proto::HeartbeatValidity::Valid
    }

    pub fn truncated_timestamp(&self) -> Result<DateTime<Utc>, RoundingError> {
        self.heartbeat.timestamp.duration_trunc(Duration::hours(1))
    }

    pub fn new(
        heartbeat: Heartbeat,
        cell_type: CellType,
        location_trust_score_multiplier: Decimal,
        distance_to_asserted: Option<i64>,
        coverage_meta: Option<CoverageObjectMeta>,
        validity: proto::HeartbeatValidity,
    ) -> Self {
        Self {
            heartbeat,
            cell_type,
            location_trust_score_multiplier,
            distance_to_asserted,
            coverage_meta,
            validity,
        }
    }

    /// Validate a heartbeat in the given epoch.
    pub async fn validate(
        heartbeat: Heartbeat,
        gateway_info_resolver: &impl GatewayResolver,
        coverage_object_cache: &CoverageObjectCache,
        max_distance_to_asserted: u32,
        max_distance_to_coverage: u32,
        epoch: &Range<DateTime<Utc>>,
        geofence: &impl GeofenceValidator,
    ) -> anyhow::Result<Self> {
        let Some(coverage_object) = heartbeat.coverage_object else {
            return Ok(Self::new(
                heartbeat,
                CellType::CellTypeNone,
                dec!(0),
                None,
                None,
                proto::HeartbeatValidity::BadCoverageObject,
            ));
        };

        let Some(coverage_object) = coverage_object_cache
            .fetch_coverage_object(&coverage_object, heartbeat.key())
            .await?
        else {
            return Ok(Self::new(
                heartbeat,
                CellType::CellTypeNone,
                dec!(0),
                None,
                None,
                proto::HeartbeatValidity::NoSuchCoverageObject,
            ));
        };

        let cell_type = match heartbeat.hb_type {
            HbType::Cbrs => match heartbeat.cbsd_id.as_ref() {
                Some(cbsd_id) => match CellType::from_cbsd_id(cbsd_id) {
                    Some(ty) => ty,
                    _ => {
                        return Ok(Self::new(
                            heartbeat,
                            CellType::CellTypeNone,
                            dec!(0),
                            None,
                            Some(coverage_object.meta),
                            proto::HeartbeatValidity::BadCbsdId,
                        ));
                    }
                },
                None => {
                    return Ok(Self::new(
                        heartbeat,
                        CellType::CellTypeNone,
                        dec!(0),
                        None,
                        Some(coverage_object.meta),
                        proto::HeartbeatValidity::BadCbsdId,
                    ));
                }
            },
            HbType::Wifi => {
                if coverage_object.meta.indoor {
                    CellType::NovaGenericWifiIndoor
                } else {
                    CellType::NovaGenericWifiOutdoor
                }
            }
        };

        if !heartbeat.operation_mode {
            return Ok(Self::new(
                heartbeat,
                cell_type,
                dec!(0),
                None,
                Some(coverage_object.meta),
                proto::HeartbeatValidity::NotOperational,
            ));
        }

        if !epoch.contains(&heartbeat.timestamp) {
            return Ok(Self::new(
                heartbeat,
                cell_type,
                dec!(0),
                None,
                Some(coverage_object.meta),
                proto::HeartbeatValidity::HeartbeatOutsideRange,
            ));
        }

        let Ok(hb_latlng) = LatLng::new(heartbeat.lat, heartbeat.lon) else {
            return Ok(Self::new(
                heartbeat,
                cell_type,
                dec!(0),
                None,
                Some(coverage_object.meta),
                proto::HeartbeatValidity::InvalidLatLon,
            ));
        };

        if !geofence.in_valid_region(&heartbeat) {
            return Ok(Self::new(
                heartbeat,
                cell_type,
                dec!(0),
                None,
                Some(coverage_object.meta),
                proto::HeartbeatValidity::UnsupportedLocation,
            ));
        }

        match gateway_info_resolver
            .resolve_gateway(&heartbeat.hotspot_key)
            .await?
        {
            GatewayResolution::GatewayNotFound => Ok(Self::new(
                heartbeat,
                cell_type,
                dec!(0),
                None,
                Some(coverage_object.meta),
                proto::HeartbeatValidity::GatewayNotFound,
            )),
            GatewayResolution::GatewayNotAsserted if heartbeat.hb_type == HbType::Wifi => {
                Ok(Self::new(
                    heartbeat,
                    cell_type,
                    dec!(0),
                    None,
                    Some(coverage_object.meta),
                    proto::HeartbeatValidity::GatewayNotAsserted,
                ))
            }
            GatewayResolution::AssertedLocation(location) if heartbeat.hb_type == HbType::Wifi => {
                let asserted_latlng: LatLng = CellIndex::try_from(location)?.into();
                let distance_to_asserted = asserted_latlng.distance_m(hb_latlng).round() as i64;
                let location_trust_score_multiplier = if heartbeat.location_validation_timestamp.is_some()
		// The heartbeat location to asserted location must be less than the max_distance_to_asserted value:
                    && distance_to_asserted <= max_distance_to_asserted as i64
		// The heartbeat location to every associated coverage hex must be less than max_distance_to_coverage:
		    && coverage_object.max_distance_m(hb_latlng).round() as u32 <= max_distance_to_coverage
                {
                    dec!(1.0)
                } else {
                    dec!(0.25)
                };
                Ok(Self::new(
                    heartbeat,
                    cell_type,
                    location_trust_score_multiplier,
                    Some(distance_to_asserted),
                    Some(coverage_object.meta),
                    proto::HeartbeatValidity::Valid,
                ))
            }
            _ => Ok(Self::new(
                heartbeat,
                cell_type,
                dec!(1.0),
                None,
                Some(coverage_object.meta),
                proto::HeartbeatValidity::Valid,
            )),
        }
    }

    pub fn validate_heartbeats<'a>(
        gateway_info_resolver: &'a impl GatewayResolver,
        heartbeats: impl Stream<Item = Heartbeat> + 'a,
        coverage_object_cache: &'a CoverageObjectCache,
        max_distance_to_asserted: u32,
        max_distance_to_coverage: u32,
        epoch: &'a Range<DateTime<Utc>>,
        geofence: &'a impl GeofenceValidator,
    ) -> impl Stream<Item = anyhow::Result<Self>> + 'a {
        heartbeats.then(move |heartbeat| async move {
            Self::validate(
                heartbeat,
                gateway_info_resolver,
                coverage_object_cache,
                max_distance_to_asserted,
                max_distance_to_coverage,
                epoch,
                geofence,
            )
            .await
        })
    }

    pub async fn write(&self, heartbeats: &FileSinkClient) -> file_store::Result {
        heartbeats
            .write(
                proto::Heartbeat {
                    cbsd_id: self.heartbeat.cbsd_id.clone().unwrap_or_default(),
                    pub_key: self.heartbeat.hotspot_key.as_ref().into(),
<<<<<<< HEAD
                    reward_multiplier: 1.0,
=======
>>>>>>> f3cd7195
                    cell_type: self.cell_type as i32,
                    validity: self.validity as i32,
                    timestamp: self.heartbeat.timestamp.timestamp() as u64,
                    location_trust_score_multiplier: (self.location_trust_score_multiplier
                        * dec!(1000))
                    .to_u32()
                    .unwrap_or_default(),
                    coverage_object: self
                        .heartbeat
                        .coverage_object
                        .map(|x| Vec::from(x.into_bytes()))
                        .unwrap_or_default(),
                    lat: self.heartbeat.lat,
                    lon: self.heartbeat.lon,
                    location_validation_timestamp: self
                        .heartbeat
                        .location_validation_timestamp
                        .map_or(0, |v| v.timestamp() as u64),
                    distance_to_asserted: self.distance_to_asserted.map_or(0, |v| v as u64),
                    ..Default::default()
                },
                &[("validity", self.validity.as_str_name())],
            )
            .await?;
        Ok(())
    }

    pub async fn save(self, exec: &mut Transaction<'_, Postgres>) -> anyhow::Result<()> {
        sqlx::query(
            r#"
            UPDATE coverage_objects
            SET invalidated_at = $1
            WHERE inserted_at < $2
                AND invalidated_at IS NULL
                AND radio_key = $3
                AND uuid != $4
            "#,
        )
        .bind(self.heartbeat.timestamp)
        .bind(self.coverage_meta.as_ref().map(|x| x.inserted_at)) // Guaranteed not to be NULL
        .bind(self.heartbeat.key())
        .bind(self.heartbeat.coverage_object)
        .execute(&mut *exec)
        .await?;
        // Save the heartbeat
        match self.heartbeat.hb_type {
            HbType::Cbrs => self.save_cbrs_hb(exec).await,
            HbType::Wifi => self.save_wifi_hb(exec).await,
        }
    }

    async fn save_cbrs_hb(self, exec: &mut Transaction<'_, Postgres>) -> anyhow::Result<()> {
        let truncated_timestamp = self.truncated_timestamp()?;
        sqlx::query(
            r#"
            INSERT INTO cbrs_heartbeats (cbsd_id, hotspot_key, cell_type, latest_timestamp, truncated_timestamp, coverage_object, location_trust_score_multiplier)
            VALUES ($1, $2, $3, $4, $5, $6, $7)
            ON CONFLICT (cbsd_id, truncated_timestamp) DO UPDATE SET
            latest_timestamp = EXCLUDED.latest_timestamp,
            coverage_object = EXCLUDED.coverage_object
            "#
        )
        .bind(self.heartbeat.cbsd_id)
        .bind(self.heartbeat.hotspot_key)
        .bind(self.cell_type)
        .bind(self.heartbeat.timestamp)
        .bind(truncated_timestamp)
        .bind(self.heartbeat.coverage_object)
        .bind(self.location_trust_score_multiplier)
        .execute(&mut *exec)
        .await?;
        Ok(())
    }

    async fn save_wifi_hb(self, exec: &mut Transaction<'_, Postgres>) -> anyhow::Result<()> {
        let truncated_timestamp = self.truncated_timestamp()?;
        sqlx::query(
            r#"
            INSERT INTO wifi_heartbeats (hotspot_key, cell_type, latest_timestamp, truncated_timestamp, coverage_object, location_trust_score_multiplier, distance_to_asserted)
            VALUES ($1, $2, $3, $4, $5, $6, $7)
            ON CONFLICT (hotspot_key, truncated_timestamp) DO UPDATE SET
            latest_timestamp = EXCLUDED.latest_timestamp,
            coverage_object = EXCLUDED.coverage_object
            "#,
        )
        .bind(self.heartbeat.hotspot_key)
        .bind(self.cell_type)
        .bind(self.heartbeat.timestamp)
        .bind(truncated_timestamp)
        .bind(self.heartbeat.coverage_object)
        .bind(self.location_trust_score_multiplier)
        .bind(self.distance_to_asserted)
        .execute(&mut *exec)
        .await?;
        Ok(())
    }
}

<<<<<<< HEAD
/// Validate a heartbeat in the given epoch.
pub async fn validate_heartbeat(
    heartbeat: &Heartbeat,
    gateway_resolver: &impl GatewayResolver,
    coverage_cache: &CoveredHexCache,
    epoch: &Range<DateTime<Utc>>,
    max_distance: f64,
) -> anyhow::Result<(
    CellType,
    Option<i64>,
    Option<DateTime<Utc>>,
    proto::HeartbeatValidity,
)> {
    let cell_type = match heartbeat.hb_type {
        HbType::Cbrs => match heartbeat.cbsd_id.as_ref() {
            Some(cbsd_id) => match CellType::from_cbsd_id(cbsd_id) {
                Some(ty) => ty,
                _ => {
                    return Ok((
                        CellType::CellTypeNone,
                        None,
                        None,
                        proto::HeartbeatValidity::BadCbsdId,
                    ))
                }
            },
            None => {
                return Ok((
                    CellType::CellTypeNone,
                    None,
                    None,
                    proto::HeartbeatValidity::BadCbsdId,
                ))
            }
        },
        // for wifi HBs temporary assume we have an indoor wifi spot
        // this will be better/properly handled when coverage reports are live
        HbType::Wifi => CellType::NovaGenericWifiIndoor,
    };

    if !heartbeat.operation_mode {
        return Ok((
            cell_type,
            None,
            None,
            proto::HeartbeatValidity::NotOperational,
        ));
    }

    if !epoch.contains(&heartbeat.timestamp) {
        return Ok((
            cell_type,
            None,
            None,
            proto::HeartbeatValidity::HeartbeatOutsideRange,
        ));
    }

    let distance_to_asserted = match gateway_resolver
        .resolve_gateway(&heartbeat.hotspot_key)
        .await?
    {
        GatewayResolution::GatewayNotFound => {
            return Ok((
                cell_type,
                None,
                None,
                proto::HeartbeatValidity::GatewayNotFound,
            ))
        }
        GatewayResolution::GatewayNotAsserted if heartbeat.hb_type == HbType::Wifi => {
            return Ok((
                cell_type,
                None,
                None,
                proto::HeartbeatValidity::GatewayNotAsserted,
            ))
        }
        GatewayResolution::AssertedLocation(location) if heartbeat.hb_type == HbType::Wifi => {
            Some(heartbeat.asserted_distance(location)?)
        }
        _ => None,
    };

    let Some(coverage_object) = heartbeat.coverage_object else {
        return Ok((
            cell_type,
            distance_to_asserted,
            None,
            proto::HeartbeatValidity::BadCoverageObject,
        ));
    };

    let Some(coverage) = coverage_cache.fetch_coverage(&coverage_object).await? else {
        return Ok((
            cell_type,
            distance_to_asserted,
            None,
            proto::HeartbeatValidity::NoSuchCoverageObject,
        ));
    };

    if coverage.radio_key != heartbeat.key() {
        return Ok((
            cell_type,
            distance_to_asserted,
            Some(coverage.inserted_at),
            proto::HeartbeatValidity::BadCoverageObject,
        ));
    }

    let Ok(latlng) = LatLng::new(heartbeat.lat, heartbeat.lon) else {
        return Ok((
            cell_type,
            distance_to_asserted,
            Some(coverage.inserted_at),
            proto::HeartbeatValidity::InvalidLatLon,
        ));
    };

    Ok((
        cell_type,
        distance_to_asserted,
        Some(coverage.inserted_at),
        proto::HeartbeatValidity::Valid,
    ))
}

=======
#[allow(clippy::too_many_arguments)]
>>>>>>> f3cd7195
pub(crate) async fn process_validated_heartbeats(
    validated_heartbeats: impl Stream<Item = anyhow::Result<ValidatedHeartbeat>>,
    heartbeat_cache: &Cache<(String, DateTime<Utc>), ()>,
    coverage_claim_time_cache: &CoverageClaimTimeCache,
    modeled_coverage_start: DateTime<Utc>,
    heartbeat_sink: &FileSinkClient,
    seniority_sink: &FileSinkClient,
    transaction: &mut Transaction<'_, Postgres>,
) -> anyhow::Result<()> {
    let mut validated_heartbeats = pin!(validated_heartbeats);
    while let Some(validated_heartbeat) = validated_heartbeats.next().await.transpose()? {
        validated_heartbeat.write(heartbeat_sink).await?;

        if !validated_heartbeat.is_valid() {
            continue;
        }
        if let Some(coverage_claim_time) = coverage_claim_time_cache
            .fetch_coverage_claim_time(
                validated_heartbeat.heartbeat.key(),
                &validated_heartbeat.heartbeat.coverage_object,
                &mut *transaction,
            )
            .await?
        {
            let latest_seniority =
                Seniority::fetch_latest(validated_heartbeat.heartbeat.key(), &mut *transaction)
                    .await?;
            let seniority_update = SeniorityUpdate::determine_update_action(
                &validated_heartbeat,
                coverage_claim_time,
                modeled_coverage_start,
                latest_seniority,
            );
            seniority_update.write(seniority_sink).await?;
            seniority_update.execute(&mut *transaction).await?;
        }

        let key = validated_heartbeat.heartbeat.id()?;
        if heartbeat_cache.get(&key).await.is_none() {
            validated_heartbeat.save(&mut *transaction).await?;
            heartbeat_cache
                .insert(key, (), time::Duration::from_secs(60 * 60 * 2))
                .await;
        }
    }

    Ok(())
}

pub async fn clear_heartbeats(
    tx: &mut sqlx::Transaction<'_, sqlx::Postgres>,
    timestamp: &DateTime<Utc>,
) -> Result<(), sqlx::Error> {
    sqlx::query("DELETE FROM cbrs_heartbeats WHERE truncated_timestamp < $1;")
        .bind(timestamp)
        .execute(&mut *tx)
        .await?;

    sqlx::query("DELETE FROM wifi_heartbeats WHERE truncated_timestamp < $1;")
        .bind(timestamp)
        .execute(&mut *tx)
        .await?;

    Ok(())
}

pub struct SeniorityUpdate<'a> {
    heartbeat: &'a ValidatedHeartbeat,
    action: SeniorityUpdateAction,
}

#[derive(Debug, PartialEq)]
pub enum SeniorityUpdateAction {
    NoAction,
    Insert {
        new_seniority: DateTime<Utc>,
        update_reason: proto::SeniorityUpdateReason,
    },
    Update {
        curr_seniority: DateTime<Utc>,
    },
}

impl<'a> SeniorityUpdate<'a> {
    pub fn new(heartbeat: &'a ValidatedHeartbeat, action: SeniorityUpdateAction) -> Self {
        Self { heartbeat, action }
    }

    pub fn determine_update_action(
        heartbeat: &'a ValidatedHeartbeat,
        coverage_claim_time: DateTime<Utc>,
        modeled_coverage_start: DateTime<Utc>,
        latest_seniority: Option<Seniority>,
    ) -> Self {
        use proto::SeniorityUpdateReason::*;

        if let Some(prev_seniority) = latest_seniority {
            if heartbeat.heartbeat.coverage_object != Some(prev_seniority.uuid) {
                if prev_seniority.update_reason == HeartbeatNotSeen as i32
                    && coverage_claim_time < prev_seniority.seniority_ts
                {
                    Self::new(heartbeat, SeniorityUpdateAction::NoAction)
                } else {
                    Self::new(
                        heartbeat,
                        SeniorityUpdateAction::Insert {
                            new_seniority: coverage_claim_time,
                            update_reason: NewCoverageClaimTime,
                        },
                    )
                }
            } else if heartbeat.heartbeat.timestamp - prev_seniority.last_heartbeat
                > Duration::days(3)
                && coverage_claim_time < heartbeat.heartbeat.timestamp
            {
                Self::new(
                    heartbeat,
                    SeniorityUpdateAction::Insert {
                        new_seniority: heartbeat.heartbeat.timestamp,
                        update_reason: HeartbeatNotSeen,
                    },
                )
            } else {
                Self::new(
                    heartbeat,
                    SeniorityUpdateAction::Update {
                        curr_seniority: prev_seniority.seniority_ts,
                    },
                )
            }
        } else if heartbeat.heartbeat.timestamp - modeled_coverage_start > Duration::days(3) {
            // This will become the default case 72 hours after we launch modeled coverage
            Self::new(
                heartbeat,
                SeniorityUpdateAction::Insert {
                    new_seniority: heartbeat.heartbeat.timestamp,
                    update_reason: HeartbeatNotSeen,
                },
            )
        } else {
            Self::new(
                heartbeat,
                SeniorityUpdateAction::Insert {
                    new_seniority: coverage_claim_time,
                    update_reason: NewCoverageClaimTime,
                },
            )
        }
    }
}

impl SeniorityUpdate<'_> {
    pub async fn write(&self, seniorities: &FileSinkClient) -> anyhow::Result<()> {
        if let SeniorityUpdateAction::Insert {
            new_seniority,
            update_reason,
        } = self.action
        {
            seniorities
                .write(
                    proto::SeniorityUpdate {
                        key_type: Some(self.heartbeat.heartbeat.key().into()),
                        new_seniority_timestamp: new_seniority.timestamp() as u64,
                        reason: update_reason as i32,
                    },
                    [],
                )
                .await?;
        }
        Ok(())
    }

    pub async fn execute(self, exec: &mut Transaction<'_, Postgres>) -> anyhow::Result<()> {
        match self.action {
            SeniorityUpdateAction::NoAction => (),
            SeniorityUpdateAction::Insert {
                new_seniority,
                update_reason,
            } => {
                sqlx::query(
                    r#"
                    INSERT INTO seniority
                      (radio_key, last_heartbeat, uuid, seniority_ts, inserted_at, update_reason, radio_type)
                    VALUES
                      ($1, $2, $3, $4, $5, $6, $7)
                    ON CONFLICT (radio_key, radio_type, seniority_ts) DO UPDATE SET
                      uuid = EXCLUDED.uuid,
                      last_heartbeat = EXCLUDED.last_heartbeat,
                      update_reason = EXCLUDED.update_reason
                    "#,
                )
                .bind(self.heartbeat.heartbeat.key())
                .bind(self.heartbeat.heartbeat.timestamp)
                .bind(self.heartbeat.heartbeat.coverage_object)
                .bind(new_seniority)
                .bind(self.heartbeat.heartbeat.timestamp)
                .bind(update_reason as i32)
                .bind(self.heartbeat.heartbeat.hb_type)
                .execute(&mut *exec)
                .await?;
            }
            SeniorityUpdateAction::Update { curr_seniority } => {
                sqlx::query(
                    r#"
                    UPDATE seniority
                    SET last_heartbeat = $1
                    WHERE
                      radio_key = $2 AND
                      seniority_ts = $3
                    "#,
                )
                .bind(self.heartbeat.heartbeat.timestamp)
                .bind(self.heartbeat.heartbeat.key())
                .bind(curr_seniority)
                .execute(&mut *exec)
                .await?;
            }
        }
        Ok(())
    }
}

#[cfg(test)]
mod test {
    use super::*;
    use proto::SeniorityUpdateReason::*;

    #[test]
    fn ensure_stricter_distance_check_in_trust_score_for_boosted_hexes() {
        let mut heartbeat_reward = HeartbeatReward {
            hotspot_key: "11sctWiP9r5wDJVuDe1Th4XSL2vaawaLLSQF8f8iokAoMAJHxqp"
                .parse()
                .unwrap(),
            cbsd_id: None,
            cell_type: CellType::CellTypeNone,
            distances_to_asserted: Some(vec![RESTRICTIVE_MAX_DISTANCE + 1]),
            trust_score_multipliers: vec![dec!(1.0)],
            coverage_object: Uuid::new_v4(),
        };
        // If the heartbeat is not in a boosted hex, the trust score should be 1.0:
        assert_eq!(heartbeat_reward.trust_score_multiplier(false), dec!(1.0));
        // If the heartbeat does overlap a boosted hex, the trust score should be 0.25:
        assert_eq!(heartbeat_reward.trust_score_multiplier(true), dec!(0.25));
        // Now we check that if we set the distance to asserted to be below the restrictive
        // max, that we have a trust score of 1.0:
        heartbeat_reward.distances_to_asserted = Some(vec![RESTRICTIVE_MAX_DISTANCE]);
        assert_eq!(heartbeat_reward.trust_score_multiplier(true), dec!(1.0));
    }

    #[test]
    fn test_averaging_of_trust_scores() {
        let heartbeat_reward = HeartbeatReward {
            hotspot_key: "11sctWiP9r5wDJVuDe1Th4XSL2vaawaLLSQF8f8iokAoMAJHxqp"
                .parse()
                .unwrap(),
            cbsd_id: None,
            cell_type: CellType::CellTypeNone,
            distances_to_asserted: Some(vec![RESTRICTIVE_MAX_DISTANCE + 1, 0, 0, 0, 0]),
            trust_score_multipliers: vec![dec!(1.0), dec!(0.25), dec!(1.0), dec!(1.0), dec!(0.25)],
            coverage_object: Uuid::new_v4(),
        };
        assert_eq!(heartbeat_reward.trust_score_multiplier(false), dec!(0.7));
        assert_eq!(heartbeat_reward.trust_score_multiplier(true), dec!(0.55));
    }

    fn heartbeat(timestamp: DateTime<Utc>, coverage_object: Uuid) -> ValidatedHeartbeat {
        ValidatedHeartbeat {
            cell_type: CellType::CellTypeNone,
            heartbeat: Heartbeat {
                hb_type: HbType::Wifi,
                hotspot_key: PublicKeyBinary::from(Vec::new()),
                timestamp,
                lon: 0.0,
                lat: 0.0,
                operation_mode: false,
                cbsd_id: None,
                coverage_object: Some(coverage_object),
                location_validation_timestamp: None,
            },
            validity: Default::default(),
            location_trust_score_multiplier: dec!(1.0),
            distance_to_asserted: None,
            coverage_meta: None,
        }
    }

    #[test]
    fn ensure_first_seniority_causes_update() {
        let modeled_coverage_start = "2023-08-20 00:00:00.000000000 UTC".parse().unwrap();
        let coverage_claim_time: DateTime<Utc> =
            "2023-08-22 00:00:00.000000000 UTC".parse().unwrap();
        let coverage_object = Uuid::new_v4();

        let received_timestamp: DateTime<Utc> =
            "2023-08-23 00:00:00.000000000 UTC".parse().unwrap();
        let new_heartbeat = heartbeat(received_timestamp, coverage_object);
        let seniority_action = SeniorityUpdate::determine_update_action(
            &new_heartbeat,
            coverage_claim_time,
            modeled_coverage_start,
            None,
        );

        assert_eq!(
            seniority_action.action,
            SeniorityUpdateAction::Insert {
                new_seniority: coverage_claim_time,
                update_reason: NewCoverageClaimTime,
            }
        );
    }

    #[test]
    fn ensure_first_seniority_72_hours_after_start_resets_coverage_claim_time() {
        let modeled_coverage_start = "2023-08-20 00:00:00.000000000 UTC".parse().unwrap();
        let coverage_claim_time: DateTime<Utc> =
            "2023-08-22 00:00:00.000000000 UTC".parse().unwrap();
        let coverage_object = Uuid::new_v4();

        let received_timestamp: DateTime<Utc> =
            "2023-08-23 00:00:01.000000000 UTC".parse().unwrap();
        let new_heartbeat = heartbeat(received_timestamp, coverage_object);
        let seniority_action = SeniorityUpdate::determine_update_action(
            &new_heartbeat,
            coverage_claim_time,
            modeled_coverage_start,
            None,
        );

        assert_eq!(
            seniority_action.action,
            SeniorityUpdateAction::Insert {
                new_seniority: received_timestamp,
                update_reason: HeartbeatNotSeen,
            }
        );
    }

    #[test]
    fn ensure_seniority_updates_on_new_coverage_object() {
        let modeled_coverage_start = "2023-08-20 00:00:00.000000000 UTC".parse().unwrap();
        let coverage_claim_time: DateTime<Utc> =
            "2023-08-22 00:00:00.000000000 UTC".parse().unwrap();
        let coverage_object = Uuid::new_v4();
        let latest_seniority = Seniority {
            uuid: coverage_object,
            seniority_ts: coverage_claim_time,
            last_heartbeat: coverage_claim_time,
            inserted_at: coverage_claim_time,
            update_reason: NewCoverageClaimTime as i32,
        };

        let new_coverage_object = Uuid::new_v4();
        let new_coverage_claim_time = "2023-08-25 00:00:00.000000000 UTC".parse().unwrap();
        let received_timestamp: DateTime<Utc> =
            "2023-08-23 00:00:00.000000000 UTC".parse().unwrap();
        let new_heartbeat = heartbeat(received_timestamp, new_coverage_object);
        let seniority_action = SeniorityUpdate::determine_update_action(
            &new_heartbeat,
            new_coverage_claim_time,
            modeled_coverage_start,
            Some(latest_seniority.clone()),
        );

        assert_eq!(
            seniority_action.action,
            SeniorityUpdateAction::Insert {
                new_seniority: new_coverage_claim_time,
                update_reason: NewCoverageClaimTime,
            }
        );
    }

    #[test]
    fn ensure_last_heartbeat_updates_on_same_coverage_object() {
        let modeled_coverage_start = "2023-08-20 00:00:00.000000000 UTC".parse().unwrap();
        let coverage_claim_time: DateTime<Utc> =
            "2023-08-22 00:00:00.000000000 UTC".parse().unwrap();
        let coverage_object = Uuid::new_v4();
        let latest_seniority = Seniority {
            uuid: coverage_object,
            seniority_ts: coverage_claim_time,
            last_heartbeat: coverage_claim_time,
            inserted_at: coverage_claim_time,
            update_reason: NewCoverageClaimTime as i32,
        };

        let received_timestamp: DateTime<Utc> =
            "2023-08-23 00:00:00.000000000 UTC".parse().unwrap();
        let new_heartbeat = heartbeat(received_timestamp, coverage_object);
        let seniority_action = SeniorityUpdate::determine_update_action(
            &new_heartbeat,
            coverage_claim_time,
            modeled_coverage_start,
            Some(latest_seniority.clone()),
        );

        assert_eq!(
            seniority_action.action,
            SeniorityUpdateAction::Update {
                curr_seniority: coverage_claim_time,
            }
        );
    }

    #[test]
    fn ensure_seniority_updates_after_72_hours() {
        let modeled_coverage_start = "2023-08-20 00:00:00.000000000 UTC".parse().unwrap();
        let coverage_claim_time: DateTime<Utc> =
            "2023-08-22 00:00:00.000000000 UTC".parse().unwrap();
        let last_heartbeat: DateTime<Utc> = "2023-08-23 00:00:00.000000000 UTC".parse().unwrap();
        let coverage_object = Uuid::new_v4();
        let latest_seniority = Seniority {
            uuid: coverage_object,
            seniority_ts: coverage_claim_time,
            last_heartbeat,
            inserted_at: last_heartbeat,
            update_reason: NewCoverageClaimTime as i32,
        };
        let received_timestamp = "2023-08-26 00:00:01.000000000 UTC".parse().unwrap();
        let new_heartbeat = heartbeat(received_timestamp, coverage_object);
        let seniority_action = SeniorityUpdate::determine_update_action(
            &new_heartbeat,
            coverage_claim_time,
            modeled_coverage_start,
            Some(latest_seniority),
        );
        assert_eq!(
            seniority_action.action,
            SeniorityUpdateAction::Insert {
                new_seniority: received_timestamp,
                update_reason: HeartbeatNotSeen,
            }
        );
    }

    #[test]
    fn ensure_seniority_updates_after_not_seen_if_in_future() {
        let modeled_coverage_start = "2023-08-20 00:00:00.000000000 UTC".parse().unwrap();
        let coverage_claim_time: DateTime<Utc> =
            "2023-08-22 00:00:00.000000000 UTC".parse().unwrap();
        let coverage_object = Uuid::new_v4();
        let latest_seniority = Seniority {
            uuid: coverage_object,
            seniority_ts: coverage_claim_time,
            last_heartbeat: coverage_claim_time,
            inserted_at: coverage_claim_time,
            update_reason: HeartbeatNotSeen as i32,
        };

        let new_coverage_object = Uuid::new_v4();
        let new_coverage_claim_time = "2023-08-25 00:00:00.000000000 UTC".parse().unwrap();
        let received_timestamp: DateTime<Utc> =
            "2023-08-23 00:00:00.000000000 UTC".parse().unwrap();
        let new_heartbeat = heartbeat(received_timestamp, new_coverage_object);
        let seniority_action = SeniorityUpdate::determine_update_action(
            &new_heartbeat,
            new_coverage_claim_time,
            modeled_coverage_start,
            Some(latest_seniority.clone()),
        );
        assert_eq!(
            seniority_action.action,
            SeniorityUpdateAction::Insert {
                new_seniority: new_coverage_claim_time,
                update_reason: NewCoverageClaimTime,
            }
        );

        // If the new coverage claim time is in the past, we do not want to update
        let new_coverage_claim_time = "2023-08-21 00:00:00.000000000 UTC".parse().unwrap();
        let received_timestamp: DateTime<Utc> =
            "2023-08-23 00:00:00.000000000 UTC".parse().unwrap();
        let new_heartbeat = heartbeat(received_timestamp, new_coverage_object);
        let seniority_action = SeniorityUpdate::determine_update_action(
            &new_heartbeat,
            new_coverage_claim_time,
            modeled_coverage_start,
            Some(latest_seniority),
        );
        assert_eq!(seniority_action.action, SeniorityUpdateAction::NoAction);
    }
}<|MERGE_RESOLUTION|>--- conflicted
+++ resolved
@@ -18,12 +18,8 @@
 use helium_crypto::PublicKeyBinary;
 use helium_proto::services::poc_mobile as proto;
 use retainer::Cache;
-<<<<<<< HEAD
-use rust_decimal::Decimal;
-=======
 use rust_decimal::{prelude::ToPrimitive, Decimal};
 use rust_decimal_macros::dec;
->>>>>>> f3cd7195
 use sqlx::{postgres::PgTypeInfo, Decode, Encode, Postgres, Transaction, Type};
 use std::{ops::Range, pin::pin, time};
 use uuid::Uuid;
@@ -127,8 +123,6 @@
             _ => None,
         }
     }
-<<<<<<< HEAD
-=======
 
     pub fn is_cbrs(&self) -> bool {
         matches!(self, Self::Cbrs(_))
@@ -137,7 +131,6 @@
     pub fn is_wifi(&self) -> bool {
         matches!(self, Self::Wifi(_))
     }
->>>>>>> f3cd7195
 }
 
 impl From<String> for OwnedKeyType {
@@ -277,32 +270,12 @@
     // cell hb only
     pub cbsd_id: Option<String>,
     pub cell_type: CellType,
-<<<<<<< HEAD
-    // wifi hb only
-    pub location_validation_timestamp: Option<DateTime<Utc>>,
-    pub distance_to_asserted: Option<i64>,
-    pub coverage_object: Uuid,
-    pub latest_timestamp: DateTime<Utc>,
-}
-
-#[derive(Debug, Clone, PartialEq)]
-pub struct HeartbeatReward {
-    pub hotspot_key: PublicKeyBinary,
-    pub cell_type: CellType,
-    // cell hb only
-    pub cbsd_id: Option<String>,
-    pub location_trust_score_multiplier: Decimal,
-    pub coverage_object: Uuid,
-    pub latest_timestamp: DateTime<Utc>,
-}
-=======
     pub distances_to_asserted: Option<Vec<i64>>,
     pub trust_score_multipliers: Vec<Decimal>,
     pub coverage_object: Uuid,
 }
 
 const RESTRICTIVE_MAX_DISTANCE: i64 = 30;
->>>>>>> f3cd7195
 
 impl HeartbeatReward {
     pub fn key(&self) -> KeyType<'_> {
@@ -323,10 +296,6 @@
         }
     }
 
-<<<<<<< HEAD
-    pub fn reward_weight(&self) -> Decimal {
-        self.location_trust_score_multiplier
-=======
     pub fn trust_score_multiplier(&self, overlaps_boosted: bool) -> Decimal {
         if self.cbsd_id.is_some() {
             // If this is a cbrs radio, the trust score is always 1
@@ -358,81 +327,17 @@
             let num_trust_scores = Decimal::from(self.trust_score_multipliers.len());
             self.trust_score_multipliers.iter().sum::<Decimal>() / num_trust_scores
         }
->>>>>>> f3cd7195
     }
 
     pub fn validated<'a>(
         exec: impl sqlx::PgExecutor<'a> + Copy + 'a,
         epoch: &'a Range<DateTime<Utc>>,
-<<<<<<< HEAD
-        max_distance_to_asserted: u32,
-    ) -> anyhow::Result<impl Stream<Item = HeartbeatReward> + 'a> {
-        let heartbeat_rows =
-            sqlx::query_as::<_, HeartbeatRow>(include_str!("valid_heartbeats.sql"))
-                .bind(epoch.start)
-                .bind(epoch.end)
-                .bind(MINIMUM_HEARTBEAT_COUNT)
-                .fetch(exec)
-                .try_fold(
-                    HashMap::<(PublicKeyBinary, Option<String>), Vec<HeartbeatRow>>::new(),
-                    |mut map, row| async move {
-                        map.entry((row.hotspot_key.clone(), row.cbsd_id.clone()))
-                            .or_default()
-                            .push(row);
-
-                        Ok(map)
-                    },
-                )
-                .await?;
-
-        Ok(
-            futures::stream::iter(heartbeat_rows).map(move |((hotspot_key, cbsd_id), rows)| {
-                let first = rows.first().unwrap();
-                let average_location_trust_score = rows
-                    .iter()
-                    .map(|row| {
-                        row.cell_type.location_weight(
-                            row.location_validation_timestamp,
-                            row.distance_to_asserted,
-                            max_distance_to_asserted,
-                        )
-                    })
-                    .sum::<Decimal>()
-                    / Decimal::new(rows.len() as i64, 0);
-
-                HeartbeatReward {
-                    hotspot_key,
-                    cell_type: first.cell_type,
-                    cbsd_id,
-                    location_trust_score_multiplier: average_location_trust_score,
-                    coverage_object: first.coverage_object,
-                    latest_timestamp: first.latest_timestamp,
-                }
-            }),
-        )
-    }
-
-    pub fn from_heartbeat_row(value: HeartbeatRow, max_distance_to_asserted: u32) -> Self {
-        Self {
-            hotspot_key: value.hotspot_key,
-            cell_type: value.cell_type,
-            cbsd_id: value.cbsd_id,
-            location_trust_score_multiplier: value.cell_type.location_weight(
-                value.location_validation_timestamp,
-                value.distance_to_asserted,
-                max_distance_to_asserted,
-            ),
-            coverage_object: value.coverage_object,
-            latest_timestamp: value.latest_timestamp,
-        }
-=======
     ) -> impl Stream<Item = Result<HeartbeatReward, sqlx::Error>> + 'a {
         sqlx::query_as::<_, HeartbeatReward>(include_str!("valid_radios.sql"))
             .bind(epoch.start)
             .bind(epoch.end)
             .bind(MINIMUM_HEARTBEAT_COUNT)
             .fetch(exec)
->>>>>>> f3cd7195
     }
 }
 
@@ -671,10 +576,6 @@
                 proto::Heartbeat {
                     cbsd_id: self.heartbeat.cbsd_id.clone().unwrap_or_default(),
                     pub_key: self.heartbeat.hotspot_key.as_ref().into(),
-<<<<<<< HEAD
-                    reward_multiplier: 1.0,
-=======
->>>>>>> f3cd7195
                     cell_type: self.cell_type as i32,
                     validity: self.validity as i32,
                     timestamp: self.heartbeat.timestamp.timestamp() as u64,
@@ -773,138 +674,7 @@
     }
 }
 
-<<<<<<< HEAD
-/// Validate a heartbeat in the given epoch.
-pub async fn validate_heartbeat(
-    heartbeat: &Heartbeat,
-    gateway_resolver: &impl GatewayResolver,
-    coverage_cache: &CoveredHexCache,
-    epoch: &Range<DateTime<Utc>>,
-    max_distance: f64,
-) -> anyhow::Result<(
-    CellType,
-    Option<i64>,
-    Option<DateTime<Utc>>,
-    proto::HeartbeatValidity,
-)> {
-    let cell_type = match heartbeat.hb_type {
-        HbType::Cbrs => match heartbeat.cbsd_id.as_ref() {
-            Some(cbsd_id) => match CellType::from_cbsd_id(cbsd_id) {
-                Some(ty) => ty,
-                _ => {
-                    return Ok((
-                        CellType::CellTypeNone,
-                        None,
-                        None,
-                        proto::HeartbeatValidity::BadCbsdId,
-                    ))
-                }
-            },
-            None => {
-                return Ok((
-                    CellType::CellTypeNone,
-                    None,
-                    None,
-                    proto::HeartbeatValidity::BadCbsdId,
-                ))
-            }
-        },
-        // for wifi HBs temporary assume we have an indoor wifi spot
-        // this will be better/properly handled when coverage reports are live
-        HbType::Wifi => CellType::NovaGenericWifiIndoor,
-    };
-
-    if !heartbeat.operation_mode {
-        return Ok((
-            cell_type,
-            None,
-            None,
-            proto::HeartbeatValidity::NotOperational,
-        ));
-    }
-
-    if !epoch.contains(&heartbeat.timestamp) {
-        return Ok((
-            cell_type,
-            None,
-            None,
-            proto::HeartbeatValidity::HeartbeatOutsideRange,
-        ));
-    }
-
-    let distance_to_asserted = match gateway_resolver
-        .resolve_gateway(&heartbeat.hotspot_key)
-        .await?
-    {
-        GatewayResolution::GatewayNotFound => {
-            return Ok((
-                cell_type,
-                None,
-                None,
-                proto::HeartbeatValidity::GatewayNotFound,
-            ))
-        }
-        GatewayResolution::GatewayNotAsserted if heartbeat.hb_type == HbType::Wifi => {
-            return Ok((
-                cell_type,
-                None,
-                None,
-                proto::HeartbeatValidity::GatewayNotAsserted,
-            ))
-        }
-        GatewayResolution::AssertedLocation(location) if heartbeat.hb_type == HbType::Wifi => {
-            Some(heartbeat.asserted_distance(location)?)
-        }
-        _ => None,
-    };
-
-    let Some(coverage_object) = heartbeat.coverage_object else {
-        return Ok((
-            cell_type,
-            distance_to_asserted,
-            None,
-            proto::HeartbeatValidity::BadCoverageObject,
-        ));
-    };
-
-    let Some(coverage) = coverage_cache.fetch_coverage(&coverage_object).await? else {
-        return Ok((
-            cell_type,
-            distance_to_asserted,
-            None,
-            proto::HeartbeatValidity::NoSuchCoverageObject,
-        ));
-    };
-
-    if coverage.radio_key != heartbeat.key() {
-        return Ok((
-            cell_type,
-            distance_to_asserted,
-            Some(coverage.inserted_at),
-            proto::HeartbeatValidity::BadCoverageObject,
-        ));
-    }
-
-    let Ok(latlng) = LatLng::new(heartbeat.lat, heartbeat.lon) else {
-        return Ok((
-            cell_type,
-            distance_to_asserted,
-            Some(coverage.inserted_at),
-            proto::HeartbeatValidity::InvalidLatLon,
-        ));
-    };
-
-    Ok((
-        cell_type,
-        distance_to_asserted,
-        Some(coverage.inserted_at),
-        proto::HeartbeatValidity::Valid,
-    ))
-}
-
-=======
 #[allow(clippy::too_many_arguments)]
->>>>>>> f3cd7195
 pub(crate) async fn process_validated_heartbeats(
     validated_heartbeats: impl Stream<Item = anyhow::Result<ValidatedHeartbeat>>,
     heartbeat_cache: &Cache<(String, DateTime<Utc>), ()>,
