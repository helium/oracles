[package]
name = "mobile-verifier"
version = "0.1.0"
description = "Heartbeat and speed share verification for rewards"
license.workspace = true
edition.workspace = true
authors.workspace = true

[dependencies]
<<<<<<< HEAD
anyhow = {workspace = true}
async-compression = {version = "0", features = ["tokio", "gzip"]}
config = {workspace = true}
thiserror = {workspace = true}
serde =  {workspace = true}
serde_json = {workspace = true}
h3o = {workspace = true, features = ["geo"]}
hextree = {workspace = true}
http-serde = {workspace = true}
clap = {workspace = true}
sqlx = {workspace = true}
tokio = {workspace = true}
tracing = {workspace = true}
tracing-subscriber = {workspace = true}
base64 = {workspace = true}
sha2 = {workspace = true}
lazy_static = {workspace = true}
chrono = {workspace = true}
triggered = {workspace = true}
flate2 = "1"
futures = {workspace = true}
futures-util = {workspace = true}
prost = {workspace = true}
once_cell = {workspace = true}
helium-proto = {workspace = true}
helium-crypto = {workspace = true}
humantime = {workspace = true}
rust_decimal = {workspace = true}
rust_decimal_macros = {workspace = true}
tonic = {workspace = true}
tokio-stream = {workspace = true}
tokio-util = {workspace = true}
metrics = {workspace = true}
metrics-exporter-prometheus = {workspace = true}
mobile-config = {path = "../mobile_config"}
file-store = {path = "../file_store"}
db-store = {path = "../db_store"}
poc-metrics = {path = "../metrics"}
reward-scheduler = {path = "../reward_scheduler"}
price = {path = "../price"}
rand = {workspace = true}
async-trait = {workspace = true}
retainer = {workspace = true}
uuid = {workspace = true}
task-manager = {path = "../task_manager"}
solana-sdk = {workspace = true}
derive_builder = {workspace = true}
regex = "1"
=======
anyhow = { workspace = true }
config = { workspace = true }
thiserror = { workspace = true }
serde = { workspace = true }
serde_json = { workspace = true }
h3o = { workspace = true, features = ["geo"] }
hextree = { workspace = true }
http-serde = { workspace = true }
clap = { workspace = true }
sqlx = { workspace = true }
tokio = { workspace = true }
tracing = { workspace = true }
tracing-subscriber = { workspace = true }
base64 = { workspace = true }
sha2 = { workspace = true }
lazy_static = { workspace = true }
chrono = { workspace = true }
triggered = { workspace = true }
flate2 = "1"
futures = { workspace = true }
futures-util = { workspace = true }
prost = { workspace = true }
once_cell = { workspace = true }
helium-proto = { workspace = true }
helium-crypto = { workspace = true }
humantime = { workspace = true }
rust_decimal = { workspace = true }
rust_decimal_macros = { workspace = true }
tonic = { workspace = true }
tokio-stream = { workspace = true }
metrics = { workspace = true }
metrics-exporter-prometheus = { workspace = true }
mobile-config = { path = "../mobile_config" }
file-store = { path = "../file_store" }
db-store = { path = "../db_store" }
poc-metrics = { path = "../metrics" }
reward-scheduler = { path = "../reward_scheduler" }
price = { path = "../price" }
rand = { workspace = true }
async-trait = { workspace = true }
retainer = { workspace = true }
uuid = { workspace = true }
task-manager = { path = "../task_manager" }
solana-sdk = { workspace = true }
>>>>>>> 79c8dae0
humantime-serde = { workspace = true }
custom-tracing = { path = "../custom_tracing" }

[dev-dependencies]
backon = "0"<|MERGE_RESOLUTION|>--- conflicted
+++ resolved
@@ -7,57 +7,8 @@
 authors.workspace = true
 
 [dependencies]
-<<<<<<< HEAD
-anyhow = {workspace = true}
-async-compression = {version = "0", features = ["tokio", "gzip"]}
-config = {workspace = true}
-thiserror = {workspace = true}
-serde =  {workspace = true}
-serde_json = {workspace = true}
-h3o = {workspace = true, features = ["geo"]}
-hextree = {workspace = true}
-http-serde = {workspace = true}
-clap = {workspace = true}
-sqlx = {workspace = true}
-tokio = {workspace = true}
-tracing = {workspace = true}
-tracing-subscriber = {workspace = true}
-base64 = {workspace = true}
-sha2 = {workspace = true}
-lazy_static = {workspace = true}
-chrono = {workspace = true}
-triggered = {workspace = true}
-flate2 = "1"
-futures = {workspace = true}
-futures-util = {workspace = true}
-prost = {workspace = true}
-once_cell = {workspace = true}
-helium-proto = {workspace = true}
-helium-crypto = {workspace = true}
-humantime = {workspace = true}
-rust_decimal = {workspace = true}
-rust_decimal_macros = {workspace = true}
-tonic = {workspace = true}
-tokio-stream = {workspace = true}
-tokio-util = {workspace = true}
-metrics = {workspace = true}
-metrics-exporter-prometheus = {workspace = true}
-mobile-config = {path = "../mobile_config"}
-file-store = {path = "../file_store"}
-db-store = {path = "../db_store"}
-poc-metrics = {path = "../metrics"}
-reward-scheduler = {path = "../reward_scheduler"}
-price = {path = "../price"}
-rand = {workspace = true}
-async-trait = {workspace = true}
-retainer = {workspace = true}
-uuid = {workspace = true}
-task-manager = {path = "../task_manager"}
-solana-sdk = {workspace = true}
-derive_builder = {workspace = true}
-regex = "1"
-=======
 anyhow = { workspace = true }
+async-compression = { version = "0", features = ["tokio", "gzip"] }
 config = { workspace = true }
 thiserror = { workspace = true }
 serde = { workspace = true }
@@ -87,6 +38,7 @@
 rust_decimal_macros = { workspace = true }
 tonic = { workspace = true }
 tokio-stream = { workspace = true }
+tokio-util = { workspace = true }
 metrics = { workspace = true }
 metrics-exporter-prometheus = { workspace = true }
 mobile-config = { path = "../mobile_config" }
@@ -101,7 +53,8 @@
 uuid = { workspace = true }
 task-manager = { path = "../task_manager" }
 solana-sdk = { workspace = true }
->>>>>>> 79c8dae0
+derive_builder = { workspace = true }
+regex = "1"
 humantime-serde = { workspace = true }
 custom-tracing = { path = "../custom_tracing" }
 
