--- conflicted
+++ resolved
@@ -210,10 +210,7 @@
             BoostedHexStatus::Eligible => self.coverage_points.boosted,
             BoostedHexStatus::WifiLocationScoreBelowThreshold(_) => dec!(0),
             BoostedHexStatus::RadioThresholdNotMet => dec!(0),
-<<<<<<< HEAD
-=======
             BoostedHexStatus::ServiceProviderBanned => dec!(0),
->>>>>>> ba2615e3
         }
     }
 }
@@ -396,21 +393,13 @@
 
         // Radio meeting the threshold is eligible for boosted hexes.
         // Boosted hex provides radio with more than base_points.
-<<<<<<< HEAD
-        let verified_wifi = calculate_wifi(RadioThreshold::Verified);
-=======
         let verified_wifi = calculate_wifi(ServiceProviderBoostedRewardEligibility::Eligible);
->>>>>>> ba2615e3
         assert_eq!(base_points * dec!(5), verified_wifi.coverage_points_v1());
 
         // Radio not meeting the threshold is not eligible for boosted hexes.
         // Boost from hex is not applied, radio receives base points.
-<<<<<<< HEAD
-        let unverified_wifi = calculate_wifi(RadioThreshold::Unverified);
-=======
         let unverified_wifi =
             calculate_wifi(ServiceProviderBoostedRewardEligibility::RadioThresholdNotMet);
->>>>>>> ba2615e3
         assert_eq!(base_points, unverified_wifi.coverage_points_v1());
     }
 
