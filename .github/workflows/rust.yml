name: CI

on:
  pull_request:
    branches: [main]
  push:
    branches: [main]
    tags: ["*"]

env:
  CARGO_INCREMENTAL: 0 # this setting is automatically applied by rust-cache but documented here for explicitness
  CARGO_NET_RETRY: 10
  RUST_BACKTRACE: short
  RUSTFLAGS: "-D warnings"
  RUSTUP_MAX_RETRIES: 10

jobs:
  build:
    runs-on: ubuntu-latest-m

    services:
      postgres:
        image: postgres
        env:
          POSTGRES_PASSWORD: postgres
        options: >-
          --health-cmd pg_isready
          --health-interval 10s
          --health-timeout 5s
          --health-retries 5
        ports:
          - 5432:5432

    steps:
      ## free up disk space if we are packaging a release from a tag
      - uses: jlumbroso/free-disk-space@main

      - uses: actions/checkout@v3
      - uses: dtolnay/rust-toolchain@stable
        with:
          components: clippy, rustfmt

      - name: Install protoc
        run: sudo apt-get install -y protobuf-compiler

      - name: Setup cache
        uses: Swatinem/rust-cache@v2

      - name: Cancel previous runs
        uses: styfle/cancel-workflow-action@0.11.0
        with:
          access_token: ${{ github.token }}

      - name: Build
        run: cargo build --all --release

      - name: Check formatting
        run: cargo fmt  -- --check

      - name: Clippy
        run: cargo clippy --all-targets -- -Dclippy::all -D warnings

<<<<<<< HEAD
      - name: Run unit and integration tests
        env:
          DATABASE_URL: "postgres://postgres:postgres@localhost:5432/postgres"
        run: cargo test -r -- --include-ignored
=======
      - name: Run tests
        run: cargo test -r
>>>>>>> 1f4237eb

      - name: Debian packaging
        if: contains(github.ref, 'refs/tags/')
        env:
          PACKAGECLOUD_API_KEY: ${{ secrets.PACKAGECLOUD_API_KEY }}
        run: |
          chmod +x ./.github/scripts/make_debian.sh
          ./.github/scripts/make_debian.sh<|MERGE_RESOLUTION|>--- conflicted
+++ resolved
@@ -60,15 +60,10 @@
       - name: Clippy
         run: cargo clippy --all-targets -- -Dclippy::all -D warnings
 
-<<<<<<< HEAD
       - name: Run unit and integration tests
         env:
           DATABASE_URL: "postgres://postgres:postgres@localhost:5432/postgres"
         run: cargo test -r -- --include-ignored
-=======
-      - name: Run tests
-        run: cargo test -r
->>>>>>> 1f4237eb
 
       - name: Debian packaging
         if: contains(github.ref, 'refs/tags/')
