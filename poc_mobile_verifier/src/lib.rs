--- conflicted
+++ resolved
@@ -11,19 +11,4 @@
 pub mod subnetwork_rewards;
 pub mod verifier;
 
-<<<<<<< HEAD
-pub fn env_var<T>(key: &str, default: T) -> anyhow::Result<T>
-where
-    T: std::str::FromStr,
-    <T as std::str::FromStr>::Err: std::fmt::Debug + Send + Sync + std::error::Error + 'static,
-{
-    match dotenv::var(key) {
-        Ok(v) => Ok(v.parse::<T>()?),
-        Err(dotenv::Error::EnvVar(std::env::VarError::NotPresent)) => Ok(default),
-        Err(err) => Err(anyhow::Error::from(err)),
-    }
-}
-=======
-pub use error::{Error, Result};
-pub use settings::Settings;
->>>>>>> 4a9fe4df
+pub use settings::Settings;