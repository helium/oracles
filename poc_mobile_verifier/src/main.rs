use anyhow::Result;
use clap::Parser;
<<<<<<< HEAD
use poc_mobile_verifier::cli::{generate, server};
=======
use poc_mobile_verifier::{
    cli::{generate, reward_from_db, server},
    Result, Settings,
};
use std::path;
>>>>>>> 4a9fe4df
use tracing_subscriber::{layer::SubscriberExt, util::SubscriberInitExt};

#[derive(clap::Parser)]
#[clap(version = env!("CARGO_PKG_VERSION"))]
#[clap(about = "Helium Mobile Share Server")]
pub struct Cli {
    /// Optional configuration file to use. If present the toml file at the
    /// given path will be loaded. Environemnt variables can override the
    /// settins in the given file.
    #[clap(short = 'c')]
    config: Option<path::PathBuf>,

    #[clap(subcommand)]
    cmd: Cmd,
}

impl Cli {
    pub async fn run(self) -> Result {
        let settings = Settings::new(self.config)?;
        tracing_subscriber::registry()
            .with(tracing_subscriber::EnvFilter::new(&settings.log))
            .with(tracing_subscriber::fmt::layer())
            .init();
        self.cmd.run(settings).await
    }
}

#[derive(clap::Subcommand)]
pub enum Cmd {
    Generate(generate::Cmd),
    Server(server::Cmd),
    RewardFromDb(reward_from_db::Cmd),
}

<<<<<<< HEAD
#[tokio::main]
async fn main() -> Result<()> {
    dotenv::dotenv()?;
    tracing_subscriber::registry()
        .with(tracing_subscriber::EnvFilter::new(
            dotenv::var("RUST_LOG").unwrap_or_else(|_| "mobile_verifier=debug".into()),
        ))
        .with(tracing_subscriber::fmt::layer())
        .init();

    match Cli::parse().cmd {
        Cmd::Generate(cmd) => cmd.run().await?,
        Cmd::Server(cmd) => cmd.run().await?,
=======
impl Cmd {
    pub async fn run(self, settings: Settings) -> Result {
        match self {
            Self::Generate(cmd) => cmd.run(&settings).await,
            Self::Server(cmd) => cmd.run(&settings).await,
            Self::RewardFromDb(cmd) => cmd.run(&settings).await,
        }
>>>>>>> 4a9fe4df
    }
}

#[tokio::main]
async fn main() -> Result {
    let cli = Cli::parse();
    cli.run().await
}<|MERGE_RESOLUTION|>--- conflicted
+++ resolved
@@ -1,14 +1,10 @@
 use anyhow::Result;
 use clap::Parser;
-<<<<<<< HEAD
-use poc_mobile_verifier::cli::{generate, server};
-=======
 use poc_mobile_verifier::{
     cli::{generate, reward_from_db, server},
-    Result, Settings,
+    Settings,
 };
 use std::path;
->>>>>>> 4a9fe4df
 use tracing_subscriber::{layer::SubscriberExt, util::SubscriberInitExt};
 
 #[derive(clap::Parser)]
@@ -26,7 +22,7 @@
 }
 
 impl Cli {
-    pub async fn run(self) -> Result {
+    pub async fn run(self) -> Result<()> {
         let settings = Settings::new(self.config)?;
         tracing_subscriber::registry()
             .with(tracing_subscriber::EnvFilter::new(&settings.log))
@@ -43,34 +39,18 @@
     RewardFromDb(reward_from_db::Cmd),
 }
 
-<<<<<<< HEAD
-#[tokio::main]
-async fn main() -> Result<()> {
-    dotenv::dotenv()?;
-    tracing_subscriber::registry()
-        .with(tracing_subscriber::EnvFilter::new(
-            dotenv::var("RUST_LOG").unwrap_or_else(|_| "mobile_verifier=debug".into()),
-        ))
-        .with(tracing_subscriber::fmt::layer())
-        .init();
-
-    match Cli::parse().cmd {
-        Cmd::Generate(cmd) => cmd.run().await?,
-        Cmd::Server(cmd) => cmd.run().await?,
-=======
 impl Cmd {
-    pub async fn run(self, settings: Settings) -> Result {
+    pub async fn run(self, settings: Settings) -> Result<()> {
         match self {
             Self::Generate(cmd) => cmd.run(&settings).await,
             Self::Server(cmd) => cmd.run(&settings).await,
             Self::RewardFromDb(cmd) => cmd.run(&settings).await,
         }
->>>>>>> 4a9fe4df
     }
 }
 
 #[tokio::main]
-async fn main() -> Result {
+async fn main() -> Result<()> {
     let cli = Cli::parse();
     cli.run().await
 }