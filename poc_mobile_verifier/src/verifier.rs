use crate::{
<<<<<<< HEAD
=======
    error::{Error, Result},
>>>>>>> 4a9fe4df
    heartbeats::{Heartbeat, Heartbeats},
    ingest,
    scheduler::Scheduler,
    speedtests::{SpeedtestAverages, SpeedtestRollingAverage, SpeedtestStore},
    subnetwork_rewards::SubnetworkRewards,
};
use anyhow::Result;
use chrono::{DateTime, Duration, TimeZone, Utc};
use db_store::meta;
use file_store::{file_sink, FileStore};
use futures::{stream::Stream, StreamExt};
use helium_proto::services::{follower, Channel};
<<<<<<< HEAD
use sqlx::{Pool, Postgres};
use std::ops::Range;
=======
use sqlx::{PgExecutor, Pool, Postgres};
use tokio::pin;
>>>>>>> 4a9fe4df
use tokio::time::sleep;

pub struct VerifierDaemon {
    pub pool: Pool<Postgres>,
    pub heartbeats_tx: file_sink::MessageSender,
    pub speedtest_avg_tx: file_sink::MessageSender,
    pub subnet_rewards_tx: file_sink::MessageSender,
    pub reward_period_hours: i64,
    pub verifications_per_period: i32,
    pub verifier: Verifier,
}

impl VerifierDaemon {
    pub async fn run(mut self, shutdown: &triggered::Listener) -> Result<()> {
        tracing::info!("Starting verifier service");

        let reward_period_length = Duration::hours(self.reward_period_hours);
        let verification_period_length = reward_period_length / self.verifications_per_period;

        loop {
            let now = Utc::now();

            let scheduler = Scheduler::new(
                verification_period_length,
                reward_period_length,
                last_verified_end_time(&self.pool).await?,
                last_rewarded_end_time(&self.pool).await?,
                next_rewarded_end_time(&self.pool).await?,
            );

            if scheduler.should_verify(now) {
                tracing::info!("Verifying epoch: {:?}", scheduler.verification_period);
                self.verify(&scheduler).await?;
            }

            if scheduler.should_reward(now) {
                tracing::info!("Rewarding epoch: {:?}", scheduler.reward_period);
                self.reward(&scheduler).await?
            }

            let sleep_duration = scheduler.sleep_duration(Utc::now())?;

            tracing::info!(
                "Sleeping for {}",
                humantime::format_duration(sleep_duration)
            );
            let shutdown = shutdown.clone();
            tokio::select! {
                _ = shutdown => return Ok(()),
                _ = sleep(sleep_duration) => (),
            }
        }
    }

    pub async fn verify(&mut self, scheduler: &Scheduler) -> Result<()> {
        let VerifiedEpoch {
            heartbeats,
            speedtests,
        } = self
            .verifier
            .verify_epoch(&self.pool, &scheduler.verification_period)
            .await?;

        let mut transaction = self.pool.begin().await?;

        pin!(heartbeats);
        pin!(speedtests);

        // TODO: switch to a bulk transaction
        while let Some(heartbeat) = heartbeats.next().await {
            heartbeat.write(&self.heartbeats_tx).await?;
            heartbeat.save(&mut transaction).await?;
        }

        while let Some(speedtest) = speedtests.next().await.transpose()? {
            speedtest.write(&self.speedtest_avg_tx).await?;
            speedtest.save(&mut transaction).await?;
        }

        save_last_verified_end_time(&mut transaction, &scheduler.verification_period.end).await?;
        transaction.commit().await?;

        Ok(())
    }

    pub async fn reward(&mut self, scheduler: &Scheduler) -> Result<()> {
        let heartbeats = Heartbeats::validated(&self.pool, scheduler.reward_period.start).await?;
        let speedtests =
            SpeedtestAverages::validated(&self.pool, scheduler.reward_period.end).await?;

        let rewards = self
            .verifier
            .reward_epoch(&scheduler.reward_period, heartbeats, speedtests)
            .await?;

        let mut transaction = self.pool.begin().await?;

        // Clear the heartbeats table:
        sqlx::query("TRUNCATE TABLE heartbeats;")
            .execute(&mut transaction)
            .await?;

        save_last_rewarded_end_time(&mut transaction, &scheduler.reward_period.end).await?;
        save_next_rewarded_end_time(&mut transaction, &scheduler.next_reward_period().end).await?;

        transaction.commit().await?;

        rewards
            .write(&self.subnet_rewards_tx)
            .await?
            // Await the returned one shot to ensure that we wrote the file
            .await??;

        Ok(())
    }
}

pub struct Verifier {
    pub file_store: FileStore,
    pub follower: follower::Client<Channel>,
}

impl Verifier {
    pub async fn new(file_store: FileStore, follower: follower::Client<Channel>) -> Result<Self> {
        Ok(Self {
            file_store,
            follower,
        })
    }

    pub async fn verify_epoch<'a>(
        &mut self,
        pool: impl SpeedtestStore + Copy + 'a,
        epoch: &'a Range<DateTime<Utc>>,
    ) -> Result<
        VerifiedEpoch<
            impl Stream<Item = Heartbeat> + 'a,
            impl Stream<Item = Result<SpeedtestRollingAverage>> + 'a,
        >,
    > {
        let heartbeats = Heartbeat::validate_heartbeats(
            ingest::ingest_heartbeats(&self.file_store, epoch).await?,
            epoch,
        )
        .await?;

        let speedtests = SpeedtestRollingAverage::validate_speedtests(
            ingest::ingest_speedtests(&self.file_store, epoch).await?,
            pool,
        )
        .await?;

        Ok(VerifiedEpoch {
            heartbeats,
            speedtests,
        })
    }

    pub async fn reward_epoch(
        &mut self,
        epoch: &Range<DateTime<Utc>>,
        heartbeats: Heartbeats,
        speedtests: SpeedtestAverages,
    ) -> Result<SubnetworkRewards> {
        Ok(
            SubnetworkRewards::from_epoch(self.follower.clone(), epoch, heartbeats, speedtests)
                .await?,
        )
    }
}

pub struct VerifiedEpoch<H, S> {
    pub heartbeats: H,
    pub speedtests: S,
}

async fn last_verified_end_time(exec: impl PgExecutor<'_>) -> Result<DateTime<Utc>> {
    Ok(Utc.timestamp(meta::fetch(exec, "last_verified_end_time").await?, 0))
}

async fn save_last_verified_end_time(exec: impl PgExecutor<'_>, value: &DateTime<Utc>) -> Result {
    meta::store(exec, "last_verified_end_time", value.timestamp())
        .await
        .map_err(Error::from)
}

async fn last_rewarded_end_time(exec: impl PgExecutor<'_>) -> Result<DateTime<Utc>> {
    Ok(Utc.timestamp(meta::fetch(exec, "last_rewarded_end_time").await?, 0))
}

async fn save_last_rewarded_end_time(exec: impl PgExecutor<'_>, value: &DateTime<Utc>) -> Result {
    meta::store(exec, "last_rewarded_end_time", value.timestamp())
        .await
        .map_err(Error::from)
}

async fn next_rewarded_end_time(exec: impl PgExecutor<'_>) -> Result<DateTime<Utc>> {
    Ok(Utc.timestamp(meta::fetch(exec, "next_rewarded_end_time").await?, 0))
}

async fn save_next_rewarded_end_time(exec: impl PgExecutor<'_>, value: &DateTime<Utc>) -> Result {
    meta::store(exec, "next_rewarded_end_time", value.timestamp())
        .await
        .map_err(Error::from)
}<|MERGE_RESOLUTION|>--- conflicted
+++ resolved
@@ -1,27 +1,18 @@
 use crate::{
-<<<<<<< HEAD
-=======
-    error::{Error, Result},
->>>>>>> 4a9fe4df
     heartbeats::{Heartbeat, Heartbeats},
     ingest,
     scheduler::Scheduler,
     speedtests::{SpeedtestAverages, SpeedtestRollingAverage, SpeedtestStore},
     subnetwork_rewards::SubnetworkRewards,
 };
-use anyhow::Result;
 use chrono::{DateTime, Duration, TimeZone, Utc};
 use db_store::meta;
 use file_store::{file_sink, FileStore};
 use futures::{stream::Stream, StreamExt};
 use helium_proto::services::{follower, Channel};
-<<<<<<< HEAD
-use sqlx::{Pool, Postgres};
+use sqlx::{PgExecutor, Pool, Postgres};
 use std::ops::Range;
-=======
-use sqlx::{PgExecutor, Pool, Postgres};
 use tokio::pin;
->>>>>>> 4a9fe4df
 use tokio::time::sleep;
 
 pub struct VerifierDaemon {
@@ -35,7 +26,7 @@
 }
 
 impl VerifierDaemon {
-    pub async fn run(mut self, shutdown: &triggered::Listener) -> Result<()> {
+    pub async fn run(mut self, shutdown: &triggered::Listener) -> anyhow::Result<()> {
         tracing::info!("Starting verifier service");
 
         let reward_period_length = Duration::hours(self.reward_period_hours);
@@ -76,7 +67,7 @@
         }
     }
 
-    pub async fn verify(&mut self, scheduler: &Scheduler) -> Result<()> {
+    pub async fn verify(&mut self, scheduler: &Scheduler) -> anyhow::Result<()> {
         let VerifiedEpoch {
             heartbeats,
             speedtests,
@@ -107,7 +98,7 @@
         Ok(())
     }
 
-    pub async fn reward(&mut self, scheduler: &Scheduler) -> Result<()> {
+    pub async fn reward(&mut self, scheduler: &Scheduler) -> anyhow::Result<()> {
         let heartbeats = Heartbeats::validated(&self.pool, scheduler.reward_period.start).await?;
         let speedtests =
             SpeedtestAverages::validated(&self.pool, scheduler.reward_period.end).await?;
@@ -145,34 +136,34 @@
 }
 
 impl Verifier {
-    pub async fn new(file_store: FileStore, follower: follower::Client<Channel>) -> Result<Self> {
-        Ok(Self {
+    pub fn new(file_store: FileStore, follower: follower::Client<Channel>) -> Self {
+        Self {
             file_store,
             follower,
-        })
+        }
     }
 
     pub async fn verify_epoch<'a>(
         &mut self,
         pool: impl SpeedtestStore + Copy + 'a,
         epoch: &'a Range<DateTime<Utc>>,
-    ) -> Result<
+    ) -> file_store::Result<
         VerifiedEpoch<
             impl Stream<Item = Heartbeat> + 'a,
-            impl Stream<Item = Result<SpeedtestRollingAverage>> + 'a,
+            impl Stream<Item = Result<SpeedtestRollingAverage, sqlx::Error>> + 'a,
         >,
     > {
         let heartbeats = Heartbeat::validate_heartbeats(
             ingest::ingest_heartbeats(&self.file_store, epoch).await?,
             epoch,
         )
-        .await?;
+        .await;
 
         let speedtests = SpeedtestRollingAverage::validate_speedtests(
             ingest::ingest_speedtests(&self.file_store, epoch).await?,
             pool,
         )
-        .await?;
+        .await;
 
         Ok(VerifiedEpoch {
             heartbeats,
@@ -185,11 +176,8 @@
         epoch: &Range<DateTime<Utc>>,
         heartbeats: Heartbeats,
         speedtests: SpeedtestAverages,
-    ) -> Result<SubnetworkRewards> {
-        Ok(
-            SubnetworkRewards::from_epoch(self.follower.clone(), epoch, heartbeats, speedtests)
-                .await?,
-        )
+    ) -> Result<SubnetworkRewards, tonic::Status> {
+        SubnetworkRewards::from_epoch(self.follower.clone(), epoch, heartbeats, speedtests).await
     }
 }
 
@@ -198,32 +186,35 @@
     pub speedtests: S,
 }
 
-async fn last_verified_end_time(exec: impl PgExecutor<'_>) -> Result<DateTime<Utc>> {
+async fn last_verified_end_time(exec: impl PgExecutor<'_>) -> db_store::Result<DateTime<Utc>> {
     Ok(Utc.timestamp(meta::fetch(exec, "last_verified_end_time").await?, 0))
 }
 
-async fn save_last_verified_end_time(exec: impl PgExecutor<'_>, value: &DateTime<Utc>) -> Result {
-    meta::store(exec, "last_verified_end_time", value.timestamp())
-        .await
-        .map_err(Error::from)
-}
-
-async fn last_rewarded_end_time(exec: impl PgExecutor<'_>) -> Result<DateTime<Utc>> {
+async fn save_last_verified_end_time(
+    exec: impl PgExecutor<'_>,
+    value: &DateTime<Utc>,
+) -> db_store::Result<()> {
+    meta::store(exec, "last_verified_end_time", value.timestamp()).await
+}
+
+async fn last_rewarded_end_time(exec: impl PgExecutor<'_>) -> db_store::Result<DateTime<Utc>> {
     Ok(Utc.timestamp(meta::fetch(exec, "last_rewarded_end_time").await?, 0))
 }
 
-async fn save_last_rewarded_end_time(exec: impl PgExecutor<'_>, value: &DateTime<Utc>) -> Result {
-    meta::store(exec, "last_rewarded_end_time", value.timestamp())
-        .await
-        .map_err(Error::from)
-}
-
-async fn next_rewarded_end_time(exec: impl PgExecutor<'_>) -> Result<DateTime<Utc>> {
+async fn save_last_rewarded_end_time(
+    exec: impl PgExecutor<'_>,
+    value: &DateTime<Utc>,
+) -> db_store::Result<()> {
+    meta::store(exec, "last_rewarded_end_time", value.timestamp()).await
+}
+
+async fn next_rewarded_end_time(exec: impl PgExecutor<'_>) -> db_store::Result<DateTime<Utc>> {
     Ok(Utc.timestamp(meta::fetch(exec, "next_rewarded_end_time").await?, 0))
 }
 
-async fn save_next_rewarded_end_time(exec: impl PgExecutor<'_>, value: &DateTime<Utc>) -> Result {
-    meta::store(exec, "next_rewarded_end_time", value.timestamp())
-        .await
-        .map_err(Error::from)
+async fn save_next_rewarded_end_time(
+    exec: impl PgExecutor<'_>,
+    value: &DateTime<Utc>,
+) -> db_store::Result<()> {
+    meta::store(exec, "next_rewarded_end_time", value.timestamp()).await
 }