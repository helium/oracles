--- conflicted
+++ resolved
@@ -1,14 +1,9 @@
 use crate::{
     verifier::{Verifier, VerifierDaemon},
-<<<<<<< HEAD
     Settings,
 };
 use anyhow::{Error, Result};
-=======
-    Result, Settings,
-};
 use chrono::Duration;
->>>>>>> f861ceda
 use file_store::{file_sink, file_upload, FileStore, FileType};
 use futures_util::TryFutureExt;
 
