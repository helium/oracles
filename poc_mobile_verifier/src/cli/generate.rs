--- conflicted
+++ resolved
@@ -1,10 +1,7 @@
 use crate::{
     speedtests::EmptyDatabase,
     verifier::{VerifiedEpoch, Verifier},
-<<<<<<< HEAD
-=======
-    Result, Settings,
->>>>>>> 4a9fe4df
+    Settings,
 };
 use anyhow::Result;
 use chrono::{DateTime, NaiveDateTime, Utc};
@@ -23,11 +20,7 @@
 }
 
 impl Cmd {
-<<<<<<< HEAD
-    pub async fn run(self) -> Result<()> {
-=======
-    pub async fn run(self, settings: &Settings) -> Result {
->>>>>>> 4a9fe4df
+    pub async fn run(self, settings: &Settings) -> Result<()> {
         let Self { start, end } = self;
 
         let start = DateTime::from_utc(start, Utc);
@@ -39,7 +32,7 @@
         let file_store = FileStore::from_settings(&settings.ingest).await?;
         let follower = settings.follower.connect_follower()?;
 
-        let mut verifier = Verifier::new(file_store, follower).await?;
+        let mut verifier = Verifier::new(file_store, follower);
 
         let VerifiedEpoch {
             heartbeats,
