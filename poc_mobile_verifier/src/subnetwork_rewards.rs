--- conflicted
+++ resolved
@@ -27,14 +27,8 @@
         mut follower_service: impl OwnerResolver,
         epoch: &Range<DateTime<Utc>>,
         heartbeats: Heartbeats,
-<<<<<<< HEAD
-        // TODO: Use speedtests as part of the reward calculation
-        _speedtests: SpeedtestAverages,
+        speedtests: SpeedtestAverages,
     ) -> Result<Self, tonic::Status> {
-=======
-        speedtests: SpeedtestAverages,
-    ) -> Result<Self> {
->>>>>>> 4a9fe4df
         // Gather hotspot shares
         let mut hotspot_shares = HashMap::<PublicKey, Decimal>::new();
         for heartbeat in heartbeats.into_iter() {
