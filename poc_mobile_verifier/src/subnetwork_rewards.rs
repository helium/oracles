use crate::{
    error::Result,
    heartbeats::Heartbeats,
    reward_share::{OwnerEmissions, OwnerResolver},
    speedtests::SpeedtestAverages,
};
use chrono::{DateTime, Utc};
use file_store::file_sink;
use helium_crypto::PublicKey;
use rust_decimal::Decimal;
use std::collections::HashMap;
use std::ops::Range;
use tokio::sync::oneshot;

mod proto {
    pub use helium_proto::services::poc_mobile::*;
    pub use helium_proto::{SubnetworkReward, SubnetworkRewards};
}

pub struct SubnetworkRewards {
    pub epoch: Range<DateTime<Utc>>,
    pub rewards: Vec<proto::SubnetworkReward>,
}

impl SubnetworkRewards {
    pub async fn from_epoch(
        mut follower_service: impl OwnerResolver,
        epoch: &Range<DateTime<Utc>>,
<<<<<<< HEAD
        heartbeats: &Heartbeats,
        // TODO: Use speedtests as part of the reward calculation
        _speedtests: &SpeedtestAverages,
=======
        heartbeats: Heartbeats,
>>>>>>> 0de13133
    ) -> Result<Self> {
        // Gather hotspot shares
        let mut hotspot_shares = HashMap::<PublicKey, Decimal>::new();
        for heartbeat in heartbeats.into_iter() {
            *hotspot_shares
                .entry(heartbeat.hotspot_key.clone())
                .or_default() += heartbeat.reward_weight;
        }

        let (owner_shares, _missing_owner_shares) =
            follower_service.owner_shares(hotspot_shares).await?;

        let owner_emissions =
            OwnerEmissions::new(owner_shares, epoch.start, epoch.end - epoch.start);

        let mut rewards = owner_emissions
            .into_inner()
            .into_iter()
            .map(|(owner, amt)| proto::SubnetworkReward {
                account: owner.to_vec(),
                amount: u64::from(amt),
            })
            .collect::<Vec<_>>();

        rewards.sort_by(|a, b| {
            a.account
                .cmp(&b.account)
                .then_with(|| a.amount.cmp(&b.amount))
        });

        Ok(Self {
            epoch: epoch.clone(),
            rewards,
        })
    }

    pub async fn write(
        self,
        subnet_rewards_tx: &file_sink::MessageSender,
    ) -> file_store::Result<oneshot::Receiver<file_store::Result>> {
        file_sink::write(
            subnet_rewards_tx,
            proto::SubnetworkRewards {
                start_epoch: self.epoch.start.timestamp() as u64,
                end_epoch: self.epoch.end.timestamp() as u64,
                rewards: self.rewards,
            },
        )
        .await
    }
}

#[cfg(test)]
mod test {
    use super::*;
    use crate::{
        cell_type::CellType, heartbeats::Heartbeats, reward_share::OwnerResolver, shares::Share,
    };
    use chrono::{Duration, Utc};
    use helium_proto::services::poc_mobile::ShareValidity;
    use std::collections::HashMap;

    struct MapResolver {
        owners: HashMap<PublicKey, PublicKey>,
    }

    #[async_trait::async_trait]
    impl OwnerResolver for MapResolver {
        async fn resolve_owner(&mut self, address: &PublicKey) -> Result<Option<PublicKey>> {
            Ok(self.owners.get(address).cloned())
        }
    }

    #[tokio::test]
    async fn test_single_owner_multiple_hotspots() {
        let g1: PublicKey = "11eX55faMbqZB7jzN4p67m6w7ScPMH6ubnvCjCPLh72J49PaJEL"
            .parse()
            .expect("unable to construct pubkey");
        let g2: PublicKey = "118SPA16MX8WrUKcuXxsg6SH8u5dWszAySiUAJX6tTVoQVy7nWc"
            .parse()
            .expect("unable to construct pubkey");

        let c1 = "P27-SCE4255W2107CW5000014".to_string();
        let c2 = "2AG32PBS3101S1202000464223GY0153".to_string();

        let ct1 = CellType::from_cbsd_id(&c1).expect("unable to get cell_type");
        let ct2 = CellType::from_cbsd_id(&c2).expect("unable to get cell_type");

        let owner1: PublicKey = "1ay5TAKuQDjLS6VTpoWU51p3ik3Sif1b3DWRstErqkXFJ4zuG7r"
            .parse()
            .expect("unable to get test pubkey");
        let owner2: PublicKey = "1126cBTucnhedhxnWp6puBWBk6Xdbpi7nkqeaX4s4xoDy2ja7bcd"
            .parse()
            .expect("unable to get pubkey");

        let mut owners = HashMap::new();
        owners.insert(g1.clone(), owner1.clone());
        owners.insert(g2.clone(), owner2.clone());

        let resolver = MapResolver { owners };

        let now = Utc::now();
        let timestamp = now.naive_utc();

        let shares = vec![
            Share {
                cbsd_id: c1.clone(),
                pub_key: g1.clone(),
                reward_weight: ct1.reward_weight(),
                cell_type: Some(ct1),
                validity: ShareValidity::Valid,
                timestamp,
            },
            Share {
                cbsd_id: c2.clone(),
                pub_key: g1.clone(),
                reward_weight: ct2.reward_weight(),
                cell_type: Some(ct2),
                validity: ShareValidity::Valid,
                timestamp,
            },
            Share {
                cbsd_id: c1.clone(),
                pub_key: g2.clone(),
                reward_weight: ct1.reward_weight(),
                cell_type: Some(ct1),
                validity: ShareValidity::Valid,
                timestamp,
            },
            Share {
                cbsd_id: c1.clone(),
                pub_key: g2.clone(),
                reward_weight: ct1.reward_weight(),
                cell_type: Some(ct1),
                validity: ShareValidity::Valid,
                timestamp,
            },
        ];

        let heartbeats: Heartbeats = shares.into_iter().collect();

        let owner_rewards: HashMap<PublicKey, _> = SubnetworkRewards::from_epoch(
            resolver,
            &(now..(now + Duration::hours(24))),
            heartbeats,
        )
        .await
        .expect("Could not generate rewards")
        .rewards
        .into_iter()
        .map(|p| (PublicKey::try_from(p.account).unwrap(), p.amount))
        .collect();

        // The owner with two hotspots gets more rewards
        assert!(owner_rewards.get(&owner1).unwrap() > owner_rewards.get(&owner2).unwrap());
    }
}<|MERGE_RESOLUTION|>--- conflicted
+++ resolved
@@ -26,13 +26,9 @@
     pub async fn from_epoch(
         mut follower_service: impl OwnerResolver,
         epoch: &Range<DateTime<Utc>>,
-<<<<<<< HEAD
         heartbeats: &Heartbeats,
         // TODO: Use speedtests as part of the reward calculation
         _speedtests: &SpeedtestAverages,
-=======
-        heartbeats: Heartbeats,
->>>>>>> 0de13133
     ) -> Result<Self> {
         // Gather hotspot shares
         let mut hotspot_shares = HashMap::<PublicKey, Decimal>::new();
