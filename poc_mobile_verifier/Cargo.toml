--- conflicted
+++ resolved
@@ -6,12 +6,8 @@
 license = "Apache-2.0"
 
 [dependencies]
-<<<<<<< HEAD
 anyhow = {workspace = true}
-dotenv = {workspace = true}
-=======
 config = {workspace = true}
->>>>>>> 4a9fe4df
 thiserror = {workspace = true}
 serde =  {workspace = true}
 serde_json = {workspace = true}
