pub mod cli;
mod error;
mod file_info;
pub mod file_info_poller;
pub mod file_sink;
pub mod file_source;
pub mod file_store;
pub mod file_upload;
pub mod heartbeat;
pub mod iot_beacon_report;
pub mod iot_invalid_poc;
pub mod iot_valid_poc;
pub mod iot_witness_report;
<<<<<<< HEAD
pub mod mobile_session;
=======
pub mod reward_manifest;
>>>>>>> bbc643a8
mod settings;
pub mod speedtest;
pub mod traits;

pub use crate::file_store::FileStore;
pub use error::{Error, Result};
pub use file_info::{FileInfo, FileType};
pub use file_sink::{FileSink, FileSinkBuilder};
pub use iot_valid_poc::SCALING_PRECISION;
pub use settings::Settings;

use bytes::BytesMut;
use futures::stream::BoxStream;

pub type Stream<T> = BoxStream<'static, Result<T>>;
pub type FileInfoStream = Stream<FileInfo>;
pub type BytesMutStream = Stream<BytesMut>;<|MERGE_RESOLUTION|>--- conflicted
+++ resolved
@@ -11,11 +11,8 @@
 pub mod iot_invalid_poc;
 pub mod iot_valid_poc;
 pub mod iot_witness_report;
-<<<<<<< HEAD
 pub mod mobile_session;
-=======
 pub mod reward_manifest;
->>>>>>> bbc643a8
 mod settings;
 pub mod speedtest;
 pub mod traits;
