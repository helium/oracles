--- conflicted
+++ resolved
@@ -65,7 +65,6 @@
         let mut file_stream = file_source::source([&self.mainnet]);
         while let Some(result) = file_stream.next().await {
             let msg = result?;
-<<<<<<< HEAD
 	    let reward = MobileRewardShare::decode(msg)?;
             match reward.reward {
                 Some(Reward::RadioReward(reward)) => {
@@ -89,275 +88,6 @@
 		    rewards.entry(hotspot_key)
 			.or_default().labnet += poc_reward;
 		},
-=======
-            match self.file_type {
-                FileType::BoostedHexUpdate => {
-                    let dec_msg = BoostedHexUpdateProto::decode(msg)?;
-                    let update = dec_msg.update.unwrap();
-                    let json = json!({
-                        "last_update": dec_msg.timestamp,
-                        "location":  update.location,
-                        "start_ts":  update.start_ts,
-                        "end_ts":  update.end_ts,
-                        "period_length":  update.period_length,
-                        "multipliers":  update.multipliers,
-                        "boosted_hex_pubkey":  update.boosted_hex_pubkey,
-                        "boost_config_pubkey":  update.boost_config_pubkey,
-                    });
-                    print_json(&json)?;
-                }
-                FileType::CbrsHeartbeat => {
-                    let dec_msg = CellHeartbeatReqV1::decode(msg)?;
-                    wtr.serialize(CbrsHeartbeat::try_from(dec_msg)?)?;
-                }
-                FileType::WifiHeartbeatIngestReport => {
-                    let msg = WifiHeartbeatIngestReport::decode(msg)?;
-                    let json = json!({
-                        "received_timestamp": msg.received_timestamp,
-                        "pubkey": msg.report.pubkey,
-                        "operation_mode": msg.report.operation_mode,
-                        "location_validation_timestamp": msg.report.location_validation_timestamp,
-                    });
-                    // print_json(&msg)?;
-                    print_json(&json)?;
-                }
-                FileType::CellSpeedtest => {
-                    let dec_msg = SpeedtestReqV1::decode(msg)?;
-                    wtr.serialize(CellSpeedtest::try_from(dec_msg)?)?;
-                }
-                FileType::CbrsHeartbeatIngestReport => {
-                    let dec_msg = CellHeartbeatIngestReportV1::decode(msg)?;
-                    let ingest_report = CbrsHeartbeatIngestReport::try_from(dec_msg)?;
-                    print_json(&ingest_report)?;
-                }
-                FileType::CellSpeedtestIngestReport => {
-                    let dec_msg = SpeedtestIngestReportV1::decode(msg)?;
-                    let ingest_report = CellSpeedtestIngestReport::try_from(dec_msg)?;
-                    print_json(&ingest_report)?;
-                }
-                FileType::DataTransferSessionIngestReport => {
-                    let dtr = DataTransferSessionIngestReport::decode(msg)?;
-                    print_json(&json!({
-                        "received_timestamp": dtr.received_timestamp,
-                        "rewardable_bytes": dtr.report.rewardable_bytes,
-                        "pub_key": dtr.report.data_transfer_usage.pub_key,
-                        "upload_bytes": dtr.report.data_transfer_usage.upload_bytes,
-                        "download_bytes": dtr.report.data_transfer_usage.download_bytes,
-                        "radio_access_technology": dtr.report.data_transfer_usage.radio_access_technology,
-                        "event_id": dtr.report.data_transfer_usage.event_id,
-                        "payer": dtr.report.data_transfer_usage.payer,
-                        "timestamp": dtr.report.data_transfer_usage.timestamp,
-                    }))?;
-                }
-                FileType::InvalidDataTransferSessionIngestReport => {
-                    let msg: InvalidDataTransferIngestReport =
-                        InvalidDataTransferIngestReportV1::decode(msg)?.try_into()?;
-                    print_json(&json!({
-                        "invalid_reason": msg.reason,
-                        "invalid_timestamp": msg.timestamp,
-                        "received_timestamp": msg.report.received_timestamp,
-                        "rewardable_bytes": msg.report.report.rewardable_bytes,
-                        "hotspot_key": PublicKey::try_from(msg.report.report.data_transfer_usage.pub_key)?,
-                        "upload_bytes": msg.report.report.data_transfer_usage.upload_bytes,
-                        "download_bytes": msg.report.report.data_transfer_usage.download_bytes,
-                        "radio_access_technology": msg.report.report.data_transfer_usage.radio_access_technology,
-                        "event_id": msg.report.report.data_transfer_usage.event_id,
-                        "payer":  PublicKey::try_from(msg.report.report.data_transfer_usage.payer)?,
-                        "event_timestamp": msg.report.report.data_transfer_usage.timestamp,
-                    }))?;
-                }
-                FileType::ValidDataTransferSession => {
-                    let msg = ValidDataTransferSessionProto::decode(msg)?;
-                    print_json(&json!({
-                        "pub_key": PublicKey::try_from(msg.pub_key)?,
-                        "upload_bytes": msg.upload_bytes,
-                        "download_bytes": msg.download_bytes,
-                        "num_dcs": msg.num_dcs,
-                        "upload_bytes": msg.upload_bytes,
-                        "payer": PublicKey::try_from(msg.payer)?,
-                        "first_timestamp": msg.first_timestamp,
-                        "last_timestamp": msg.last_timestamp,
-                    }))?;
-                }
-                FileType::IotBeaconIngestReport => {
-                    let dec_msg = LoraBeaconIngestReportV1::decode(msg)?;
-                    let json = json!({
-                        "received_timestamp": dec_msg.received_timestamp,
-                        "report":  dec_msg.report,
-                    });
-                    // TODO: tmp dump out as json
-                    // printing to json here as csv serializing failing due on header generation from struct
-                    print_json(&json)?;
-                    // wtr.serialize(IotBeaconIngestReport::try_from(dec_msg)?)?;
-                }
-                FileType::IotWitnessIngestReport => {
-                    let dec_msg = LoraWitnessIngestReportV1::decode(msg)?;
-                    let json = json!({
-                        "received_timestamp": dec_msg.received_timestamp,
-                        "report":  dec_msg.report,
-                    });
-                    // TODO: tmp dump out as json
-                    // printing to json here as csv serializing failing due on header generation from struct
-                    print_json(&json)?;
-                    // wtr.serialize(IotWitnessIngestReport::try_from(dec_msg)?)?;
-                }
-                FileType::IotInvalidWitnessReport => {
-                    let dec_msg = LoraInvalidWitnessReportV1::decode(msg)?;
-                    let json = json!({
-                        "received_timestamp": dec_msg.received_timestamp,
-                        "reason":  dec_msg.reason
-                    });
-                    // TODO: tmp dump out as json
-                    // printing to json here as csv serializing failing due on header generation from struct
-                    print_json(&json)?;
-                    // wtr.serialize(IotWitnessIngestReport::try_from(dec_msg)?)?;
-                }
-                FileType::IotPoc => {
-                    let dec_msg = LoraPocV1::decode(msg)?;
-                    let json = json!({
-                        "poc_id": dec_msg.poc_id,
-                        "beacon_report":  dec_msg.beacon_report,
-                        "selected_witnesses": dec_msg.selected_witnesses,
-                        "unselected_witnesses": dec_msg.unselected_witnesses,
-                    });
-                    // TODO: tmp dump out as json
-                    // printing to json here as csv serializing failing due on header generation from struct
-                    print_json(&json)?;
-                    // wtr.serialize(IotValidPoc::try_from(dec_msg)?)?;
-                }
-                FileType::SubnetworkRewards => {
-                    let proto_rewards = SubnetworkRewards::decode(msg)?.rewards;
-                    let total_rewards = proto_rewards
-                        .iter()
-                        .fold(0, |acc, reward| acc + reward.amount);
-
-                    let rewards: Vec<(PublicKey, u64)> = proto_rewards
-                        .iter()
-                        .map(|r| {
-                            (
-                                PublicKey::try_from(r.account.as_slice())
-                                    .expect("unable to get public key"),
-                                r.amount,
-                            )
-                        })
-                        .collect();
-                    print_json(&json!({ "rewards": rewards, "total_rewards": total_rewards }))?;
-                }
-                FileType::SpeedtestAvg => {
-                    let speedtest_avg = SpeedtestAvg::decode(msg)?;
-                    print_json(&json!({
-                        "pub_key": PublicKey::try_from(speedtest_avg.pub_key)?,
-                        "upload_speed_avg_bps": speedtest_avg.upload_speed_avg_bps,
-                        "download_speed_avg_bps": speedtest_avg.download_speed_avg_bps,
-                        "latency_avg_ms": speedtest_avg.latency_avg_ms,
-                        "validity": speedtest_avg.validity,
-                        "number_of_speedtests": speedtest_avg.speedtests.len(),
-                        "reward_multiplier": speedtest_avg.reward_multiplier,
-                    }))?;
-                }
-                FileType::ValidatedHeartbeat => {
-                    let heartbeat = Heartbeat::decode(msg)?;
-                    print_json(&json!({
-                        "cbsd_id": heartbeat.cbsd_id,
-                        "pub_key": PublicKey::try_from(heartbeat.pub_key)?,
-                        "timestamp": heartbeat.timestamp,
-                        "cell_type": heartbeat.cell_type,
-                        "validity": heartbeat.validity,
-                    }))?;
-                }
-                FileType::MobileRewardShare => {
-                    let reward = MobileRewardShare::decode(msg)?;
-                    match reward.reward {
-                        Some(Reward::GatewayReward(reward)) => print_json(&json!({
-                            "hotspot_key": PublicKey::try_from(reward.hotspot_key)?,
-                            "dc_transfer_reward": reward.dc_transfer_reward,
-                        }))?,
-                        Some(Reward::RadioReward(reward)) => print_json(&json!({
-                            "hotspot_key":  PublicKey::try_from(reward.hotspot_key)?,
-                            "cbsd_id": reward.cbsd_id,
-                            "poc_reward": reward.poc_reward,
-                            "boosted_hexes": reward.boosted_hexes,
-                        }))?,
-                        Some(Reward::SubscriberReward(reward)) => print_json(&json!({
-                            "subscriber_id": reward.subscriber_id,
-                            "discovery_location_amount": reward.discovery_location_amount,
-                        }))?,
-                        Some(Reward::ServiceProviderReward(reward)) => print_json(&json!({
-                            "service_provider": reward.service_provider_id,
-                            "amount": reward.amount,
-                        }))?,
-                        Some(Reward::UnallocatedReward(reward)) => print_json(&json!({
-                            "unallocated_reward_type": reward.reward_type,
-                            "amount": reward.amount,
-                        }))?,
-                        _ => (),
-                    }
-                }
-                FileType::RadioRewardShare => {
-                    let reward = RadioRewardShare::decode(msg)?;
-                    print_json(&json!({
-                        "owner_key": PublicKey::try_from(reward.owner_key)?,
-                        "hotpost_key": PublicKey::try_from(reward.hotspot_key)?,
-                        "cbsd_id": reward.cbsd_id,
-                        "amount": reward.amount,
-                        "start_epoch": reward.start_epoch,
-                        "end_epoch": reward.end_epoch,
-                    }))?;
-                }
-                FileType::RewardManifest => {
-                    let manifest = RewardManifest::decode(msg)?;
-                    print_json(&json!({
-                        "written_files": manifest.written_files,
-                        "start_timestamp": manifest.start_timestamp,
-                        "end_timestamp": manifest.end_timestamp,
-                    }))?;
-                }
-                FileType::SignedPocReceiptTxn => {
-                    // This just outputs a binary of the txns instead of the typical decode.
-                    // This is to make ingesting the output of these transactions simpler on chain.
-                    let wrapped_txn = BlockchainTxn::decode(msg)?;
-                    println!("{:?}", wrapped_txn.encode_to_vec());
-                }
-                FileType::IotPacketReport => {
-                    let packet_report = PacketRouterPacketReportV1::decode(msg)?;
-                    print_json(&json!({
-                        "oui": packet_report.oui,
-                        "timestamp": packet_report.gateway_tmst}))?;
-                }
-                FileType::PriceReport => {
-                    let manifest = PriceReportV1::decode(msg)?;
-                    print_json(&json!({
-                        "price": manifest.price,
-                        "timestamp": manifest.timestamp,
-                        "token_type": manifest.token_type(),
-                    }))?;
-                }
-                FileType::IotValidPacket => {
-                    let manifest = IotValidPacket::decode(msg)?;
-                    print_json(&json!({
-                        "payload_size": manifest.payload_size,
-                        "gateway": PublicKey::try_from(manifest.gateway)?,
-                        "payload_hash": base64::engine::general_purpose::STANDARD.encode(manifest.payload_hash),
-                        "num_dcs": manifest.num_dcs,
-                        "packet_timestamp": manifest.packet_timestamp,
-                    }))?;
-                }
-                FileType::SubscriberLocationIngestReport => {
-                    let report = SubscriberLocationIngestReport::decode(msg)?;
-                    print_json(&json!({
-                        "subscriber_id": report.report.subscriber_id,
-                        "carrier_pub_key": report.report.carrier_pub_key,
-                        "recv_timestamp": report.received_timestamp}))?;
-                }
-                FileType::VerifiedSubscriberLocationIngestReport => {
-                    let report = VerifiedSubscriberLocationIngestReport::decode(msg)?;
-                    print_json(&json!({
-                        "subscriber_id": report.report.report.subscriber_id,
-                        "carrier_pub_key": report.report.report.carrier_pub_key,
-                        "status": report.status,
-                        "recv_timestamp": report.report.received_timestamp}))?;
-                }
->>>>>>> f3cd7195
                 _ => (),
 	    }
 	}
