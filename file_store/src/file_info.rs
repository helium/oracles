use crate::{error::DecodeError, traits::TimestampDecode, Error, Result};
use chrono::{DateTime, Utc};
use regex::Regex;
use serde::Serialize;
use std::{fmt, io, os::unix::fs::MetadataExt, path::Path, str::FromStr, sync::LazyLock};

#[derive(Debug, Clone, Serialize)]
pub struct FileInfo {
    pub key: String,
    pub prefix: String,
    pub timestamp: DateTime<Utc>,
    pub size: usize,
}

static RE: LazyLock<Regex> = LazyLock::new(|| Regex::new(r"([a-z,\d,_]+)\.(\d+)(\.gz)?").unwrap());

impl FromStr for FileInfo {
    type Err = Error;
    fn from_str(s: &str) -> Result<Self> {
        let key = s.to_string();
        let cap = RE
            .captures(s)
            .ok_or_else(|| DecodeError::file_info("failed to decode file info"))?;
        let prefix = cap[1].to_owned();
        let timestamp = u64::from_str(&cap[2])
            .map_err(|_| DecodeError::file_info("failed to decode timestamp"))?
            .to_timestamp_millis()?;
        Ok(Self {
            key,
            prefix,
            timestamp,
            size: 0,
        })
    }
}

impl fmt::Display for FileInfo {
    fn fmt(&self, f: &mut fmt::Formatter) -> fmt::Result {
        write!(f, "{}", self.key)
    }
}

impl AsRef<str> for FileInfo {
    fn as_ref(&self) -> &str {
        &self.key
    }
}

impl From<FileInfo> for String {
    fn from(v: FileInfo) -> Self {
        v.key
    }
}

impl From<(FileType, DateTime<Utc>)> for FileInfo {
    fn from(v: (FileType, DateTime<Utc>)) -> Self {
        Self {
            key: format!("{}.{}.gz", &v.0, v.1.timestamp_millis()),
            prefix: v.0.to_string(),
            timestamp: v.1,
            size: 0,
        }
    }
}

impl From<(String, DateTime<Utc>)> for FileInfo {
    fn from(v: (String, DateTime<Utc>)) -> Self {
        Self {
            key: format!("{}.{}.gz", &v.0, v.1.timestamp_millis()),
            prefix: v.0,
            timestamp: v.1,
            size: 0,
        }
    }
}

impl TryFrom<&aws_sdk_s3::types::Object> for FileInfo {
    type Error = Error;
    fn try_from(value: &aws_sdk_s3::types::Object) -> Result<Self> {
        let size = value.size().unwrap_or_default() as usize;
        let key = value
            .key
            .as_ref()
            .ok_or_else(|| Error::not_found("no file name found"))?;
        let mut info = Self::from_str(key)?;
        info.size = size;
        Ok(info)
    }
}

impl TryFrom<&Path> for FileInfo {
    type Error = Error;
    fn try_from(value: &Path) -> Result<Self> {
        let mut info = Self::from_str(&value.to_string_lossy())?;
        info.size = value.metadata()?.size() as usize;
        Ok(info)
    }
}

impl FileInfo {
    pub fn matches(str: &str) -> bool {
        RE.is_match(str)
    }
}

pub const HEX_USAGE_STATS_INGEST_REPORT: &str = "hex_usage_stats_ingest_report";
pub const RADIO_USAGE_STATS_INGEST_REPORT: &str = "radio_usage_stats_ingest_report";
pub const HEX_USAGE_STATS_REQ: &str = "hex_usage_stats_req";
pub const RADIO_USAGE_STATS_REQ: &str = "radio_usage_stats_req";

pub const INVALIDATED_RADIO_THRESHOLD_REQ: &str = "invalidated_radio_threshold_req";
pub const INVALIDATED_RADIO_THRESHOLD_INGEST_REPORT: &str =
    "invalidated_radio_threshold_ingest_report";
pub const VERIFIED_INVALIDATED_RADIO_THRESHOLD_INGEST_REPORT: &str =
    "verified_invalidated_radio_threshold_report";
pub const RADIO_THRESHOLD_REQ: &str = "radio_threshold_req";
pub const RADIO_THRESHOLD_INGEST_REPORT: &str = "radio_threshold_ingest_report";
pub const VERIFIED_RADIO_THRESHOLD_INGEST_REPORT: &str = "verified_radio_threshold_report";
pub const SUBSCRIBER_LOCATION_REQ: &str = "subscriber_location_req";
pub const SUBSCRIBER_LOCATION_INGEST_REPORT: &str = "subscriber_location_report";
pub const VERIFIED_SUBSCRIBER_LOCATION_INGEST_REPORT: &str = "verified_subscriber_location_report";
pub const CBRS_HEARTBEAT: &str = "cbrs_heartbeat";
pub const WIFI_HEARTBEAT: &str = "wifi_heartbeat";
pub const CELL_SPEEDTEST: &str = "cell_speedtest";
pub const VERIFIED_SPEEDTEST: &str = "verified_speedtest";
pub const CELL_HEARTBEAT_INGEST_REPORT: &str = "heartbeat_report";
pub const WIFI_HEARTBEAT_INGEST_REPORT: &str = "wifi_heartbeat_report";
pub const CELL_SPEEDTEST_INGEST_REPORT: &str = "speedtest_report";
pub const ENTROPY: &str = "entropy";
pub const SUBNETWORK_REWARDS: &str = "subnetwork_rewards";
pub const ENTROPY_REPORT: &str = "entropy_report";
pub const IOT_BEACON_INGEST_REPORT: &str = "iot_beacon_ingest_report";
pub const IOT_WITNESS_INGEST_REPORT: &str = "iot_witness_ingest_report";
pub const IOT_POC: &str = "iot_poc";
pub const IOT_INVALID_BEACON_REPORT: &str = "iot_invalid_beacon";
pub const IOT_INVALID_WITNESS_REPORT: &str = "iot_invalid_witness";
pub const SPEEDTEST_AVG: &str = "speedtest_avg";
pub const VALIDATED_HEARTBEAT: &str = "validated_heartbeat";
pub const SIGNED_POC_RECEIPT_TXN: &str = "signed_poc_receipt_txn";
pub const RADIO_REWARD_SHARE: &str = "radio_reward_share";
pub const REWARD_MANIFEST: &str = "network_reward_manifest_v1";
pub const IOT_PACKET_REPORT: &str = "packetreport";
pub const IOT_VALID_PACKET: &str = "iot_valid_packet";
pub const INVALID_PACKET: &str = "invalid_packet";
pub const NON_REWARDABLE_PACKET: &str = "non_rewardable_packet";
pub const IOT_REWARD_SHARE: &str = "iot_network_reward_shares_v1";
pub const DATA_TRANSFER_SESSION_INGEST_REPORT: &str = "data_transfer_session_ingest_report";
pub const INVALID_DATA_TRANSFER_SESSION_INGEST_REPORT: &str =
    "invalid_data_transfer_session_ingest_report";
pub const VALID_DATA_TRANSFER_SESSION: &str = "valid_data_transfer_session";
pub const VERIFIED_DATA_TRANSFER_SESSION: &str = "verified_data_transfer_session";
pub const PRICE_REPORT: &str = "price_report";
pub const MOBILE_REWARD_SHARE: &str = "mobile_network_reward_shares_v1";
pub const MAPPER_MSG: &str = "mapper_msg";
pub const COVERAGE_OBJECT: &str = "coverage_object";
pub const COVERAGE_OBJECT_INGEST_REPORT: &str = "coverage_object_ingest_report";
pub const SENIORITY_UPDATE: &str = "seniority_update";
pub const BOOSTED_HEX_UPDATE: &str = "boosted_hex_update";
pub const ORACLE_BOOSTING_REPORT: &str = "oracle_boosting_report";
pub const URBANIZATION_DATA_SET: &str = "urbanization";
pub const FOOTFALL_DATA_SET: &str = "footfall";
pub const LANDTYPE_DATA_SET: &str = "landtype";
pub const SP_BOOSTED_REWARDS_BANNED_RADIO: &str = "service_provider_boosted_rewards_banned_radio";
pub const VERIFIED_SP_BOOSTED_REWARDS_BANNED_RADIO: &str =
    "verified_service_provider_boosted_rewards_banned_radio";
pub const SUBSCRIBER_VERIFIED_MAPPING_INGEST_REPORT: &str =
    "subscriber_verified_mapping_ingest_report";
pub const VERIFIED_SUBSCRIBER_VERIFIED_MAPPING_INGEST_REPORT: &str =
    "verified_subscriber_verified_mapping_ingest_report";
pub const PROMOTION_REWARD_INGEST_REPORT: &str = "promotion_reward_ingest_report";
pub const VERIFIED_PROMOTION_REWARD: &str = "verified_promotion_reward";
pub const SERVICE_PROVIDER_PROMOTION_FUND: &str = "service_provider_promotion_fund";
pub const UNIQUE_CONNECTIONS_REPORT: &str = "unique_connections_report";
pub const VERIFIED_UNIQUE_CONNECTIONS_REPORT: &str = "verified_unique_connections_report";
pub const SUBSCRIBER_MAPPING_ACTIVITY_INGEST_REPORT: &str =
    "subscriber_mapping_activity_ingest_report";
pub const VERIFIED_SUBSCRIBER_MAPPING_ACTIVITY_REPORT: &str =
    "verified_subscriber_mapping_activity_report";
pub const MOBILE_BAN_REPORT: &str = "mobile_ban_report";
pub const VERIFIED_MOBILE_BAN_REPORT: &str = "verified_mobile_ban_report";
<<<<<<< HEAD
pub const MOBILE_HOTSPOT_CHANGE_REPORT: &str = "mobile_hotspot_change_report";
pub const IOT_HOTSPOT_CHANGE_REPORT: &str = "iot_hotspot_change_report";
pub const ENTITY_OWNERSHIP_CHANGE_REPORT: &str = "entity_ownership_change_report";
pub const ENTITY_REWARD_DESTINATION_CHANGE_REPORT: &str = "entity_reward_destination_change_report";
=======
pub const ENABLED_CARRIERS_REPORT: &str = "enabled_carriers_report";
>>>>>>> 7de8b89f

#[derive(Debug, PartialEq, Eq, Clone, Serialize, Copy, strum::EnumCount)]
#[serde(rename_all = "snake_case")]
pub enum FileType {
    CbrsHeartbeat = 0,
    CellSpeedtest = 1,
    Entropy = 2,
    SubnetworkRewards = 3,
    CbrsHeartbeatIngestReport,
    CellSpeedtestIngestReport,
    EntropyReport,
    IotBeaconIngestReport,
    IotWitnessIngestReport,
    IotPoc,
    IotInvalidBeaconReport,
    IotInvalidWitnessReport,
    SpeedtestAvg,
    ValidatedHeartbeat,
    SignedPocReceiptTxn,
    RadioRewardShare,
    RewardManifest,
    IotPacketReport,
    IotValidPacket,
    InvalidPacket,
    NonRewardablePacket,
    IotRewardShare,
    DataTransferSessionIngestReport,
    InvalidDataTransferSessionIngestReport,
    ValidDataTransferSession,
    VerifiedDataTransferSession,
    PriceReport,
    MobileRewardShare,
    SubscriberLocationReq,
    SubscriberLocationIngestReport,
    VerifiedSubscriberLocationIngestReport,
    MapperMsg,
    CoverageObject,
    CoverageObjectIngestReport,
    SeniorityUpdate,
    VerifiedSpeedtest,
    WifiHeartbeat,
    WifiHeartbeatIngestReport,
    BoostedHexUpdate,
    OracleBoostingReport,
    RadioThresholdReq,
    RadioThresholdIngestReport,
    VerifiedRadioThresholdIngestReport,
    UrbanizationDataSet,
    FootfallDataSet,
    LandtypeDataSet,
    InvalidatedRadioThresholdReq,
    InvalidatedRadioThresholdIngestReport,
    VerifiedInvalidatedRadioThresholdIngestReport,
    SPBoostedRewardsBannedRadioIngestReport,
    VerifiedSPBoostedRewardsBannedRadioIngestReport,
    SubscriberVerifiedMappingEventIngestReport,
    VerifiedSubscriberVerifiedMappingEventIngestReport,
    PromotionRewardIngestReport,
    VerifiedPromotionReward,
    ServiceProviderPromotionFund,
    HexUsageStatsIngestReport,
    RadioUsageStatsIngestReport,
    HexUsageStatsReq,
    RadioUsageStatsReq,
    UniqueConnectionsReport,
    VerifiedUniqueConnectionsReport,
    SubscriberMappingActivityIngestReport,
    VerifiedSubscriberMappingActivityReport,
    MobileBanReport,
    VerifiedMobileBanReport,
<<<<<<< HEAD
    MobileHotspotChangeReport,
    IotHotspotChangeReport,
    EntityOwnershipChangeReport,
    EntityRewardDestinationChangeReport,
=======
    EnabledCarriersInfoReport,
>>>>>>> 7de8b89f
}

impl fmt::Display for FileType {
    fn fmt(&self, f: &mut fmt::Formatter<'_>) -> fmt::Result {
        f.write_str(self.to_str())
    }
}

impl FileType {
    pub const fn to_str(&self) -> &'static str {
        match self {
            Self::InvalidatedRadioThresholdReq => INVALIDATED_RADIO_THRESHOLD_REQ,
            Self::InvalidatedRadioThresholdIngestReport => {
                INVALIDATED_RADIO_THRESHOLD_INGEST_REPORT
            }
            Self::VerifiedInvalidatedRadioThresholdIngestReport => {
                VERIFIED_INVALIDATED_RADIO_THRESHOLD_INGEST_REPORT
            }
            Self::RadioThresholdReq => RADIO_THRESHOLD_REQ,
            Self::RadioThresholdIngestReport => RADIO_THRESHOLD_INGEST_REPORT,
            Self::VerifiedRadioThresholdIngestReport => VERIFIED_RADIO_THRESHOLD_INGEST_REPORT,
            Self::SubscriberLocationReq => SUBSCRIBER_LOCATION_REQ,
            Self::SubscriberLocationIngestReport => SUBSCRIBER_LOCATION_INGEST_REPORT,
            Self::VerifiedSubscriberLocationIngestReport => {
                VERIFIED_SUBSCRIBER_LOCATION_INGEST_REPORT
            }
            Self::CbrsHeartbeat => CBRS_HEARTBEAT,
            Self::WifiHeartbeat => WIFI_HEARTBEAT,
            Self::CellSpeedtest => CELL_SPEEDTEST,
            Self::VerifiedSpeedtest => VERIFIED_SPEEDTEST,
            Self::CbrsHeartbeatIngestReport => CELL_HEARTBEAT_INGEST_REPORT,
            Self::WifiHeartbeatIngestReport => WIFI_HEARTBEAT_INGEST_REPORT,
            Self::CellSpeedtestIngestReport => CELL_SPEEDTEST_INGEST_REPORT,
            Self::Entropy => ENTROPY,
            Self::SubnetworkRewards => SUBNETWORK_REWARDS,
            Self::EntropyReport => ENTROPY_REPORT,
            Self::IotBeaconIngestReport => IOT_BEACON_INGEST_REPORT,
            Self::IotWitnessIngestReport => IOT_WITNESS_INGEST_REPORT,
            Self::IotPoc => IOT_POC,
            Self::IotInvalidBeaconReport => IOT_INVALID_BEACON_REPORT,
            Self::IotInvalidWitnessReport => IOT_INVALID_WITNESS_REPORT,
            Self::SpeedtestAvg => SPEEDTEST_AVG,
            Self::ValidatedHeartbeat => VALIDATED_HEARTBEAT,
            Self::SignedPocReceiptTxn => SIGNED_POC_RECEIPT_TXN,
            Self::RadioRewardShare => RADIO_REWARD_SHARE,
            Self::RewardManifest => REWARD_MANIFEST,
            Self::IotPacketReport => IOT_PACKET_REPORT,
            Self::IotValidPacket => IOT_VALID_PACKET,
            Self::InvalidPacket => INVALID_PACKET,
            Self::NonRewardablePacket => NON_REWARDABLE_PACKET,
            Self::IotRewardShare => IOT_REWARD_SHARE,
            Self::DataTransferSessionIngestReport => DATA_TRANSFER_SESSION_INGEST_REPORT,
            Self::InvalidDataTransferSessionIngestReport => {
                INVALID_DATA_TRANSFER_SESSION_INGEST_REPORT
            }
            Self::ValidDataTransferSession => VALID_DATA_TRANSFER_SESSION,
            Self::VerifiedDataTransferSession => VERIFIED_DATA_TRANSFER_SESSION,
            Self::PriceReport => PRICE_REPORT,
            Self::MobileRewardShare => MOBILE_REWARD_SHARE,
            Self::MapperMsg => MAPPER_MSG,
            Self::CoverageObject => COVERAGE_OBJECT,
            Self::CoverageObjectIngestReport => COVERAGE_OBJECT_INGEST_REPORT,
            Self::SeniorityUpdate => SENIORITY_UPDATE,
            Self::BoostedHexUpdate => BOOSTED_HEX_UPDATE,
            Self::OracleBoostingReport => ORACLE_BOOSTING_REPORT,
            Self::UrbanizationDataSet => URBANIZATION_DATA_SET,
            Self::FootfallDataSet => FOOTFALL_DATA_SET,
            Self::LandtypeDataSet => LANDTYPE_DATA_SET,
            Self::SPBoostedRewardsBannedRadioIngestReport => SP_BOOSTED_REWARDS_BANNED_RADIO,
            Self::VerifiedSPBoostedRewardsBannedRadioIngestReport => {
                VERIFIED_SP_BOOSTED_REWARDS_BANNED_RADIO
            }
            Self::SubscriberVerifiedMappingEventIngestReport => {
                SUBSCRIBER_VERIFIED_MAPPING_INGEST_REPORT
            }
            Self::VerifiedSubscriberVerifiedMappingEventIngestReport => {
                VERIFIED_SUBSCRIBER_VERIFIED_MAPPING_INGEST_REPORT
            }
            Self::PromotionRewardIngestReport => PROMOTION_REWARD_INGEST_REPORT,
            Self::VerifiedPromotionReward => VERIFIED_PROMOTION_REWARD,
            Self::ServiceProviderPromotionFund => SERVICE_PROVIDER_PROMOTION_FUND,
            Self::HexUsageStatsIngestReport => HEX_USAGE_STATS_INGEST_REPORT,
            Self::RadioUsageStatsIngestReport => RADIO_USAGE_STATS_INGEST_REPORT,
            Self::HexUsageStatsReq => HEX_USAGE_STATS_REQ,
            Self::RadioUsageStatsReq => RADIO_USAGE_STATS_REQ,
            Self::UniqueConnectionsReport => UNIQUE_CONNECTIONS_REPORT,
            Self::VerifiedUniqueConnectionsReport => VERIFIED_UNIQUE_CONNECTIONS_REPORT,
            Self::SubscriberMappingActivityIngestReport => {
                SUBSCRIBER_MAPPING_ACTIVITY_INGEST_REPORT
            }
            Self::VerifiedSubscriberMappingActivityReport => {
                VERIFIED_SUBSCRIBER_MAPPING_ACTIVITY_REPORT
            }
            Self::MobileBanReport => MOBILE_BAN_REPORT,
            Self::VerifiedMobileBanReport => VERIFIED_MOBILE_BAN_REPORT,
<<<<<<< HEAD
            Self::MobileHotspotChangeReport => MOBILE_HOTSPOT_CHANGE_REPORT,
            Self::IotHotspotChangeReport => IOT_HOTSPOT_CHANGE_REPORT,
            Self::EntityOwnershipChangeReport => ENTITY_OWNERSHIP_CHANGE_REPORT,
            Self::EntityRewardDestinationChangeReport => ENTITY_REWARD_DESTINATION_CHANGE_REPORT,
=======
            Self::EnabledCarriersInfoReport => ENABLED_CARRIERS_REPORT,
>>>>>>> 7de8b89f
        }
    }
}

impl FromStr for FileType {
    type Err = Error;
    fn from_str(s: &str) -> Result<Self> {
        let result = match s {
            INVALIDATED_RADIO_THRESHOLD_REQ => Self::InvalidatedRadioThresholdReq,
            INVALIDATED_RADIO_THRESHOLD_INGEST_REPORT => {
                Self::InvalidatedRadioThresholdIngestReport
            }
            VERIFIED_INVALIDATED_RADIO_THRESHOLD_INGEST_REPORT => {
                Self::VerifiedInvalidatedRadioThresholdIngestReport
            }
            RADIO_THRESHOLD_REQ => Self::RadioThresholdReq,
            RADIO_THRESHOLD_INGEST_REPORT => Self::RadioThresholdIngestReport,
            VERIFIED_RADIO_THRESHOLD_INGEST_REPORT => Self::VerifiedRadioThresholdIngestReport,
            SUBSCRIBER_LOCATION_REQ => Self::SubscriberLocationReq,
            SUBSCRIBER_LOCATION_INGEST_REPORT => Self::SubscriberLocationIngestReport,
            VERIFIED_SUBSCRIBER_LOCATION_INGEST_REPORT => {
                Self::VerifiedSubscriberLocationIngestReport
            }
            CBRS_HEARTBEAT => Self::CbrsHeartbeat,
            WIFI_HEARTBEAT => Self::WifiHeartbeat,
            CELL_SPEEDTEST => Self::CellSpeedtest,
            VERIFIED_SPEEDTEST => Self::VerifiedSpeedtest,
            CELL_HEARTBEAT_INGEST_REPORT => Self::CbrsHeartbeatIngestReport,
            WIFI_HEARTBEAT_INGEST_REPORT => Self::WifiHeartbeatIngestReport,
            CELL_SPEEDTEST_INGEST_REPORT => Self::CellSpeedtestIngestReport,
            ENTROPY => Self::Entropy,
            SUBNETWORK_REWARDS => Self::SubnetworkRewards,
            ENTROPY_REPORT => Self::EntropyReport,
            IOT_BEACON_INGEST_REPORT => Self::IotBeaconIngestReport,
            IOT_WITNESS_INGEST_REPORT => Self::IotWitnessIngestReport,
            IOT_POC => Self::IotPoc,
            IOT_INVALID_BEACON_REPORT => Self::IotInvalidBeaconReport,
            IOT_INVALID_WITNESS_REPORT => Self::IotInvalidWitnessReport,
            SPEEDTEST_AVG => Self::SpeedtestAvg,
            VALIDATED_HEARTBEAT => Self::ValidatedHeartbeat,
            SIGNED_POC_RECEIPT_TXN => Self::SignedPocReceiptTxn,
            RADIO_REWARD_SHARE => Self::RadioRewardShare,
            REWARD_MANIFEST => Self::RewardManifest,
            IOT_PACKET_REPORT => Self::IotPacketReport,
            IOT_VALID_PACKET => Self::IotValidPacket,
            INVALID_PACKET => Self::InvalidPacket,
            NON_REWARDABLE_PACKET => Self::NonRewardablePacket,
            IOT_REWARD_SHARE => Self::IotRewardShare,
            DATA_TRANSFER_SESSION_INGEST_REPORT => Self::DataTransferSessionIngestReport,
            INVALID_DATA_TRANSFER_SESSION_INGEST_REPORT => {
                Self::InvalidDataTransferSessionIngestReport
            }
            VALID_DATA_TRANSFER_SESSION => Self::ValidDataTransferSession,
            PRICE_REPORT => Self::PriceReport,
            MOBILE_REWARD_SHARE => Self::MobileRewardShare,
            MAPPER_MSG => Self::MapperMsg,
            COVERAGE_OBJECT => Self::CoverageObject,
            COVERAGE_OBJECT_INGEST_REPORT => Self::CoverageObjectIngestReport,
            SENIORITY_UPDATE => Self::SeniorityUpdate,
            BOOSTED_HEX_UPDATE => Self::BoostedHexUpdate,
            ORACLE_BOOSTING_REPORT => Self::OracleBoostingReport,
            URBANIZATION_DATA_SET => Self::UrbanizationDataSet,
            FOOTFALL_DATA_SET => Self::FootfallDataSet,
            LANDTYPE_DATA_SET => Self::LandtypeDataSet,
            SP_BOOSTED_REWARDS_BANNED_RADIO => Self::SPBoostedRewardsBannedRadioIngestReport,
            VERIFIED_SP_BOOSTED_REWARDS_BANNED_RADIO => {
                Self::VerifiedSPBoostedRewardsBannedRadioIngestReport
            }
            SUBSCRIBER_VERIFIED_MAPPING_INGEST_REPORT => {
                Self::SubscriberVerifiedMappingEventIngestReport
            }
            VERIFIED_SUBSCRIBER_VERIFIED_MAPPING_INGEST_REPORT => {
                Self::VerifiedSubscriberVerifiedMappingEventIngestReport
            }
            PROMOTION_REWARD_INGEST_REPORT => Self::PromotionRewardIngestReport,
            VERIFIED_PROMOTION_REWARD => Self::VerifiedPromotionReward,
            SERVICE_PROVIDER_PROMOTION_FUND => Self::ServiceProviderPromotionFund,
            HEX_USAGE_STATS_INGEST_REPORT => Self::HexUsageStatsIngestReport,
            RADIO_USAGE_STATS_INGEST_REPORT => Self::RadioUsageStatsIngestReport,
            HEX_USAGE_STATS_REQ => Self::HexUsageStatsReq,
            RADIO_USAGE_STATS_REQ => Self::RadioUsageStatsReq,
            UNIQUE_CONNECTIONS_REPORT => Self::UniqueConnectionsReport,
            VERIFIED_UNIQUE_CONNECTIONS_REPORT => Self::VerifiedUniqueConnectionsReport,
            SUBSCRIBER_MAPPING_ACTIVITY_INGEST_REPORT => {
                Self::SubscriberMappingActivityIngestReport
            }
            VERIFIED_SUBSCRIBER_MAPPING_ACTIVITY_REPORT => {
                Self::VerifiedSubscriberMappingActivityReport
            }
            MOBILE_BAN_REPORT => Self::MobileBanReport,
            VERIFIED_MOBILE_BAN_REPORT => Self::VerifiedMobileBanReport,
            VERIFIED_DATA_TRANSFER_SESSION => Self::VerifiedDataTransferSession,
            MOBILE_HOTSPOT_CHANGE_REPORT => Self::MobileHotspotChangeReport,
            IOT_HOTSPOT_CHANGE_REPORT => Self::IotHotspotChangeReport,
            ENTITY_OWNERSHIP_CHANGE_REPORT => Self::EntityOwnershipChangeReport,
            ENTITY_REWARD_DESTINATION_CHANGE_REPORT => Self::EntityRewardDestinationChangeReport,
            _ => return Err(Error::from(io::Error::from(io::ErrorKind::InvalidInput))),
        };
        Ok(result)
    }
}<|MERGE_RESOLUTION|>--- conflicted
+++ resolved
@@ -178,14 +178,11 @@
     "verified_subscriber_mapping_activity_report";
 pub const MOBILE_BAN_REPORT: &str = "mobile_ban_report";
 pub const VERIFIED_MOBILE_BAN_REPORT: &str = "verified_mobile_ban_report";
-<<<<<<< HEAD
 pub const MOBILE_HOTSPOT_CHANGE_REPORT: &str = "mobile_hotspot_change_report";
 pub const IOT_HOTSPOT_CHANGE_REPORT: &str = "iot_hotspot_change_report";
 pub const ENTITY_OWNERSHIP_CHANGE_REPORT: &str = "entity_ownership_change_report";
 pub const ENTITY_REWARD_DESTINATION_CHANGE_REPORT: &str = "entity_reward_destination_change_report";
-=======
 pub const ENABLED_CARRIERS_REPORT: &str = "enabled_carriers_report";
->>>>>>> 7de8b89f
 
 #[derive(Debug, PartialEq, Eq, Clone, Serialize, Copy, strum::EnumCount)]
 #[serde(rename_all = "snake_case")]
@@ -256,14 +253,11 @@
     VerifiedSubscriberMappingActivityReport,
     MobileBanReport,
     VerifiedMobileBanReport,
-<<<<<<< HEAD
     MobileHotspotChangeReport,
     IotHotspotChangeReport,
     EntityOwnershipChangeReport,
     EntityRewardDestinationChangeReport,
-=======
     EnabledCarriersInfoReport,
->>>>>>> 7de8b89f
 }
 
 impl fmt::Display for FileType {
@@ -359,14 +353,11 @@
             }
             Self::MobileBanReport => MOBILE_BAN_REPORT,
             Self::VerifiedMobileBanReport => VERIFIED_MOBILE_BAN_REPORT,
-<<<<<<< HEAD
             Self::MobileHotspotChangeReport => MOBILE_HOTSPOT_CHANGE_REPORT,
             Self::IotHotspotChangeReport => IOT_HOTSPOT_CHANGE_REPORT,
             Self::EntityOwnershipChangeReport => ENTITY_OWNERSHIP_CHANGE_REPORT,
             Self::EntityRewardDestinationChangeReport => ENTITY_REWARD_DESTINATION_CHANGE_REPORT,
-=======
             Self::EnabledCarriersInfoReport => ENABLED_CARRIERS_REPORT,
->>>>>>> 7de8b89f
         }
     }
 }
