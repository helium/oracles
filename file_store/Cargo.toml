--- conflicted
+++ resolved
@@ -26,25 +26,13 @@
 lazy_static = { workspace = true }
 tracing = { workspace = true }
 chrono = { workspace = true }
-<<<<<<< HEAD
-helium-proto = {workspace = true}
-helium-crypto = {workspace = true}
-csv = {workspace = true}
-http = {workspace = true}
-aws-config = "0.51"
-aws-sdk-s3 = "0.21"
-aws-types = { version = "0.51", features = ["hardcoded-credentials"], optional = true}
-strum = {version = "0", features = ["derive"]}
-=======
 helium-proto = { workspace = true }
 helium-crypto = { workspace = true }
-csv = "*"
 http = { workspace = true }
 aws-config = { workspace = true }
 aws-sdk-s3 = { workspace = true }
 aws-types = { workspace = true, optional = true }
 strum = { version = "0", features = ["derive"] }
->>>>>>> 2054a086
 strum_macros = "0"
 sha2 = { workspace = true }
 metrics = { workspace = true }
@@ -60,6 +48,7 @@
 retainer = { workspace = true }
 uuid = { workspace = true }
 h3o = { workspace = true }
+csv = { workspace = true }
 task-manager = { path = "../task_manager" }
 
 [dev-dependencies]
